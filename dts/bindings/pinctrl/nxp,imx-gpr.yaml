# Copyright (c) 2021, NXP
# SPDX-License-Identifier: Apache-2.0

description: |
<<<<<<< HEAD
  i.MX IOMUXC node
=======
  i.MX IOMUXC
>>>>>>> fad916bd

  The specifier space "pinmux" of this binding should have two cells describing
  the resources needed from the GPR registers.
  For each specifier, the first cell should be the offset of the GPR register in bytes
  from the base address of the GPR device base address. The second cell should be a
  bitmask indicating which bits in the specified register are relevant to the referencing device.

compatible: "nxp,imx-gpr"

include: base.yaml

properties:
  reg:
    required: true

pinmux-cells:
  - offset
  - mask<|MERGE_RESOLUTION|>--- conflicted
+++ resolved
@@ -2,11 +2,7 @@
 # SPDX-License-Identifier: Apache-2.0
 
 description: |
-<<<<<<< HEAD
-  i.MX IOMUXC node
-=======
   i.MX IOMUXC
->>>>>>> fad916bd
 
   The specifier space "pinmux" of this binding should have two cells describing
   the resources needed from the GPR registers.
