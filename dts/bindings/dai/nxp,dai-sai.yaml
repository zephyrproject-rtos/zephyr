# Copyright 2023 NXP
# SPDX-License-Identifier: Apache-2.0

description: |
<<<<<<< HEAD
  NXP Synchronous Audio Interface (SAI) node
=======
  NXP Synchronous Audio Interface (SAI)
>>>>>>> fad916bd

  Below you may find some configuration examples:

  1) Configuring SAI1 for i.MX8QM MEK board

  #include <zephyr/dt-bindings/clock/imx_ccm.h>

  dai@59050000 {
    compatible = "nxp,dai-sai";
    reg = <0x59050000 DT_SIZE_K(64)>;
    interrupt-parent = <&master5>;
    interrupts = <28>;
    clocks = <&ccm IMX_CCM_SAI1_CLK 0x0 0x0>;
    clock-names = "bus";
    dai-index = <1>;
    dmas = <&edma0 15 0>, <&edma0 14 0>;
    dma-names = "tx", "rx";
    rx-fifo-watermark = <48>;
    tx-fifo-watermark = <2>;
    fifo-depth = <48>;
    rx-sync-mode = <1>;
  };

  2) Configuring SAI6 for i.MX8ULP EVK9 board

  dai@2da90000 {
    compatible = "nxp,dai-sai";
    reg = <0x2da90000 DT_SIZE_K(4)>;
    interrupt-parent = <&clic>;
    interrupts = <24 0 0>;
    dmas = <&edma2 0 72>, <&edma2 1 71>;
    dma-names = "tx", "rx";
    dai-index = <6>;
    rx-fifo-watermark = <8>;
    tx-fifo-watermark = <1>;
    fifo-depth = <8>;
    rx-sync-mode = <1>;
    tx-dataline = <2>;
  };

compatible: "nxp,dai-sai"

include: [base.yaml, pinctrl-device.yaml]

properties:
  reg:
    required: true
  mclk-is-output:
    type: boolean
    description: MCLK is configured as output.
  rx-fifo-watermark:
    type: int
    description: Watermark value (in FIFO words) of RX FIFO.
  tx-fifo-watermark:
    type: int
    description: Watermark value (in FIFO words) of TX FIFO.
  interrupts:
    required: true
  fifo-depth:
    type: int
    description: Size (in FIFO words) of the TX/RX FIFO.
  dai-index:
    type: int
    description: Index of the DAI instance. Must match Linux side.
  tx-sync-mode:
    type: int
    enum:
      - 0
      - 1
    description: |
      Transmitter synchronization mode.

      0: transmitter is ASYNC to receiver
      1: transmitter is SYNC with receiver
  rx-sync-mode:
    type: int
    enum:
      - 0
      - 1
    description: |
      Receiver synchronization mode.

      0: receiver is ASYNC to transmitter
      1: receiver is SYNC with transmitter
  tx-dataline:
    type: int
    description: |
      Index of the data line to transmit data on in multiline SAI instances.
  rx-dataline:
    type: int
    description: |
      Index of the data line to receive data on in multiline SAI instances.<|MERGE_RESOLUTION|>--- conflicted
+++ resolved
@@ -2,11 +2,7 @@
 # SPDX-License-Identifier: Apache-2.0
 
 description: |
-<<<<<<< HEAD
-  NXP Synchronous Audio Interface (SAI) node
-=======
   NXP Synchronous Audio Interface (SAI)
->>>>>>> fad916bd
 
   Below you may find some configuration examples:
 
