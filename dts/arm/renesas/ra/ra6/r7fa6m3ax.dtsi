--- conflicted
+++ resolved
@@ -120,18 +120,10 @@
 		};
 
 		adc@4005c000 {
-<<<<<<< HEAD
-			channel-count = <13>;
-=======
->>>>>>> fad916bd
 			channel-available-mask = <0x1f00ff>;
 		};
 
 		adc@4005c200 {
-<<<<<<< HEAD
-			channel-count = <11>;
-=======
->>>>>>> fad916bd
 			channel-available-mask = <0xf00ef>;
 		};
 
