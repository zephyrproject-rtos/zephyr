/*
 * Copyright (c) 2023 Texas Instruments Incorporated
 *
 * SPDX-License-Identifier: Apache-2.0
 */

#include <mem.h>
#include <freq.h>
#include <arm/armv7-m.dtsi>
#include <zephyr/dt-bindings/pinctrl/ti-k3-pinctrl.h>
#include <zephyr/dt-bindings/gpio/gpio.h>
#include <zephyr/dt-bindings/i2c/i2c.h>

/ {

	cpus {
		#address-cells = <1>;
		#size-cells = <0>;

		cpu0: cpu@0 {
			device_type = "cpu";
			compatible = "arm,cortex-m4f";
			reg = <0>;
		};
	};

	sram0: memory@0 {
		compatible = "mmio-sram";
		reg = <0x0 DT_SIZE_K(192)>;		/* 192 KB of SRAM (I-Code) */
	};

	sram1: memory1@40000 {
		compatible = "mmio-sram";
		reg = <0x40000 DT_SIZE_K(64)>;		/* 64 KB of SRAM (D-Code) */
	};

	sysclk: system-clock {
		compatible = "fixed-clock";
		clock-frequency = <DT_FREQ_M(400)>;
		#clock-cells = <0>;
	};

<<<<<<< HEAD
	mbox0: mailbox0@29000000 {
=======
	mbox0: mailbox@29000000 {
>>>>>>> fad916bd
		compatible = "ti,omap-mailbox";
		reg = <0x29000000 0x200>;
		interrupts = <50 4>;
		interrupt-parent = <&nvic>;
		usr-id = <2>;
		#mbox-cells = <1>;
	};

	pinctrl: pinctrl@4084000 {
		compatible = "ti,k3-pinctrl";
		reg = <0x04084000 0x88>;
		status = "okay";
	};

	uart0: serial@4a00000 {
		compatible = "ns16550";
		reg = <0x04a00000 0x200>;
		interrupts = <24 4>;
		interrupt-parent = <&nvic>;
		clock-frequency = <DT_FREQ_M(48)>;
		current-speed = <115200>;
		reg-shift = <2>;
		status = "disabled";
	};

	i2c0: i2c@4900000 {
		compatible = "ti,omap-i2c";
		reg = <0x04900000 0x100>;
		interrupts = <17 4>;
		interrupt-parent = <&nvic>;
		#address-cells = <1>;
		#size-cells = <0>;
		status = "disabled";
	};

	gpio0: gpio@4201010 {
		compatible = "ti,davinci-gpio";
		reg = <0x4201010 0x100>;
		gpio-controller;
		#gpio-cells = <2>;
		ngpios = <24>;
		status = "disabled";
	};
};

&nvic {
	arm,num-irq-priority-bits = <3>;
};

&systick {
	status = "okay";
};<|MERGE_RESOLUTION|>--- conflicted
+++ resolved
@@ -40,11 +40,7 @@
 		#clock-cells = <0>;
 	};
 
-<<<<<<< HEAD
-	mbox0: mailbox0@29000000 {
-=======
 	mbox0: mailbox@29000000 {
->>>>>>> fad916bd
 		compatible = "ti,omap-mailbox";
 		reg = <0x29000000 0x200>;
 		interrupts = <50 4>;
