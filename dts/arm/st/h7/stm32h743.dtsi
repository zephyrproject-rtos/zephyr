/*
 * Copyright (c) 2020 Teslabs Engineering S.L.
 *
 * SPDX-License-Identifier: Apache-2.0
 */

#include <st/h7/stm32h7.dtsi>
<<<<<<< HEAD
#include <dt-bindings/display/stm32_ltdc.h>
=======
#include <zephyr/dt-bindings/display/stm32_ltdc.h>
>>>>>>> 2ddd73fe

/ {
	soc {
		flash-controller@52002000 {
			flash0: flash@8000000 {
				write-block-size = <32>;
				erase-block-size = <DT_SIZE_K(128)>;
			};
		};

		dmamux1: dmamux@40020800 {
			dma-requests= <107>;
		};

		usbotg_fs: usb@40080000 {
			compatible = "st,stm32-otgfs";
			reg = <0x40080000 0x40000>;
			interrupts = <101 0>, <98 0>, <99 0>;
			interrupt-names = "otgfs", "ep1_out", "ep1_in";
			num-bidir-endpoints = <9>;
			ram-size = <4096>;
			maximum-speed = "full-speed";
			clocks = <&rcc STM32_CLOCK_BUS_AHB1 0x80000000>;
			phys = <&otghs_fs_phy>;
			status = "disabled";
			label= "OTG_FS";
		};

<<<<<<< HEAD
        usbotg_hs: usb@40040000 {
			compatible = "st,stm32-otghs";
			reg = <0x40040000 0x40000>;
			interrupts = <77 0>, <74 0>, <75 0>;
			interrupt-names = "otghs", "ep1_out", "ep1_in";
			num-bidir-endpoints = <6>;
			ram-size = <4096>;
			maximum-speed = "full-speed";
			phys = <&otghs_fs_phy>;
			clocks = <&rcc STM32_CLOCK_BUS_AHB1 0x20000000>;
			status = "disabled";
			label= "OTGHS";
		};

=======
>>>>>>> 2ddd73fe
		ltdc: display-controller@50001000 {
			compatible = "st,stm32-ltdc";
			reg = <0x50001000 0x200>;
			interrupts = <88 0>, <89 0>;
			interrupt-names = "ltdc", "ltdc_er";
<<<<<<< HEAD
			clocks = <&rcc STM32_CLOCK_BUS_APB3 0x000000008>;
=======
			clocks = <&rcc STM32_CLOCK_BUS_APB3 0x00000008>;
>>>>>>> 2ddd73fe
			status = "disabled";
			label = "LTDC";
		};
	};

	/* System data RAM accessible over AXI bus: AXI SRAM in D1 domain */
	sram0: memory@24000000 {
		reg = <0x24000000 DT_SIZE_K(512)>;
		compatible = "mmio-sram";
	};

	/* System data RAM accessible over AHB bus: SRAM1 in D2 domain */
	sram1: memory@30000000 {
		reg = <0x30000000 DT_SIZE_K(128)>;
		compatible = "zephyr,memory-region", "mmio-sram";
		zephyr,memory-region = "SRAM1";
	};

	/* System data RAM accessible over AHB bus: SRAM2 in D2 domain */
	sram2: memory@30020000 {
		compatible = "zephyr,memory-region", "mmio-sram";
		reg = <0x30020000 DT_SIZE_K(128)>;
		zephyr,memory-region = "SRAM2";
	};

	/* System data RAM accessible over AHB bus: SRAM3 in D2 domain */
	sram3: memory@30040000 {
		compatible = "zephyr,memory-region", "mmio-sram";
		reg = <0x30040000 DT_SIZE_K(32)>;
		zephyr,memory-region = "SRAM3";
	};

	/* System data RAM accessible over AHB bus: SRAM4 in D3 domain  */
	sram4: memory@38000000 {
		reg = <0x38000000 DT_SIZE_K(64)>;
		compatible = "zephyr,memory-region", "mmio-sram";
		zephyr,memory-region = "SRAM4";
	};

	dtcm: memory@20000000 {
		compatible = "zephyr,memory-region", "arm,dtcm";
		reg = <0x20000000 DT_SIZE_K(128)>;
		zephyr,memory-region = "DTCM";
	};

	otghs_fs_phy: otghs_fs_phy {
		compatible = "usb-nop-xceiv";
		#phy-cells = <0>;
		label = "OTGHS_FS_PHY";
	};
};<|MERGE_RESOLUTION|>--- conflicted
+++ resolved
@@ -5,11 +5,7 @@
  */
 
 #include <st/h7/stm32h7.dtsi>
-<<<<<<< HEAD
-#include <dt-bindings/display/stm32_ltdc.h>
-=======
 #include <zephyr/dt-bindings/display/stm32_ltdc.h>
->>>>>>> 2ddd73fe
 
 / {
 	soc {
@@ -38,33 +34,12 @@
 			label= "OTG_FS";
 		};
 
-<<<<<<< HEAD
-        usbotg_hs: usb@40040000 {
-			compatible = "st,stm32-otghs";
-			reg = <0x40040000 0x40000>;
-			interrupts = <77 0>, <74 0>, <75 0>;
-			interrupt-names = "otghs", "ep1_out", "ep1_in";
-			num-bidir-endpoints = <6>;
-			ram-size = <4096>;
-			maximum-speed = "full-speed";
-			phys = <&otghs_fs_phy>;
-			clocks = <&rcc STM32_CLOCK_BUS_AHB1 0x20000000>;
-			status = "disabled";
-			label= "OTGHS";
-		};
-
-=======
->>>>>>> 2ddd73fe
 		ltdc: display-controller@50001000 {
 			compatible = "st,stm32-ltdc";
 			reg = <0x50001000 0x200>;
 			interrupts = <88 0>, <89 0>;
 			interrupt-names = "ltdc", "ltdc_er";
-<<<<<<< HEAD
-			clocks = <&rcc STM32_CLOCK_BUS_APB3 0x000000008>;
-=======
 			clocks = <&rcc STM32_CLOCK_BUS_APB3 0x00000008>;
->>>>>>> 2ddd73fe
 			status = "disabled";
 			label = "LTDC";
 		};
