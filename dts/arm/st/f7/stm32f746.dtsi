/*
 * Copyright (c) 2018 Yurii Hamann
 *
 * SPDX-License-Identifier: Apache-2.0
 */

#include <st/f7/stm32f745.dtsi>
<<<<<<< HEAD
=======
#include <zephyr/dt-bindings/display/stm32_ltdc.h>
>>>>>>> 2ddd73fe

/ {
	soc {
		ltdc: display-controller@40016800 {
			compatible = "st,stm32-ltdc";
			reg = <0x40016800 0x200>;
			interrupts = <88 0>, <89 0>;
			interrupt-names = "ltdc", "ltdc_err";
			clocks = <&rcc STM32_CLOCK_BUS_APB2 0x04000000>;
			status = "disabled";
			label = "LTDC";
		};
	};
};<|MERGE_RESOLUTION|>--- conflicted
+++ resolved
@@ -5,10 +5,7 @@
  */
 
 #include <st/f7/stm32f745.dtsi>
-<<<<<<< HEAD
-=======
 #include <zephyr/dt-bindings/display/stm32_ltdc.h>
->>>>>>> 2ddd73fe
 
 / {
 	soc {
