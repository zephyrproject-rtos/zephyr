#include <zephyr/dt-bindings/gpio/gpio.h>

/ {
  #address-cells = <2>;
  #size-cells = <2>;
  compatible = "shakti,spike-bare-dev";
  model = "shakti,spike-bare";
  cpus {
    #address-cells = <1>;
    #size-cells = <0>;
    timebase-frequency = <10000000>;
      CPU0: cpu@0 {
        device_type = "cpu";
        reg = <0>;
        status = "okay";
        compatible = "riscv";
        riscv,isa = "rv64imafdc";
        mmu-type = "riscv,sv39";
        clock-frequency = <40000000>;
          CPU0_intc: interrupt-controller {
             #address-cells = <0>;
	           #interrupt-cells = <1>;
             interrupt-controller;
             compatible = "riscv,cpu-intc";
          };
      };
  };

  memory@80000000 {
    device_type = "memory";
    reg = <0x0 0x80000000 0x0 0x10000000 >;
  };

  soc {
    #address-cells = <1>;
		#size-cells = <1>;
    compatible = "shakti,spike-bare-soc", "simple-bus";
    ranges;

    clint@2000000 {
      #address-cells = <0>;
      #size-cells = <2>;
      compatible = "sifive,clint0";
      interrupts-extended = <&CPU0_intc 3 &CPU0_intc 7 >;
      reg = <0x02000000 0x00000008
            0x02004000 0x00000008
	    0x0200bff8 0x00000008>;
    };

    plic: interrupt-controller@c000000 {
      #address-cells = <0>;
			#interrupt-cells = <2>;
      compatible = "shakti,plic0";
      interrupt-controller;
      reg = <0x0c000000 0x00000080
			       0x0c002000 0x00000008
			       0x0c200000 0x00001000>;
			reg-names = "prio", "irq_en", "reg";
      interrupts-extended = <&CPU0_intc 11 &CPU0_intc 9>; //11 as to mention MACHINE MODE for CPU or 9 for SUPERVISOR MODE for CPU...
      riscv,max-priority = <7>;
      riscv,ndev = <8>;
    };

    uart0: serial@11300 {
      compatible = "shakti,uart0";
      reg= < 0x0 0x11300 0x0 0x100>;
    };

    uart1: serial@11400 {
        compatible = "shakti,uart1";
        reg= < 0x0 0x11400 0x0 0x100>;
    };    

    spi0: spi@20000 {
            #address-cells = <1>;
            #size-cells = <0>;
            compatible = "shakti,spi";
            reg = <0x0 0x20000 0x0 0x100>;
    };

    spi1: spi@20100 {
           #address-cells = <1>;
			     #size-cells = <0>;
           compatible = "shakti,spi";
           reg = <0x0 0x20100 0x0 0x100>;
    };

    gpio0: gpio@40200 {
                #gpio-cells = <0x2>;
                compatible = "shakti,gpio";
                reg = < 0x0 0x40200 0x0 0x08>;
                config_gpio = <GPIO_OUTPUT>;
                interrupt-parent = <&plic>;
                interrupts = <1 1>, <2 1>, <3 1>, <4 1>,
                          <5 1>, <6 1>, <7 1>, <8 1>,
                          <9 1>, <10 1>, <11 1>, <12 1>,
                          <13 1>, <14 1>, <15 1>, <16 1>,
                          <17 1>, <18 1>, <19 1>, <20 1>,
                          <21 1>, <22 1>, <23 1>, <24 1>,
                          <25 1>, <26 1>, <27 1>, <28 1>,
                          <29 1>, <30 1>, <31 1>, <32 1>;

    };
    
    i2c0: i2c@44000 {
           compatible = "shakti,i2c0";
           reg= <0x0 0x44000 0x0 0x100>;
    };
    i2c1: i2c@44100 {
      compatible = "shakti,i2c0";
      reg= <0x0 0x44100 0x0 0x100>;
    };
<<<<<<< HEAD

    watchdog: watchdog@40400
    {
      compatible="shakti,wdt";
      reg= <0x0 0x40400 0x0 0x1>;
    }
=======
    
>>>>>>> a173ae9d
    pwm0: pwm@30000 {
      compatible = "shakti,pwm";
      reg= < 0x0 0x30000 0x0 0x100>;
    };
    
    pwm1: pwm@30100 {
      compatible = "shakti,pwm";
      reg= < 0x0 0x30100 0x0 0x100>;
    };

    pwm2: pwm@30200 {
      compatible = "shakti,pwm";
      reg= < 0x0 0x30200 0x0 0x100>;
    };

    pwm3: pwm@30300 {
      compatible = "shakti,pwm";
      reg= < 0x0 0x30300 0x0 0x100>;
    };
    
    pwm4: pwm@30400 {
      compatible = "shakti,pwm";
      reg= < 0x0 0x30400 0x0 0x100>;
    };
    
    pwm5: pwm@30500 {
      compatible = "shakti,pwm";
      reg= < 0x0 0x30500 0x0 0x100>;
    };
    
    pwm6: pwm@30600 {
      compatible = "shakti,pwm";
      reg= < 0x0 0x30600 0x0 0x100>;
    };
    
    pwm7: pwm@30700 {
      compatible = "shakti,pwm";
      reg= < 0x0 0x30700 0x0 0x100>;
    };

  };

};<|MERGE_RESOLUTION|>--- conflicted
+++ resolved
@@ -110,16 +110,12 @@
       compatible = "shakti,i2c0";
       reg= <0x0 0x44100 0x0 0x100>;
     };
-<<<<<<< HEAD
 
     watchdog: watchdog@40400
     {
       compatible="shakti,wdt";
       reg= <0x0 0x40400 0x0 0x1>;
-    }
-=======
-    
->>>>>>> a173ae9d
+    };
     pwm0: pwm@30000 {
       compatible = "shakti,pwm";
       reg= < 0x0 0x30000 0x0 0x100>;
