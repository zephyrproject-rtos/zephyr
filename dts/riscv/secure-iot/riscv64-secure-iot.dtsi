--- conflicted
+++ resolved
@@ -91,19 +91,16 @@
            compatible = "shakti,i2c0";
            reg= <0x0 0x44000 0x0 0x100>;
     };
-<<<<<<< HEAD
+    i2c1: i2c@44100 {
+      compatible = "shakti,i2c0";
+      reg= <0x0 0x44100 0x0 0x100>;
+    };
     watchdog: watchdog@40400
     {
       compatible="shakti,wdt";
       reg= <0x0 0x40400 0x0 0x1>;
 
     };
-=======
-    i2c1: i2c@44100 {
-      compatible = "shakti,i2c0";
-      reg= <0x0 0x44100 0x0 0x100>;
-};
->>>>>>> 9f129918
 
   };
 };