--- conflicted
+++ resolved
@@ -67,20 +67,6 @@
     };
 
     spi0: spi@20000 {
-<<<<<<< HEAD
-      compatible = "shakti,spi";
-      reg = <0x0 0x20000 0x0 0x100>;
-    };
-
-    spi1: spi@20100 {
-      compatible = "shakti,spi";
-      reg = <0x0 0x20100 0x0 0x100>;
-    };
-
-    gpio0: gpio@40200 {
-      compatible = "shakti,gpio0";
-      reg = < 0x0 0x40200 0x0 0x08>;
-=======
             #address-cells = <1>;
             #size-cells = <0>;
             compatible = "shakti,spi";
@@ -99,12 +85,15 @@
                 compatible = "shakti,gpio";
                 reg = < 0x0 0x40200 0x0 0x08>;
                 config_gpio = <GPIO_OUTPUT>;
->>>>>>> 9f129918
     };
     
     i2c0: i2c@44000 {
+           compatible = "shakti,i2c0";
+           reg= <0x0 0x44000 0x0 0x100>;
+    };
+    i2c1: i2c@44100 {
       compatible = "shakti,i2c0";
-      reg= <0x0 0x44000 0x0 0x100>;
+      reg= <0x0 0x44100 0x0 0x100>;
     };
 
     pwm0: pwm@30000 {
@@ -146,10 +135,6 @@
       compatible = "shakti,pwm";
       reg= < 0x0 0x30700 0x0 0x100>;
     };
-    i2c1: i2c@44100 {
-      compatible = "shakti,i2c0";
-      reg= <0x0 0x44100 0x0 0x100>;
-};
 
   };
 
