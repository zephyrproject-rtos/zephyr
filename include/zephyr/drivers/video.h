--- conflicted
+++ resolved
@@ -834,8 +834,6 @@
 #define VIDEO_FOURCC_FROM_STR(str) VIDEO_FOURCC((str)[0], (str)[1], (str)[2], (str)[3])
 
 /**
-<<<<<<< HEAD
-=======
  * @brief Convert a four-character-code to a four-character-string
  *
  * Convert a four-character code as defined by @ref VIDEO_FOURCC into a string that can be used
@@ -854,7 +852,6 @@
 	})
 
 /**
->>>>>>> fad916bd
  * @name Bayer formats (R, G, B channels).
  *
  * The full color information is spread over multiple pixels.
@@ -914,7 +911,6 @@
  * @endverbatim
  */
 #define VIDEO_PIX_FMT_RGB565X VIDEO_FOURCC('R', 'G', 'B', 'R')
-<<<<<<< HEAD
 
 /**
  * 5 red bits [15:11], 6 green bits [10:5], 5 blue bits [4:0].
@@ -928,21 +924,6 @@
 #define VIDEO_PIX_FMT_RGB565 VIDEO_FOURCC('R', 'G', 'B', 'P')
 
 /**
-=======
-
-/**
- * 5 red bits [15:11], 6 green bits [10:5], 5 blue bits [4:0].
- * This 16-bit integer is then packed in little endian format over two bytes:
- *
- * @verbatim
- *   7......0 15.....8
- * | gggBbbbb RrrrrGgg | ...
- * @endverbatim
- */
-#define VIDEO_PIX_FMT_RGB565 VIDEO_FOURCC('R', 'G', 'B', 'P')
-
-/**
->>>>>>> fad916bd
  * The first byte is empty (X) for each pixel.
  *
  * @verbatim
@@ -1000,15 +981,9 @@
 
 /**
  * @brief Get number of bits per pixel of a pixel format
-<<<<<<< HEAD
  *
  * @param pixfmt FourCC pixel format value (@ref video_pixel_formats).
  *
-=======
- *
- * @param pixfmt FourCC pixel format value (@ref video_pixel_formats).
- *
->>>>>>> fad916bd
  * @retval 0 if the format is unhandled or if it is variable number of bits
  * @retval bit size of one pixel for this format
  */
