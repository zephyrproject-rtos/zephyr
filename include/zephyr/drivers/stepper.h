--- conflicted
+++ resolved
@@ -142,7 +142,6 @@
 
 /**
  * @brief Callback function for stepper events
-<<<<<<< HEAD
  */
 typedef void (*stepper_event_callback_t)(const struct device *dev, const enum stepper_event event,
 					 void *user_data);
@@ -170,34 +169,6 @@
 
 /**
  * @brief Move the stepper to an absolute position in micro-steps.
-=======
- */
-typedef void (*stepper_event_callback_t)(const struct device *dev, const enum stepper_event event,
-					 void *user_data);
-
-/**
- * @brief Set the callback function to be called when a stepper event occurs
- *
- * @see stepper_set_event_callback() for details.
- */
-typedef int (*stepper_set_event_callback_t)(const struct device *dev,
-					    stepper_event_callback_t callback, void *user_data);
-/**
- * @brief Set the time interval between steps in nanoseconds.
- *
- * @see stepper_set_microstep_interval() for details.
- */
-typedef int (*stepper_set_microstep_interval_t)(const struct device *dev,
-						const uint64_t microstep_interval_ns);
-/**
- * @brief Move the stepper relatively by a given number of micro-steps.
- *
- * @see stepper_move_by() for details.
- */
-typedef int (*stepper_move_by_t)(const struct device *dev, const int32_t micro_steps);
-
-/**
- * @brief Move the stepper to an absolute position in micro-steps.
  *
  * @see stepper_move_to() for details.
  */
@@ -205,21 +176,10 @@
 
 /**
  * @brief Run the stepper with a given step interval in a given direction
->>>>>>> fad916bd
- *
- * @see stepper_move_to() for details.
- */
-<<<<<<< HEAD
-typedef int (*stepper_move_to_t)(const struct device *dev, const int32_t micro_steps);
-
-/**
- * @brief Run the stepper with a given step interval in a given direction
  *
  * @see stepper_run() for details.
  */
 typedef int (*stepper_run_t)(const struct device *dev, const enum stepper_direction direction);
-=======
-typedef int (*stepper_run_t)(const struct device *dev, const enum stepper_direction direction);
 
 /**
  * @brief Stop the stepper
@@ -227,7 +187,6 @@
  * @see stepper_stop() for details.
  */
 typedef int (*stepper_stop_t)(const struct device *dev);
->>>>>>> fad916bd
 
 /**
  * @brief Is the target position fo the stepper reached
@@ -250,10 +209,7 @@
 	stepper_move_by_t move_by;
 	stepper_move_to_t move_to;
 	stepper_run_t run;
-<<<<<<< HEAD
-=======
 	stepper_stop_t stop;
->>>>>>> fad916bd
 	stepper_is_moving_t is_moving;
 };
 
@@ -265,11 +221,7 @@
  * @brief Enable or disable stepper driver
  *
  * @details Enabling the driver will energize the coils, however not set the stepper in motion.
-<<<<<<< HEAD
- * Disabling the driver will de-energize the coils.
-=======
  * Disabling the driver shall cancel all active movements and de-energize the coils.
->>>>>>> fad916bd
  *
  * @param dev pointer to the stepper driver instance
  * @param enable Input enable or disable stepper driver
@@ -382,7 +334,6 @@
 
 /**
  * @brief Set the callback function to be called when a stepper event occurs
-<<<<<<< HEAD
  *
  * @param dev pointer to the stepper driver instance
  * @param callback Callback function to be called when a stepper event occurs
@@ -408,46 +359,13 @@
 }
 
 /**
- * @brief Set the time interval between steps in nanoseconds
+ * @brief Set the time interval between steps in nanoseconds with immediate effect.
  *
  * @note Setting step interval does not set the stepper into motion, a combination of
  * set_microstep_interval and move is required to set the stepper into motion.
  *
  * @param dev pointer to the stepper driver instance
  * @param microstep_interval_ns time interval between steps in nanoseconds
-=======
- *
- * @param dev pointer to the stepper driver instance
- * @param callback Callback function to be called when a stepper event occurs
- * passing NULL will disable the callback
- * @param user_data User data to be passed to the callback function
- *
- * @retval -ENOSYS If not implemented by device driver
- * @retval 0 Success
- */
-__syscall int stepper_set_event_callback(const struct device *dev,
-					 stepper_event_callback_t callback, void *user_data);
-
-static inline int z_impl_stepper_set_event_callback(const struct device *dev,
-						    stepper_event_callback_t callback,
-						    void *user_data)
-{
-	const struct stepper_driver_api *api = (const struct stepper_driver_api *)dev->api;
-
-	if (api->set_event_callback == NULL) {
-		return -ENOSYS;
-	}
-	return api->set_event_callback(dev, callback, user_data);
-}
-
-/**
- * @brief Set the time interval between steps in nanoseconds with immediate effect.
- *
- * @note Setting step interval does not set the stepper into motion, a combination of
- * set_microstep_interval and move is required to set the stepper into motion.
- *
- * @param dev pointer to the stepper driver instance
- * @param microstep_interval_ns time interval between steps in nanoseconds
  *
  * @retval -EIO General input / output error
  * @retval -EINVAL If the requested step interval is not supported
@@ -498,61 +416,25 @@
  *
  * @param dev pointer to the stepper driver instance
  * @param micro_steps target position to set in micro-steps
->>>>>>> fad916bd
  *
  * @retval -ECANCELED If the stepper is disabled
  * @retval -EIO General input / output error
- * @retval -EINVAL If the requested step interval is not supported
- * @retval -ENOSYS If not implemented by device driver
- * @retval 0 Success
- */
-__syscall int stepper_set_microstep_interval(const struct device *dev,
-					     uint64_t microstep_interval_ns);
-
-static inline int z_impl_stepper_set_microstep_interval(const struct device *dev,
-							const uint64_t microstep_interval_ns)
-{
-	const struct stepper_driver_api *api = (const struct stepper_driver_api *)dev->api;
-
-	if (api->set_microstep_interval == NULL) {
-		return -ENOSYS;
-	}
-	return api->set_microstep_interval(dev, microstep_interval_ns);
-}
-
-/**
- * @brief Set the micro-steps to be moved from the current position i.e. relative movement
- *
- * @details The stepper will move by the given number of micro-steps from the current position.
- * This function is non-blocking.
- *
- * @param dev pointer to the stepper driver instance
- * @param micro_steps target micro-steps to be moved from the current position
- *
- * @retval -ECANCELED If the stepper is disabled
- * @retval -EIO General input / output error
- * @retval 0 Success
- */
-__syscall int stepper_move_by(const struct device *dev, int32_t micro_steps);
-
-static inline int z_impl_stepper_move_by(const struct device *dev, const int32_t micro_steps)
-{
-	const struct stepper_driver_api *api = (const struct stepper_driver_api *)dev->api;
-
-	return api->move_by(dev, micro_steps);
-}
-
-/**
-<<<<<<< HEAD
- * @brief Set the absolute target position of the stepper
- *
- * @details The stepper will move to the given micro-steps position from the reference position.
- * This function is non-blocking.
- *
- * @param dev pointer to the stepper driver instance
- * @param micro_steps target position to set in micro-steps
- *
-=======
+ * @retval -ENOSYS If not implemented by device driver
+ * @retval 0 Success
+ */
+__syscall int stepper_move_to(const struct device *dev, int32_t micro_steps);
+
+static inline int z_impl_stepper_move_to(const struct device *dev, const int32_t micro_steps)
+{
+	const struct stepper_driver_api *api = (const struct stepper_driver_api *)dev->api;
+
+	if (api->move_to == NULL) {
+		return -ENOSYS;
+	}
+	return api->move_to(dev, micro_steps);
+}
+
+/**
  * @brief Run the stepper with a given step interval in a given direction
  *
  * @details The stepper shall be set into motion and run continuously until
@@ -562,35 +444,11 @@
  * @param dev pointer to the stepper driver instance
  * @param direction The direction to set
  *
->>>>>>> fad916bd
  * @retval -ECANCELED If the stepper is disabled
  * @retval -EIO General input / output error
  * @retval -ENOSYS If not implemented by device driver
  * @retval 0 Success
  */
-<<<<<<< HEAD
-__syscall int stepper_move_to(const struct device *dev, int32_t micro_steps);
-
-static inline int z_impl_stepper_move_to(const struct device *dev, const int32_t micro_steps)
-{
-	const struct stepper_driver_api *api = (const struct stepper_driver_api *)dev->api;
-
-	if (api->move_to == NULL) {
-		return -ENOSYS;
-	}
-	return api->move_to(dev, micro_steps);
-}
-
-/**
- * @brief Run the stepper with a given step interval in a given direction
- *
- * @details The stepper shall be set into motion and run continuously until
- * stalled or stopped using some other command, for instance, stepper_enable(false). This
- * function is non-blocking.
- *
- * @param dev pointer to the stepper driver instance
- * @param direction The direction to set
-=======
 __syscall int stepper_run(const struct device *dev, enum stepper_direction direction);
 
 static inline int z_impl_stepper_run(const struct device *dev,
@@ -609,34 +467,21 @@
  * @details Cancel all active movements, however keep the coils energized.
  *
  * @param dev pointer to the stepper driver instance
->>>>>>> fad916bd
- *
- * @retval -ECANCELED If the stepper is disabled
- * @retval -EIO General input / output error
- * @retval -ENOSYS If not implemented by device driver
- * @retval 0 Success
- */
-<<<<<<< HEAD
-__syscall int stepper_run(const struct device *dev, enum stepper_direction direction);
-
-static inline int z_impl_stepper_run(const struct device *dev,
-				     const enum stepper_direction direction)
-=======
+ *
+ * @retval -EIO General input / output error
+ * @retval -ENOSYS If not implemented by device driver
+ * @retval 0 Success
+ */
 __syscall int stepper_stop(const struct device *dev);
 
 static inline int z_impl_stepper_stop(const struct device *dev)
->>>>>>> fad916bd
 {
 	const struct stepper_driver_api *api = (const struct stepper_driver_api *)dev->api;
 
 	if (api->stop == NULL) {
 		return -ENOSYS;
 	}
-<<<<<<< HEAD
-	return api->run(dev, direction);
-=======
 	return api->stop(dev);
->>>>>>> fad916bd
 }
 
 /**
