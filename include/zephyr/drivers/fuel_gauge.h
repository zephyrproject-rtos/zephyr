/*
 * Copyright 2022 Google LLC
 * Copyright (C) Microsoft Corporation.
 *
 * SPDX-License-Identifier: Apache-2.0
 */

#ifndef ZEPHYR_INCLUDE_DRIVERS_BATTERY_H_
#define ZEPHYR_INCLUDE_DRIVERS_BATTERY_H_

/**
 * @brief Fuel Gauge Interface
 * @defgroup fuel_gauge_interface Fuel Gauge Interface
 * @ingroup io_interfaces
 * @{
 */

#ifdef __cplusplus
extern "C" {
#endif /* __cplusplus */

#include <errno.h>
#include <stdbool.h>
#include <stddef.h>
#include <stdint.h>

#include <zephyr/device.h>

/* Keep these alphabetized wrt property name */

/** Runtime Dynamic Battery Parameters */
/**
 * Provide a 1 minute average of the current on the battery.
 * Does not check for flags or whether those values are bad readings.
 * See driver instance header for details on implementation and
 * how the average is calculated. Units in uA negative=discharging
 */
#define FUEL_GAUGE_AVG_CURRENT 0

/** Battery current (uA); negative=discharging */
#define FUEL_GAUGE_CURRENT                  FUEL_GAUGE_AVG_CURRENT + 1
/** Whether the battery underlying the fuel-gauge is cut off from charge */
#define FUEL_GAUGE_CHARGE_CUTOFF            FUEL_GAUGE_CURRENT + 1
/** Cycle count in 1/100ths (number of charge/discharge cycles) */
#define FUEL_GAUGE_CYCLE_COUNT              FUEL_GAUGE_CHARGE_CUTOFF + 1
/** Connect state of battery */
#define FUEL_GAUGE_CONNECT_STATE            FUEL_GAUGE_CYCLE_COUNT + 1
/** General Error/Runtime Flags */
#define FUEL_GAUGE_FLAGS                    FUEL_GAUGE_CONNECT_STATE + 1
/** Full Charge Capacity in uAh (might change in some implementations to determine wear) */
#define FUEL_GAUGE_FULL_CHARGE_CAPACITY     FUEL_GAUGE_FLAGS + 1
/** Is the battery physically present */
#define FUEL_GAUGE_PRESENT_STATE            FUEL_GAUGE_FULL_CHARGE_CAPACITY + 1
/** Remaining capacity in uAh */
#define FUEL_GAUGE_REMAINING_CAPACITY       FUEL_GAUGE_PRESENT_STATE + 1
/** Remaining battery life time in minutes */
#define FUEL_GAUGE_RUNTIME_TO_EMPTY         FUEL_GAUGE_REMAINING_CAPACITY + 1
/** Remaining time in minutes until battery reaches full charge */
#define FUEL_GAUGE_RUNTIME_TO_FULL          FUEL_GAUGE_RUNTIME_TO_EMPTY + 1
/** Retrieve word from SBS1.1 ManufactuerAccess */
#define FUEL_GAUGE_SBS_MFR_ACCESS           FUEL_GAUGE_RUNTIME_TO_FULL + 1
/** Absolute state of charge (percent, 0-100) - expressed as % of design capacity */
#define FUEL_GAUGE_STATE_OF_CHARGE          FUEL_GAUGE_SBS_MFR_ACCESS + 1
/** Temperature in 0.1 K */
#define FUEL_GAUGE_TEMPERATURE              FUEL_GAUGE_STATE_OF_CHARGE + 1
/** Battery voltage (uV) */
#define FUEL_GAUGE_VOLTAGE                  FUEL_GAUGE_TEMPERATURE + 1
/** Battery Mode (flags) */
#define FUEL_GAUGE_SBS_MODE                 FUEL_GAUGE_VOLTAGE + 1
/** Battery desired Max Charging Current (mA) */
#define FUEL_GAUGE_CHARGE_CURRENT           FUEL_GAUGE_SBS_MODE + 1
/** Battery desired Max Charging Voltage (mV) */
#define FUEL_GAUGE_CHARGE_VOLTAGE           FUEL_GAUGE_CHARGE_CURRENT + 1
/** Alarm, Status and Error codes (flags) */
#define FUEL_GAUGE_STATUS                   FUEL_GAUGE_CHARGE_VOLTAGE + 1
/** Design Capacity (mAh or 10mWh) */
#define FUEL_GAUGE_DESIGN_CAPACITY          FUEL_GAUGE_STATUS + 1
/** Design Voltage (mV) */
#define FUEL_GAUGE_DESIGN_VOLTAGE           FUEL_GAUGE_DESIGN_CAPACITY + 1
/** AtRate (mA or 10 mW) */
#define FUEL_GAUGE_SBS_ATRATE               FUEL_GAUGE_DESIGN_VOLTAGE + 1
/** AtRateTimeToFull (minutes) */
#define FUEL_GAUGE_SBS_ATRATE_TIME_TO_FULL	FUEL_GAUGE_SBS_ATRATE + 1
/** AtRateTimeToEmpty (minutes) */
#define FUEL_GAUGE_SBS_ATRATE_TIME_TO_EMPTY	FUEL_GAUGE_SBS_ATRATE_TIME_TO_FULL + 1
/** AtRateOK (boolean) */
#define FUEL_GAUGE_SBS_ATRATE_OK            FUEL_GAUGE_SBS_ATRATE_TIME_TO_EMPTY + 1
<<<<<<< HEAD
/** Remaining Capacity Alarm (mAh or 10mWh) */
#define FUEL_GAUGE_SBS_REMAINING_CAPACITY_ALARM FUEL_GAUGE_SBS_ATRATE_OK + 1
/** Remaining Time Alarm (minutes) */
#define FUEL_GAUGE_SBS_REMAINING_TIME_ALARM	FUEL_GAUGE_SBS_REMAINING_CAPACITY_ALARM + 1
/** Manufacturer of pack (1 byte length + 20 bytes data) */
#define FUEL_GAUGE_MANUFACTURER_NAME        FUEL_GAUGE_SBS_REMAINING_TIME_ALARM + 1
=======
/** Manufacturer of pack (1 byte length + 20 bytes data) */
#define FUEL_GAUGE_MANUFACTURER_NAME        FUEL_GAUGE_SBS_ATRATE_OK + 1
>>>>>>> 6295fc4c
/** Name of pack (1 byte length + 20 bytes data) */
#define FUEL_GAUGE_DEVICE_NAME              FUEL_GAUGE_MANUFACTURER_NAME + 1
/** Chemistry (1 byte length + 4 bytes data) */
#define FUEL_GAUGE_DEVICE_CHEMISTRY         FUEL_GAUGE_DEVICE_NAME + 1
/** Reserved to demark end of common fuel gauge properties */
#define FUEL_GAUGE_COMMON_COUNT             FUEL_GAUGE_DEVICE_CHEMISTRY + 1
/**
 * Reserved to demark downstream custom properties - use this value as the actual value may change
 * over future versions of this API
 */
#define FUEL_GAUGE_CUSTOM_BEGIN             FUEL_GAUGE_COMMON_COUNT + 1

/** Reserved to demark end of valid enum properties */
#define FUEL_GAUGE_PROP_MAX UINT16_MAX

struct fuel_gauge_get_property {
	/** Battery fuel gauge property to get */
	uint16_t property_type;

	/** Negative error status set by callee e.g. -ENOTSUP for an unsupported property */
	int status;

	/** Property field for getting */
	union {
		/* Fields have the format: */
		/* FUEL_GAUGE_PROPERTY_FIELD */
		/* type property_field; */

		/* Dynamic Battery Info */
		/** FUEL_GAUGE_AVG_CURRENT */
		int avg_current;
		/** FUEL_GAUGE_CHARGE_CUTOFF */
		bool cutoff;
		/** FUEL_GAUGE_CURRENT */
		int current;
		/** FUEL_GAUGE_CYCLE_COUNT */
		uint32_t cycle_count;
		/** FUEL_GAUGE_FLAGS */
		uint32_t flags;
		/** FUEL_GAUGE_FULL_CHARGE_CAPACITY */
		uint32_t full_charge_capacity;
		/** FUEL_GAUGE_REMAINING_CAPACITY */
		uint32_t remaining_capacity;
		/** FUEL_GAUGE_RUNTIME_TO_EMPTY */
		uint32_t runtime_to_empty;
		/** FUEL_GAUGE_RUNTIME_TO_FULL */
		uint32_t runtime_to_full;
		/** FUEL_GAUGE_SBS_MFR_ACCESS */
		uint16_t sbs_mfr_access_word;
		/** FUEL_GAUGE_STATE_OF_CHARGE */
		uint8_t state_of_charge;
		/** FUEL_GAUGE_TEMPERATURE */
		uint16_t temperature;
		/** FUEL_GAUGE_VOLTAGE */
		int voltage;
		/** FUEL_GAUGE_SBS_MODE */
		uint16_t sbs_mode;
		/** FUEL_GAUGE_CHARGE_CURRENT */
		uint16_t chg_current;
		/** FUEL_GAUGE_CHARGE_VOLTAGE */
		uint16_t chg_voltage;
		/** FUEL_GAUGE_STATUS */
		uint16_t fg_status;
		/** FUEL_GAUGE_DESIGN_CAPACITY */
		uint16_t design_cap;
		/** FUEL_GAUGE_DESIGN_VOLTAGE */
		uint16_t design_volt;
		/** FUEL_GAUGE_SBS_ATRATE */
		int16_t sbs_at_rate;
		/** FUEL_GAUGE_SBS_ATRATE_TIME_TO_FULL */
		uint16_t sbs_at_rate_time_to_full;
		/** FUEL_GAUGE_SBS_ATRATE_TIME_TO_EMPTY	*/
		uint16_t sbs_at_rate_time_to_empty;
		/** FUEL_GAUGE_SBS_ATRATE_OK */
		bool sbs_at_rate_ok;
		/** FUEL_GAUGE_SBS_REMAINING_CAPACITY_ALARM */
		uint16_t sbs_remaining_capacity_alarm;
		/** FUEL_GAUGE_SBS_REMAINING_TIME_ALARM */
		uint16_t sbs_remaining_time_alarm;
	} value;
};

/** buffer properties are separated due to size */
struct fuel_gauge_get_buffer_property {
	/** Battery fuel gauge property to get */
	uint16_t property_type;

	/** Negative error status set by callee e.g. -ENOTSUP for an unsupported property */
	int status;
};

struct fuel_gauge_set_property {
	/** Battery fuel gauge property to set */
	uint16_t property_type;

	/** Negative error status set by callee e.g. -ENOTSUP for an unsupported property */
	int status;

	/** Property field for setting */
	union {
		/* Fields have the format: */
		/* FUEL_GAUGE_PROPERTY_FIELD */
		/* type property_field; */

		/* Writable Dynamic Battery Info */
		/** FUEL_GAUGE_SBS_MFR_ACCESS */
		uint16_t sbs_mfr_access_word;
		/** FUEL_GAUGE_SBS_REMAINING_CAPACITY_ALARM */
		uint16_t sbs_remaining_capacity_alarm;
		/** FUEL_GAUGE_SBS_REMAINING_TIME_ALARM */
		uint16_t sbs_remaining_time_alarm;
		/** FUEL_GAUGE_SBS_MODE */
		uint16_t sbs_mode;
		/** FUEL_GAUGE_SBS_ATRATE */
		int16_t sbs_at_rate;
	} value;
};

/**
 * Data structures for reading SBS buffer properties
 */
#define SBS_GAUGE_MANUFACTURER_NAME_MAX_SIZE 20
#define SBS_GAUGE_DEVICE_NAME_MAX_SIZE       20
#define SBS_GAUGE_DEVICE_CHEMISTRY_MAX_SIZE  4

struct sbs_gauge_manufacturer_name {
	uint8_t manufacturer_name_length;
	char manufacturer_name[SBS_GAUGE_MANUFACTURER_NAME_MAX_SIZE];
} __packed;

struct sbs_gauge_device_name {
	uint8_t device_name_length;
	char device_name[SBS_GAUGE_DEVICE_NAME_MAX_SIZE];
} __packed;

struct sbs_gauge_device_chemistry {
	uint8_t device_chemistry_length;
	char device_chemistry[SBS_GAUGE_DEVICE_CHEMISTRY_MAX_SIZE];
} __packed;

/**
 * @typedef fuel_gauge_get_property_t
 * @brief Callback API for getting a fuel_gauge property.
 *
 * See fuel_gauge_get_property() for argument description
 */
typedef int (*fuel_gauge_get_property_t)(const struct device *dev,
					 struct fuel_gauge_get_property *props, size_t props_len);

/**
 * @typedef fuel_gauge_get_buffer_property_t
 * @brief Callback API for getting a fuel_gauge buffer property.
 *
 * See fuel_gauge_get_buffer_property() for argument description
 */
typedef int (*fuel_gauge_get_buffer_property_t)(const struct device *dev,
					       struct fuel_gauge_get_buffer_property *prop,
					       void *dst, size_t dst_len);

/**
 * @typedef fuel_gauge_set_property_t
 * @brief Callback API for setting a fuel_gauge property.
 *
 * See fuel_gauge_set_property() for argument description
 */
typedef int (*fuel_gauge_set_property_t)(const struct device *dev,
					 struct fuel_gauge_set_property *props, size_t props_len);

/* Caching is entirely on the onus of the client */

__subsystem struct fuel_gauge_driver_api {
	fuel_gauge_get_property_t get_property;
	fuel_gauge_get_buffer_property_t get_buffer_property;
	fuel_gauge_set_property_t set_property;
};

/**
 * @brief Fetch a battery fuel-gauge property
 *
 * @param dev Pointer to the battery fuel-gauge device
 * @param props pointer to array of fuel_gauge_get_property struct where the property struct
 * field is set by the caller to determine what property is read from the
 * fuel gauge device into the fuel_gauge_get_property struct's value field. The props array
 * maintains the same order of properties as it was given.
 * @param props_len number of properties in props array
 *
 * @return return=0 if successful, return < 0 if getting all properties failed, return > 0 if some
 * properties failed where return=number of failing properties.
 */
__syscall int fuel_gauge_get_prop(const struct device *dev, struct fuel_gauge_get_property *props,
				  size_t props_len);

static inline int z_impl_fuel_gauge_get_prop(const struct device *dev,
					     struct fuel_gauge_get_property *props,
					     size_t props_len)
{
	const struct fuel_gauge_driver_api *api = (const struct fuel_gauge_driver_api *)dev->api;

	if (api->get_property == NULL) {
		return -ENOSYS;
	}

	return api->get_property(dev, props, props_len);
}

/**
 * @brief Fetch a battery fuel-gauge buffer property
 *
 * @param dev Pointer to the battery fuel-gauge device
 * @param prop pointer to single fuel_gauge_get_buffer_property struct where the property struct
 * field is set by the caller to determine what property is read from the
 * fuel gauge device into the dst field.
 * @param dst byte array or struct that will hold the buffer data that is read from the fuel gauge
 * @param dst_len the length of the destination array in bytes
 *
 * @return return=0 if successful, return < 0 if getting property failed, return 0 on success
 */
__syscall int fuel_gauge_get_buffer_prop(const struct device *dev,
					struct fuel_gauge_get_buffer_property *prop, void *dst,
					size_t dst_len);

static inline int z_impl_fuel_gauge_get_buffer_prop(const struct device *dev,
						   struct fuel_gauge_get_buffer_property *prop,
						   void *dst, size_t dst_len)
{
	const struct fuel_gauge_driver_api *api = (const struct fuel_gauge_driver_api *)dev->api;

	if (api->get_buffer_property == NULL) {
		return -ENOSYS;
	}

	return api->get_buffer_property(dev, prop, dst, dst_len);
}

/**
 * @brief Set a battery fuel-gauge property
 *
 * @param dev Pointer to the battery fuel-gauge device
 * @param props pointer to array of fuel_gauge_set_property struct where the property struct
 * field is set by the caller to determine what property is written to the fuel gauge device from
 * the fuel_gauge_get_property struct's value field.
 * @param props_len number of properties in props array
 *
 * @return return=0 if successful, return < 0 if setting all properties failed, return > 0 if some
 * properties failed where return=number of failing properties.
 */
__syscall int fuel_gauge_set_prop(const struct device *dev, struct fuel_gauge_set_property *props,
				  size_t props_len);

static inline int z_impl_fuel_gauge_set_prop(const struct device *dev,
					     struct fuel_gauge_set_property *props,
					     size_t props_len)
{
	const struct fuel_gauge_driver_api *api = (const struct fuel_gauge_driver_api *)dev->api;

	if (api->set_property == NULL) {
		return -ENOSYS;
	}

	return api->set_property(dev, props, props_len);
}

/**
 * @}
 */

#ifdef __cplusplus
}
#endif /* __cplusplus */

#include <syscalls/fuel_gauge.h>

#endif /* ZEPHYR_INCLUDE_DRIVERS_BATTERY_H_ */<|MERGE_RESOLUTION|>--- conflicted
+++ resolved
@@ -85,17 +85,8 @@
 #define FUEL_GAUGE_SBS_ATRATE_TIME_TO_EMPTY	FUEL_GAUGE_SBS_ATRATE_TIME_TO_FULL + 1
 /** AtRateOK (boolean) */
 #define FUEL_GAUGE_SBS_ATRATE_OK            FUEL_GAUGE_SBS_ATRATE_TIME_TO_EMPTY + 1
-<<<<<<< HEAD
-/** Remaining Capacity Alarm (mAh or 10mWh) */
-#define FUEL_GAUGE_SBS_REMAINING_CAPACITY_ALARM FUEL_GAUGE_SBS_ATRATE_OK + 1
-/** Remaining Time Alarm (minutes) */
-#define FUEL_GAUGE_SBS_REMAINING_TIME_ALARM	FUEL_GAUGE_SBS_REMAINING_CAPACITY_ALARM + 1
-/** Manufacturer of pack (1 byte length + 20 bytes data) */
-#define FUEL_GAUGE_MANUFACTURER_NAME        FUEL_GAUGE_SBS_REMAINING_TIME_ALARM + 1
-=======
 /** Manufacturer of pack (1 byte length + 20 bytes data) */
 #define FUEL_GAUGE_MANUFACTURER_NAME        FUEL_GAUGE_SBS_ATRATE_OK + 1
->>>>>>> 6295fc4c
 /** Name of pack (1 byte length + 20 bytes data) */
 #define FUEL_GAUGE_DEVICE_NAME              FUEL_GAUGE_MANUFACTURER_NAME + 1
 /** Chemistry (1 byte length + 4 bytes data) */
