--- conflicted
+++ resolved
@@ -29,13 +29,6 @@
 /* The limit is used by algorithm for distinguishing between empty and full
  * state.
  */
-<<<<<<< HEAD
-#define RING_BUFFER_MAX_SIZE 0x80000000U
-#define RING_BUFFER_SIZE_ASSERT_MSG \
-	"Size too big"
-
-struct ring_buf_index { int32_t head, tail, base; };
-=======
 #ifdef CONFIG_RING_BUFFER_LARGE
 typedef uint32_t ring_buf_idx_t;
 #define RING_BUFFER_MAX_SIZE (UINT32_MAX / 2)
@@ -47,7 +40,6 @@
 #define RING_BUFFER_SIZE_ASSERT_MSG "Size too big"
 
 struct ring_buf_index { ring_buf_idx_t head, tail, base; };
->>>>>>> fad916bd
 
 /** @endcond */
 
@@ -241,13 +233,9 @@
  */
 static inline uint32_t ring_buf_space_get(const struct ring_buf *buf)
 {
-<<<<<<< HEAD
-	return buf->size - (buf->put.head - buf->get.tail);
-=======
 	ring_buf_idx_t allocated = buf->put.head - buf->get.tail;
 
 	return buf->size - allocated;
->>>>>>> fad916bd
 }
 
 /**
@@ -283,13 +271,9 @@
  */
 static inline uint32_t ring_buf_size_get(const struct ring_buf *buf)
 {
-<<<<<<< HEAD
-	return buf->put.tail - buf->get.head;
-=======
 	ring_buf_idx_t available = buf->put.tail - buf->get.head;
 
 	return available;
->>>>>>> fad916bd
 }
 
 /**
