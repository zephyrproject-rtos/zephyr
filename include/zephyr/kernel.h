/*
 * Copyright (c) 2016, Wind River Systems, Inc.
 *
 * SPDX-License-Identifier: Apache-2.0
 */

/**
 * @file
 *
 * @brief Public kernel APIs.
 */

#ifndef ZEPHYR_INCLUDE_KERNEL_H_
#define ZEPHYR_INCLUDE_KERNEL_H_

#if !defined(_ASMLANGUAGE)
#include <zephyr/kernel_includes.h>
#include <errno.h>
#include <limits.h>
#include <stdbool.h>
#include <zephyr/toolchain.h>
#include <zephyr/tracing/tracing_macros.h>
#include <zephyr/sys/mem_stats.h>
#include <zephyr/sys/iterable_sections.h>
#include <zephyr/sys/ring_buffer.h>

#ifdef __cplusplus
extern "C" {
#endif

/*
 * Zephyr currently assumes the size of a couple standard types to simplify
 * print string formats. Let's make sure this doesn't change without notice.
 */
BUILD_ASSERT(sizeof(int32_t) == sizeof(int));
BUILD_ASSERT(sizeof(int64_t) == sizeof(long long));
BUILD_ASSERT(sizeof(intptr_t) == sizeof(long));

/**
 * @brief Kernel APIs
 * @defgroup kernel_apis Kernel APIs
 * @since 1.0
 * @version 1.0.0
 * @{
 * @}
 */

#define K_ANY NULL

#if (CONFIG_NUM_COOP_PRIORITIES + CONFIG_NUM_PREEMPT_PRIORITIES) == 0
#error Zero available thread priorities defined!
#endif

#define K_PRIO_COOP(x) (-(CONFIG_NUM_COOP_PRIORITIES - (x)))
#define K_PRIO_PREEMPT(x) (x)

#define K_HIGHEST_THREAD_PRIO (-CONFIG_NUM_COOP_PRIORITIES)
#define K_LOWEST_THREAD_PRIO CONFIG_NUM_PREEMPT_PRIORITIES
#define K_IDLE_PRIO K_LOWEST_THREAD_PRIO
#define K_HIGHEST_APPLICATION_THREAD_PRIO (K_HIGHEST_THREAD_PRIO)
#define K_LOWEST_APPLICATION_THREAD_PRIO (K_LOWEST_THREAD_PRIO - 1)

#ifdef CONFIG_POLL
#define Z_POLL_EVENT_OBJ_INIT(obj) \
	.poll_events = SYS_DLIST_STATIC_INIT(&obj.poll_events),
#define Z_DECL_POLL_EVENT sys_dlist_t poll_events;
#else
#define Z_POLL_EVENT_OBJ_INIT(obj)
#define Z_DECL_POLL_EVENT
#endif

struct k_thread;
struct k_mutex;
struct k_sem;
struct k_msgq;
struct k_mbox;
struct k_pipe;
struct k_queue;
struct k_fifo;
struct k_lifo;
struct k_stack;
struct k_mem_slab;
struct k_timer;
struct k_poll_event;
struct k_poll_signal;
struct k_mem_domain;
struct k_mem_partition;
struct k_futex;
struct k_event;

enum execution_context_types {
	K_ISR = 0,
	K_COOP_THREAD,
	K_PREEMPT_THREAD,
};

/* private, used by k_poll and k_work_poll */
struct k_work_poll;
typedef int (*_poller_cb_t)(struct k_poll_event *event, uint32_t state);

/**
 * @addtogroup thread_apis
 * @{
 */

typedef void (*k_thread_user_cb_t)(const struct k_thread *thread,
				   void *user_data);

/**
 * @brief Iterate over all the threads in the system.
 *
 * This routine iterates over all the threads in the system and
 * calls the user_cb function for each thread.
 *
 * @param user_cb Pointer to the user callback function.
 * @param user_data Pointer to user data.
 *
 * @note @kconfig{CONFIG_THREAD_MONITOR} must be set for this function
 * to be effective.
 * @note This API uses @ref k_spin_lock to protect the _kernel.threads
 * list which means creation of new threads and terminations of existing
 * threads are blocked until this API returns.
 */
void k_thread_foreach(k_thread_user_cb_t user_cb, void *user_data);

/**
 * @brief Iterate over all the threads in running on specified cpu.
 *
 * This function is does otherwise the same thing as k_thread_foreach(),
 * but it only loops through the threads running on specified cpu only.
 * If CONFIG_SMP is not defined the implementation this is the same as
 * k_thread_foreach(), with an assert cpu == 0.
 *
 * @param cpu The filtered cpu number
 * @param user_cb Pointer to the user callback function.
 * @param user_data Pointer to user data.
 *
 * @note @kconfig{CONFIG_THREAD_MONITOR} must be set for this function
 * to be effective.
 * @note This API uses @ref k_spin_lock to protect the _kernel.threads
 * list which means creation of new threads and terminations of existing
 * threads are blocked until this API returns.
 */
#ifdef CONFIG_SMP
void k_thread_foreach_filter_by_cpu(unsigned int cpu,
				    k_thread_user_cb_t user_cb, void *user_data);
#else
static inline
void k_thread_foreach_filter_by_cpu(unsigned int cpu,
				    k_thread_user_cb_t user_cb, void *user_data)
{
	__ASSERT(cpu == 0, "cpu filter out of bounds");
	ARG_UNUSED(cpu);
	k_thread_foreach(user_cb, user_data);
}
#endif

/**
 * @brief Iterate over all the threads in the system without locking.
 *
 * This routine works exactly the same like @ref k_thread_foreach
 * but unlocks interrupts when user_cb is executed.
 *
 * @param user_cb Pointer to the user callback function.
 * @param user_data Pointer to user data.
 *
 * @note @kconfig{CONFIG_THREAD_MONITOR} must be set for this function
 * to be effective.
 * @note This API uses @ref k_spin_lock only when accessing the _kernel.threads
 * queue elements. It unlocks it during user callback function processing.
 * If a new task is created when this @c foreach function is in progress,
 * the added new task would not be included in the enumeration.
 * If a task is aborted during this enumeration, there would be a race here
 * and there is a possibility that this aborted task would be included in the
 * enumeration.
 * @note If the task is aborted and the memory occupied by its @c k_thread
 * structure is reused when this @c k_thread_foreach_unlocked is in progress
 * it might even lead to the system behave unstable.
 * This function may never return, as it would follow some @c next task
 * pointers treating given pointer as a pointer to the k_thread structure
 * while it is something different right now.
 * Do not reuse the memory that was occupied by k_thread structure of aborted
 * task if it was aborted after this function was called in any context.
 */
void k_thread_foreach_unlocked(
	k_thread_user_cb_t user_cb, void *user_data);

/**
 * @brief Iterate over the threads in running on current cpu without locking.
 *
 * This function does otherwise the same thing as
 * k_thread_foreach_unlocked(), but it only loops through the threads
 * running on specified cpu. If CONFIG_SMP is not defined the
 * implementation this is the same as k_thread_foreach_unlocked(), with an
 * assert requiring cpu == 0.
 *
 * @param cpu The filtered cpu number
 * @param user_cb Pointer to the user callback function.
 * @param user_data Pointer to user data.
 *
 * @note @kconfig{CONFIG_THREAD_MONITOR} must be set for this function
 * to be effective.
 * @note This API uses @ref k_spin_lock only when accessing the _kernel.threads
 * queue elements. It unlocks it during user callback function processing.
 * If a new task is created when this @c foreach function is in progress,
 * the added new task would not be included in the enumeration.
 * If a task is aborted during this enumeration, there would be a race here
 * and there is a possibility that this aborted task would be included in the
 * enumeration.
 * @note If the task is aborted and the memory occupied by its @c k_thread
 * structure is reused when this @c k_thread_foreach_unlocked is in progress
 * it might even lead to the system behave unstable.
 * This function may never return, as it would follow some @c next task
 * pointers treating given pointer as a pointer to the k_thread structure
 * while it is something different right now.
 * Do not reuse the memory that was occupied by k_thread structure of aborted
 * task if it was aborted after this function was called in any context.
 */
#ifdef CONFIG_SMP
void k_thread_foreach_unlocked_filter_by_cpu(unsigned int cpu,
					     k_thread_user_cb_t user_cb, void *user_data);
#else
static inline
void k_thread_foreach_unlocked_filter_by_cpu(unsigned int cpu,
					     k_thread_user_cb_t user_cb, void *user_data)
{
	__ASSERT(cpu == 0, "cpu filter out of bounds");
	ARG_UNUSED(cpu);
	k_thread_foreach_unlocked(user_cb, user_data);
}
#endif

/** @} */

/**
 * @defgroup thread_apis Thread APIs
 * @ingroup kernel_apis
 * @{
 */

#endif /* !_ASMLANGUAGE */


/*
 * Thread user options. May be needed by assembly code. Common part uses low
 * bits, arch-specific use high bits.
 */

/**
 * @brief system thread that must not abort
 * */
#define K_ESSENTIAL (BIT(0))

#define K_FP_IDX 1
/**
 * @brief FPU registers are managed by context switch
 *
 * @details
 * This option indicates that the thread uses the CPU's floating point
 * registers. This instructs the kernel to take additional steps to save
 * and restore the contents of these registers when scheduling the thread.
 * No effect if @kconfig{CONFIG_FPU_SHARING} is not enabled.
 */
#define K_FP_REGS (BIT(K_FP_IDX))

/**
 * @brief user mode thread
 *
 * This thread has dropped from supervisor mode to user mode and consequently
 * has additional restrictions
 */
#define K_USER (BIT(2))

/**
 * @brief Inherit Permissions
 *
 * @details
 * Indicates that the thread being created should inherit all kernel object
 * permissions from the thread that created it. No effect if
 * @kconfig{CONFIG_USERSPACE} is not enabled.
 */
#define K_INHERIT_PERMS (BIT(3))

/**
 * @brief Callback item state
 *
 * @details
 * This is a single bit of state reserved for "callback manager"
 * utilities (p4wq initially) who need to track operations invoked
 * from within a user-provided callback they have been invoked.
 * Effectively it serves as a tiny bit of zero-overhead TLS data.
 */
#define K_CALLBACK_STATE (BIT(4))

/**
 * @brief DSP registers are managed by context switch
 *
 * @details
 * This option indicates that the thread uses the CPU's DSP registers.
 * This instructs the kernel to take additional steps to save and
 * restore the contents of these registers when scheduling the thread.
 * No effect if @kconfig{CONFIG_DSP_SHARING} is not enabled.
 */
#define K_DSP_IDX 6
#define K_DSP_REGS (BIT(K_DSP_IDX))

/**
 * @brief AGU registers are managed by context switch
 *
 * @details
 * This option indicates that the thread uses the ARC processor's XY
 * memory and DSP feature. Often used with @kconfig{CONFIG_ARC_AGU_SHARING}.
 * No effect if @kconfig{CONFIG_ARC_AGU_SHARING} is not enabled.
 */
#define K_AGU_IDX 7
#define K_AGU_REGS (BIT(K_AGU_IDX))

/**
 * @brief FP and SSE registers are managed by context switch on x86
 *
 * @details
 * This option indicates that the thread uses the x86 CPU's floating point
 * and SSE registers. This instructs the kernel to take additional steps to
 * save and restore the contents of these registers when scheduling
 * the thread. No effect if @kconfig{CONFIG_X86_SSE} is not enabled.
 */
#define K_SSE_REGS (BIT(7))

/* end - thread options */

#if !defined(_ASMLANGUAGE)
/**
 * @brief Dynamically allocate a thread stack.
 *
 * Relevant stack creation flags include:
 * - @ref K_USER allocate a userspace thread (requires `CONFIG_USERSPACE=y`)
 *
 * @param size Stack size in bytes.
 * @param flags Stack creation flags, or 0.
 *
 * @retval the allocated thread stack on success.
 * @retval NULL on failure.
 *
 * @see CONFIG_DYNAMIC_THREAD
 */
__syscall k_thread_stack_t *k_thread_stack_alloc(size_t size, int flags);

/**
 * @brief Free a dynamically allocated thread stack.
 *
 * @param stack Pointer to the thread stack.
 *
 * @retval 0 on success.
 * @retval -EBUSY if the thread stack is in use.
 * @retval -EINVAL if @p stack is invalid.
 * @retval -ENOSYS if dynamic thread stack allocation is disabled
 *
 * @see CONFIG_DYNAMIC_THREAD
 */
__syscall int k_thread_stack_free(k_thread_stack_t *stack);

/**
 * @brief Create a thread.
 *
 * This routine initializes a thread, then schedules it for execution.
 *
 * The new thread may be scheduled for immediate execution or a delayed start.
 * If the newly spawned thread does not have a delayed start the kernel
 * scheduler may preempt the current thread to allow the new thread to
 * execute.
 *
 * Thread options are architecture-specific, and can include K_ESSENTIAL,
 * K_FP_REGS, and K_SSE_REGS. Multiple options may be specified by separating
 * them using "|" (the logical OR operator).
 *
 * Stack objects passed to this function must be originally defined with
 * either of these macros in order to be portable:
 *
 * - K_THREAD_STACK_DEFINE() - For stacks that may support either user or
 *   supervisor threads.
 * - K_KERNEL_STACK_DEFINE() - For stacks that may support supervisor
 *   threads only. These stacks use less memory if CONFIG_USERSPACE is
 *   enabled.
 *
 * The stack_size parameter has constraints. It must either be:
 *
 * - The original size value passed to K_THREAD_STACK_DEFINE() or
 *   K_KERNEL_STACK_DEFINE()
 * - The return value of K_THREAD_STACK_SIZEOF(stack) if the stack was
 *   defined with K_THREAD_STACK_DEFINE()
 * - The return value of K_KERNEL_STACK_SIZEOF(stack) if the stack was
 *   defined with K_KERNEL_STACK_DEFINE().
 *
 * Using other values, or sizeof(stack) may produce undefined behavior.
 *
 * @param new_thread Pointer to uninitialized struct k_thread
 * @param stack Pointer to the stack space.
 * @param stack_size Stack size in bytes.
 * @param entry Thread entry function.
 * @param p1 1st entry point parameter.
 * @param p2 2nd entry point parameter.
 * @param p3 3rd entry point parameter.
 * @param prio Thread priority.
 * @param options Thread options.
 * @param delay Scheduling delay, or K_NO_WAIT (for no delay).
 *
 * @return ID of new thread.
 *
 */
__syscall k_tid_t k_thread_create(struct k_thread *new_thread,
				  k_thread_stack_t *stack,
				  size_t stack_size,
				  k_thread_entry_t entry,
				  void *p1, void *p2, void *p3,
				  int prio, uint32_t options, k_timeout_t delay);

/**
 * @brief Drop a thread's privileges permanently to user mode
 *
 * This allows a supervisor thread to be re-used as a user thread.
 * This function does not return, but control will transfer to the provided
 * entry point as if this was a new user thread.
 *
 * The implementation ensures that the stack buffer contents are erased.
 * Any thread-local storage will be reverted to a pristine state.
 *
 * Memory domain membership, resource pool assignment, kernel object
 * permissions, priority, and thread options are preserved.
 *
 * A common use of this function is to re-use the main thread as a user thread
 * once all supervisor mode-only tasks have been completed.
 *
 * @param entry Function to start executing from
 * @param p1 1st entry point parameter
 * @param p2 2nd entry point parameter
 * @param p3 3rd entry point parameter
 */
FUNC_NORETURN void k_thread_user_mode_enter(k_thread_entry_t entry,
						   void *p1, void *p2,
						   void *p3);

/**
 * @brief Grant a thread access to a set of kernel objects
 *
 * This is a convenience function. For the provided thread, grant access to
 * the remaining arguments, which must be pointers to kernel objects.
 *
 * The thread object must be initialized (i.e. running). The objects don't
 * need to be.
 * Note that NULL shouldn't be passed as an argument.
 *
 * @param thread Thread to grant access to objects
 * @param ... list of kernel object pointers
 */
#define k_thread_access_grant(thread, ...) \
	FOR_EACH_FIXED_ARG(k_object_access_grant, (;), (thread), __VA_ARGS__)

/**
 * @brief Assign a resource memory pool to a thread
 *
 * By default, threads have no resource pool assigned unless their parent
 * thread has a resource pool, in which case it is inherited. Multiple
 * threads may be assigned to the same memory pool.
 *
 * Changing a thread's resource pool will not migrate allocations from the
 * previous pool.
 *
 * @param thread Target thread to assign a memory pool for resource requests.
 * @param heap Heap object to use for resources,
 *             or NULL if the thread should no longer have a memory pool.
 */
static inline void k_thread_heap_assign(struct k_thread *thread,
					struct k_heap *heap)
{
	thread->resource_pool = heap;
}

#if defined(CONFIG_INIT_STACKS) && defined(CONFIG_THREAD_STACK_INFO)
/**
 * @brief Obtain stack usage information for the specified thread
 *
 * User threads will need to have permission on the target thread object.
 *
 * Some hardware may prevent inspection of a stack buffer currently in use.
 * If this API is called from supervisor mode, on the currently running thread,
 * on a platform which selects @kconfig{CONFIG_NO_UNUSED_STACK_INSPECTION}, an
 * error will be generated.
 *
 * @param thread Thread to inspect stack information
 * @param unused_ptr Output parameter, filled in with the unused stack space
 *	of the target thread in bytes.
 * @return 0 on success
 * @return -EBADF Bad thread object (user mode only)
 * @return -EPERM No permissions on thread object (user mode only)
 * #return -ENOTSUP Forbidden by hardware policy
 * @return -EINVAL Thread is uninitialized or exited (user mode only)
 * @return -EFAULT Bad memory address for unused_ptr (user mode only)
 */
__syscall int k_thread_stack_space_get(const struct k_thread *thread,
				       size_t *unused_ptr);
#endif

#if (K_HEAP_MEM_POOL_SIZE > 0)
/**
 * @brief Assign the system heap as a thread's resource pool
 *
 * Similar to k_thread_heap_assign(), but the thread will use
 * the kernel heap to draw memory.
 *
 * Use with caution, as a malicious thread could perform DoS attacks on the
 * kernel heap.
 *
 * @param thread Target thread to assign the system heap for resource requests
 *
 */
void k_thread_system_pool_assign(struct k_thread *thread);
#endif /* (K_HEAP_MEM_POOL_SIZE > 0) */

/**
 * @brief Sleep until a thread exits
 *
 * The caller will be put to sleep until the target thread exits, either due
 * to being aborted, self-exiting, or taking a fatal error. This API returns
 * immediately if the thread isn't running.
 *
 * This API may only be called from ISRs with a K_NO_WAIT timeout,
 * where it can be useful as a predicate to detect when a thread has
 * aborted.
 *
 * @param thread Thread to wait to exit
 * @param timeout upper bound time to wait for the thread to exit.
 * @retval 0 success, target thread has exited or wasn't running
 * @retval -EBUSY returned without waiting
 * @retval -EAGAIN waiting period timed out
 * @retval -EDEADLK target thread is joining on the caller, or target thread
 *                  is the caller
 */
__syscall int k_thread_join(struct k_thread *thread, k_timeout_t timeout);

/**
 * @brief Put the current thread to sleep.
 *
 * This routine puts the current thread to sleep for @a duration,
 * specified as a k_timeout_t object.
 *
 * @param timeout Desired duration of sleep.
 *
 * @return Zero if the requested time has elapsed or the time left to
 * sleep rounded up to the nearest millisecond (e.g. if the thread was
 * awoken by the \ref k_wakeup call).  Will be clamped to INT_MAX in
 * the case where the remaining time is unrepresentable in an int32_t.
 */
__syscall int32_t k_sleep(k_timeout_t timeout);

/**
 * @brief Put the current thread to sleep.
 *
 * This routine puts the current thread to sleep for @a duration milliseconds.
 *
 * @param ms Number of milliseconds to sleep.
 *
 * @return Zero if the requested time has elapsed or if the thread was woken up
 * by the \ref k_wakeup call, the time left to sleep rounded up to the nearest
 * millisecond.
 */
static inline int32_t k_msleep(int32_t ms)
{
	return k_sleep(Z_TIMEOUT_MS(ms));
}

/**
 * @brief Put the current thread to sleep with microsecond resolution.
 *
 * This function is unlikely to work as expected without kernel tuning.
 * In particular, because the lower bound on the duration of a sleep is
 * the duration of a tick, @kconfig{CONFIG_SYS_CLOCK_TICKS_PER_SEC} must be
 * adjusted to achieve the resolution desired. The implications of doing
 * this must be understood before attempting to use k_usleep(). Use with
 * caution.
 *
 * @param us Number of microseconds to sleep.
 *
 * @return Zero if the requested time has elapsed or if the thread was woken up
 * by the \ref k_wakeup call, the time left to sleep rounded up to the nearest
 * microsecond.
 */
__syscall int32_t k_usleep(int32_t us);

/**
 * @brief Cause the current thread to busy wait.
 *
 * This routine causes the current thread to execute a "do nothing" loop for
 * @a usec_to_wait microseconds.
 *
 * @note The clock used for the microsecond-resolution delay here may
 * be skewed relative to the clock used for system timeouts like
 * k_sleep().  For example k_busy_wait(1000) may take slightly more or
 * less time than k_sleep(K_MSEC(1)), with the offset dependent on
 * clock tolerances.
 *
 * @note In case when @kconfig{CONFIG_SYSTEM_CLOCK_SLOPPY_IDLE} and
 * @kconfig{CONFIG_PM} options are enabled, this function may not work.
 * The timer/clock used for delay processing may be disabled/inactive.
 */
__syscall void k_busy_wait(uint32_t usec_to_wait);

/**
 * @brief Check whether it is possible to yield in the current context.
 *
 * This routine checks whether the kernel is in a state where it is possible to
 * yield or call blocking API's. It should be used by code that needs to yield
 * to perform correctly, but can feasibly be called from contexts where that
 * is not possible. For example in the PRE_KERNEL initialization step, or when
 * being run from the idle thread.
 *
 * @return True if it is possible to yield in the current context, false otherwise.
 */
bool k_can_yield(void);

/**
 * @brief Yield the current thread.
 *
 * This routine causes the current thread to yield execution to another
 * thread of the same or higher priority. If there are no other ready threads
 * of the same or higher priority, the routine returns immediately.
 */
__syscall void k_yield(void);

/**
 * @brief Wake up a sleeping thread.
 *
 * This routine prematurely wakes up @a thread from sleeping.
 *
 * If @a thread is not currently sleeping, the routine has no effect.
 *
 * @param thread ID of thread to wake.
 */
__syscall void k_wakeup(k_tid_t thread);

/**
 * @brief Query thread ID of the current thread.
 *
 * This unconditionally queries the kernel via a system call.
 *
 * @note Use k_current_get() unless absolutely sure this is necessary.
 *       This should only be used directly where the thread local
 *       variable cannot be used or may contain invalid values
 *       if thread local storage (TLS) is enabled. If TLS is not
 *       enabled, this is the same as k_current_get().
 *
 * @return ID of current thread.
 */
__attribute_const__
__syscall k_tid_t k_sched_current_thread_query(void);

/**
 * @brief Get thread ID of the current thread.
 *
 * @return ID of current thread.
 *
 */
__attribute_const__
static inline k_tid_t k_current_get(void)
{
#ifdef CONFIG_CURRENT_THREAD_USE_TLS

	/* Thread-local cache of current thread ID, set in z_thread_entry() */
	extern Z_THREAD_LOCAL k_tid_t z_tls_current;

	return z_tls_current;
#else
	return k_sched_current_thread_query();
#endif
}

/**
 * @brief Abort a thread.
 *
 * This routine permanently stops execution of @a thread. The thread is taken
 * off all kernel queues it is part of (i.e. the ready queue, the timeout
 * queue, or a kernel object wait queue). However, any kernel resources the
 * thread might currently own (such as mutexes or memory blocks) are not
 * released. It is the responsibility of the caller of this routine to ensure
 * all necessary cleanup is performed.
 *
 * After k_thread_abort() returns, the thread is guaranteed not to be
 * running or to become runnable anywhere on the system.  Normally
 * this is done via blocking the caller (in the same manner as
 * k_thread_join()), but in interrupt context on SMP systems the
 * implementation is required to spin for threads that are running on
 * other CPUs.
 *
 * @param thread ID of thread to abort.
 */
__syscall void k_thread_abort(k_tid_t thread);

k_ticks_t z_timeout_expires(const struct _timeout *timeout);
k_ticks_t z_timeout_remaining(const struct _timeout *timeout);

#ifdef CONFIG_SYS_CLOCK_EXISTS

/**
 * @brief Get time when a thread wakes up, in system ticks
 *
 * This routine computes the system uptime when a waiting thread next
 * executes, in units of system ticks.  If the thread is not waiting,
 * it returns current system time.
 */
__syscall k_ticks_t k_thread_timeout_expires_ticks(const struct k_thread *thread);

static inline k_ticks_t z_impl_k_thread_timeout_expires_ticks(
						const struct k_thread *thread)
{
	return z_timeout_expires(&thread->base.timeout);
}

/**
 * @brief Get time remaining before a thread wakes up, in system ticks
 *
 * This routine computes the time remaining before a waiting thread
 * next executes, in units of system ticks.  If the thread is not
 * waiting, it returns zero.
 */
__syscall k_ticks_t k_thread_timeout_remaining_ticks(const struct k_thread *thread);

static inline k_ticks_t z_impl_k_thread_timeout_remaining_ticks(
						const struct k_thread *thread)
{
	return z_timeout_remaining(&thread->base.timeout);
}

#endif /* CONFIG_SYS_CLOCK_EXISTS */

/**
 * @cond INTERNAL_HIDDEN
 */

struct _static_thread_data {
	struct k_thread *init_thread;
	k_thread_stack_t *init_stack;
	unsigned int init_stack_size;
	k_thread_entry_t init_entry;
	void *init_p1;
	void *init_p2;
	void *init_p3;
	int init_prio;
	uint32_t init_options;
	const char *init_name;
#ifdef CONFIG_TIMER_READS_ITS_FREQUENCY_AT_RUNTIME
	int32_t init_delay_ms;
#else
	k_timeout_t init_delay;
#endif
};

#ifdef CONFIG_TIMER_READS_ITS_FREQUENCY_AT_RUNTIME
#define Z_THREAD_INIT_DELAY_INITIALIZER(ms) .init_delay_ms = (ms)
#define Z_THREAD_INIT_DELAY(thread) SYS_TIMEOUT_MS((thread)->init_delay_ms)
#else
#define Z_THREAD_INIT_DELAY_INITIALIZER(ms) .init_delay = SYS_TIMEOUT_MS_INIT(ms)
#define Z_THREAD_INIT_DELAY(thread) (thread)->init_delay
#endif

#define Z_THREAD_INITIALIZER(thread, stack, stack_size,           \
			    entry, p1, p2, p3,                   \
			    prio, options, delay, tname)         \
	{                                                        \
	.init_thread = (thread),				 \
	.init_stack = (stack),					 \
	.init_stack_size = (stack_size),                         \
	.init_entry = (k_thread_entry_t)entry,			 \
	.init_p1 = (void *)p1,                                   \
	.init_p2 = (void *)p2,                                   \
	.init_p3 = (void *)p3,                                   \
	.init_prio = (prio),                                     \
	.init_options = (options),                               \
	.init_name = STRINGIFY(tname),                           \
	Z_THREAD_INIT_DELAY_INITIALIZER(delay)			 \
	}

/*
 * Refer to K_THREAD_DEFINE() and K_KERNEL_THREAD_DEFINE() for
 * information on arguments.
 */
#define Z_THREAD_COMMON_DEFINE(name, stack_size,			\
			       entry, p1, p2, p3,			\
			       prio, options, delay)			\
	struct k_thread _k_thread_obj_##name;				\
	STRUCT_SECTION_ITERABLE(_static_thread_data,			\
				_k_thread_data_##name) =		\
		Z_THREAD_INITIALIZER(&_k_thread_obj_##name,		\
				     _k_thread_stack_##name, stack_size,\
				     entry, p1, p2, p3, prio, options,	\
				     delay, name);			\
	const k_tid_t name = (k_tid_t)&_k_thread_obj_##name

/**
 * INTERNAL_HIDDEN @endcond
 */

/**
 * @brief Statically define and initialize a thread.
 *
 * The thread may be scheduled for immediate execution or a delayed start.
 *
 * Thread options are architecture-specific, and can include K_ESSENTIAL,
 * K_FP_REGS, and K_SSE_REGS. Multiple options may be specified by separating
 * them using "|" (the logical OR operator).
 *
 * The ID of the thread can be accessed using:
 *
 * @code extern const k_tid_t <name>; @endcode
 *
 * @param name Name of the thread.
 * @param stack_size Stack size in bytes.
 * @param entry Thread entry function.
 * @param p1 1st entry point parameter.
 * @param p2 2nd entry point parameter.
 * @param p3 3rd entry point parameter.
 * @param prio Thread priority.
 * @param options Thread options.
 * @param delay Scheduling delay (in milliseconds), zero for no delay.
 *
 * @note Static threads with zero delay should not normally have
 * MetaIRQ priority levels.  This can preempt the system
 * initialization handling (depending on the priority of the main
 * thread) and cause surprising ordering side effects.  It will not
 * affect anything in the OS per se, but consider it bad practice.
 * Use a SYS_INIT() callback if you need to run code before entrance
 * to the application main().
 */
#define K_THREAD_DEFINE(name, stack_size,                                \
			entry, p1, p2, p3,                               \
			prio, options, delay)                            \
	K_THREAD_STACK_DEFINE(_k_thread_stack_##name, stack_size);	 \
	Z_THREAD_COMMON_DEFINE(name, stack_size, entry, p1, p2, p3,	 \
			       prio, options, delay)

/**
 * @brief Statically define and initialize a thread intended to run only in kernel mode.
 *
 * The thread may be scheduled for immediate execution or a delayed start.
 *
 * Thread options are architecture-specific, and can include K_ESSENTIAL,
 * K_FP_REGS, and K_SSE_REGS. Multiple options may be specified by separating
 * them using "|" (the logical OR operator).
 *
 * The ID of the thread can be accessed using:
 *
 * @code extern const k_tid_t <name>; @endcode
 *
 * @note Threads defined by this can only run in kernel mode, and cannot be
 *       transformed into user thread via k_thread_user_mode_enter().
 *
 * @warning Depending on the architecture, the stack size (@p stack_size)
 *          may need to be multiples of CONFIG_MMU_PAGE_SIZE (if MMU)
 *          or in power-of-two size (if MPU).
 *
 * @param name Name of the thread.
 * @param stack_size Stack size in bytes.
 * @param entry Thread entry function.
 * @param p1 1st entry point parameter.
 * @param p2 2nd entry point parameter.
 * @param p3 3rd entry point parameter.
 * @param prio Thread priority.
 * @param options Thread options.
 * @param delay Scheduling delay (in milliseconds), zero for no delay.
 */
#define K_KERNEL_THREAD_DEFINE(name, stack_size,			\
			       entry, p1, p2, p3,			\
			       prio, options, delay)			\
	K_KERNEL_STACK_DEFINE(_k_thread_stack_##name, stack_size);	\
	Z_THREAD_COMMON_DEFINE(name, stack_size, entry, p1, p2, p3,	\
			       prio, options, delay)

/**
 * @brief Get a thread's priority.
 *
 * This routine gets the priority of @a thread.
 *
 * @param thread ID of thread whose priority is needed.
 *
 * @return Priority of @a thread.
 */
__syscall int k_thread_priority_get(k_tid_t thread);

/**
 * @brief Set a thread's priority.
 *
 * This routine immediately changes the priority of @a thread.
 *
 * Rescheduling can occur immediately depending on the priority @a thread is
 * set to:
 *
 * - If its priority is raised above the priority of a currently scheduled
 * preemptible thread, @a thread will be scheduled in.
 *
 * - If the caller lowers the priority of a currently scheduled preemptible
 * thread below that of other threads in the system, the thread of the highest
 * priority will be scheduled in.
 *
 * Priority can be assigned in the range of -CONFIG_NUM_COOP_PRIORITIES to
 * CONFIG_NUM_PREEMPT_PRIORITIES-1, where -CONFIG_NUM_COOP_PRIORITIES is the
 * highest priority.
 *
 * @param thread ID of thread whose priority is to be set.
 * @param prio New priority.
 *
 * @warning Changing the priority of a thread currently involved in mutex
 * priority inheritance may result in undefined behavior.
 */
__syscall void k_thread_priority_set(k_tid_t thread, int prio);


#ifdef CONFIG_SCHED_DEADLINE
/**
 * @brief Set deadline expiration time for scheduler
 *
 * This sets the "deadline" expiration as a time delta from the
 * current time, in the same units used by k_cycle_get_32().  The
 * scheduler (when deadline scheduling is enabled) will choose the
 * next expiring thread when selecting between threads at the same
 * static priority.  Threads at different priorities will be scheduled
 * according to their static priority.
 *
 * @note Deadlines are stored internally using 32 bit unsigned
 * integers.  The number of cycles between the "first" deadline in the
 * scheduler queue and the "last" deadline must be less than 2^31 (i.e
 * a signed non-negative quantity).  Failure to adhere to this rule
 * may result in scheduled threads running in an incorrect deadline
 * order.
 *
 * @note Despite the API naming, the scheduler makes no guarantees
 * the thread WILL be scheduled within that deadline, nor does it take
 * extra metadata (like e.g. the "runtime" and "period" parameters in
 * Linux sched_setattr()) that allows the kernel to validate the
 * scheduling for achievability.  Such features could be implemented
 * above this call, which is simply input to the priority selection
 * logic.
 *
 * @note You should enable @kconfig{CONFIG_SCHED_DEADLINE} in your project
 * configuration.
 *
 * @param thread A thread on which to set the deadline
 * @param deadline A time delta, in cycle units
 *
 */
__syscall void k_thread_deadline_set(k_tid_t thread, int deadline);
#endif

/**
 * @brief Invoke the scheduler
 *
 * This routine invokes the scheduler to force a schedule point on the current
 * CPU. If invoked from within a thread, the scheduler will be invoked
 * immediately (provided interrupts were not locked when invoked). If invoked
 * from within an ISR, the scheduler will be invoked upon exiting the ISR.
 *
 * Invoking the scheduler allows the kernel to make an immediate determination
 * as to what the next thread to execute should be. Unlike yielding, this
 * routine is not guaranteed to switch to a thread of equal or higher priority
 * if any are available. For example, if the current thread is cooperative and
 * there is a still higher priority cooperative thread that is ready, then
 * yielding will switch to that higher priority thread whereas this routine
 * will not.
 *
 * Most applications will never use this routine.
 */
__syscall void k_reschedule(void);

#ifdef CONFIG_SCHED_CPU_MASK
/**
 * @brief Sets all CPU enable masks to zero
 *
 * After this returns, the thread will no longer be schedulable on any
 * CPUs.  The thread must not be currently runnable.
 *
 * @note You should enable @kconfig{CONFIG_SCHED_CPU_MASK} in your project
 * configuration.
 *
 * @param thread Thread to operate upon
 * @return Zero on success, otherwise error code
 */
int k_thread_cpu_mask_clear(k_tid_t thread);

/**
 * @brief Sets all CPU enable masks to one
 *
 * After this returns, the thread will be schedulable on any CPU.  The
 * thread must not be currently runnable.
 *
 * @note You should enable @kconfig{CONFIG_SCHED_CPU_MASK} in your project
 * configuration.
 *
 * @param thread Thread to operate upon
 * @return Zero on success, otherwise error code
 */
int k_thread_cpu_mask_enable_all(k_tid_t thread);

/**
 * @brief Enable thread to run on specified CPU
 *
 * The thread must not be currently runnable.
 *
 * @note You should enable @kconfig{CONFIG_SCHED_CPU_MASK} in your project
 * configuration.
 *
 * @param thread Thread to operate upon
 * @param cpu CPU index
 * @return Zero on success, otherwise error code
 */
int k_thread_cpu_mask_enable(k_tid_t thread, int cpu);

/**
 * @brief Prevent thread to run on specified CPU
 *
 * The thread must not be currently runnable.
 *
 * @note You should enable @kconfig{CONFIG_SCHED_CPU_MASK} in your project
 * configuration.
 *
 * @param thread Thread to operate upon
 * @param cpu CPU index
 * @return Zero on success, otherwise error code
 */
int k_thread_cpu_mask_disable(k_tid_t thread, int cpu);

/**
 * @brief Pin a thread to a CPU
 *
 * Pin a thread to a CPU by first clearing the cpu mask and then enabling the
 * thread on the selected CPU.
 *
 * @param thread Thread to operate upon
 * @param cpu CPU index
 * @return Zero on success, otherwise error code
 */
int k_thread_cpu_pin(k_tid_t thread, int cpu);
#endif

/**
 * @brief Suspend a thread.
 *
 * This routine prevents the kernel scheduler from making @a thread
 * the current thread. All other internal operations on @a thread are
 * still performed; for example, kernel objects it is waiting on are
 * still handed to it. Thread suspension does not impact any timeout
 * upon which the thread may be waiting (such as a timeout from a call
 * to k_sem_take() or k_sleep()). Thus if the timeout expires while the
 * thread is suspended, it is still suspended until k_thread_resume()
 * is called.
 *
 * When the target thread is active on another CPU, the caller will block until
 * the target thread is halted (suspended or aborted).  But if the caller is in
 * an interrupt context, it will spin waiting for that target thread active on
 * another CPU to halt.
 *
 * If @a thread is already suspended, the routine has no effect.
 *
 * @param thread ID of thread to suspend.
 */
__syscall void k_thread_suspend(k_tid_t thread);

/**
 * @brief Resume a suspended thread.
 *
 * This routine reverses the thread suspension from k_thread_suspend()
 * and allows the kernel scheduler to make @a thread the current thread
 * when it is next eligible for that role.
 *
 * If @a thread is not currently suspended, the routine has no effect.
 *
 * @param thread ID of thread to resume.
 */
__syscall void k_thread_resume(k_tid_t thread);

/**
 * @brief Start an inactive thread
 *
 * If a thread was created with K_FOREVER in the delay parameter, it will
 * not be added to the scheduling queue until this function is called
 * on it.
 *
 * @note This is a legacy API for compatibility.  Modern Zephyr
 * threads are initialized in the "sleeping" state and do not need
 * special handling for "start".
 *
 * @param thread thread to start
 */
static inline void k_thread_start(k_tid_t thread)
{
	k_wakeup(thread);
}

/**
 * @brief Set time-slicing period and scope.
 *
 * This routine specifies how the scheduler will perform time slicing of
 * preemptible threads.
 *
 * To enable time slicing, @a slice must be non-zero. The scheduler
 * ensures that no thread runs for more than the specified time limit
 * before other threads of that priority are given a chance to execute.
 * Any thread whose priority is higher than @a prio is exempted, and may
 * execute as long as desired without being preempted due to time slicing.
 *
 * Time slicing only limits the maximum amount of time a thread may continuously
 * execute. Once the scheduler selects a thread for execution, there is no
 * minimum guaranteed time the thread will execute before threads of greater or
 * equal priority are scheduled.
 *
 * When the current thread is the only one of that priority eligible
 * for execution, this routine has no effect; the thread is immediately
 * rescheduled after the slice period expires.
 *
 * To disable timeslicing, set both @a slice and @a prio to zero.
 *
 * @param slice Maximum time slice length (in milliseconds).
 * @param prio Highest thread priority level eligible for time slicing.
 */
void k_sched_time_slice_set(int32_t slice, int prio);

/**
 * @brief Set thread time slice
 *
 * As for k_sched_time_slice_set, but (when
 * CONFIG_TIMESLICE_PER_THREAD=y) sets the timeslice for a specific
 * thread.  When non-zero, this timeslice will take precedence over
 * the global value.
 *
 * When such a thread's timeslice expires, the configured callback
 * will be called before the thread is removed/re-added to the run
 * queue.  This callback will occur in interrupt context, and the
 * specified thread is guaranteed to have been preempted by the
 * currently-executing ISR.  Such a callback is free to, for example,
 * modify the thread priority or slice time for future execution,
 * suspend the thread, etc...
 *
 * @note Unlike the older API, the time slice parameter here is
 * specified in ticks, not milliseconds.  Ticks have always been the
 * internal unit, and not all platforms have integer conversions
 * between the two.
 *
 * @note Threads with a non-zero slice time set will be timesliced
 * always, even if they are higher priority than the maximum timeslice
 * priority set via k_sched_time_slice_set().
 *
 * @note The callback notification for slice expiration happens, as it
 * must, while the thread is still "current", and thus it happens
 * before any registered timeouts at this tick.  This has the somewhat
 * confusing side effect that the tick time (c.f. k_uptime_get()) does
 * not yet reflect the expired ticks.  Applications wishing to make
 * fine-grained timing decisions within this callback should use the
 * cycle API, or derived facilities like k_thread_runtime_stats_get().
 *
 * @param th A valid, initialized thread
 * @param slice_ticks Maximum timeslice, in ticks
 * @param expired Callback function called on slice expiration
 * @param data Parameter for the expiration handler
 */
void k_thread_time_slice_set(struct k_thread *th, int32_t slice_ticks,
			     k_thread_timeslice_fn_t expired, void *data);

/** @} */

/**
 * @addtogroup isr_apis
 * @{
 */

/**
 * @brief Determine if code is running at interrupt level.
 *
 * This routine allows the caller to customize its actions, depending on
 * whether it is a thread or an ISR.
 *
 * @funcprops \isr_ok
 *
 * @return false if invoked by a thread.
 * @return true if invoked by an ISR.
 */
bool k_is_in_isr(void);

/**
 * @brief Determine if code is running in a preemptible thread.
 *
 * This routine allows the caller to customize its actions, depending on
 * whether it can be preempted by another thread. The routine returns a 'true'
 * value if all of the following conditions are met:
 *
 * - The code is running in a thread, not at ISR.
 * - The thread's priority is in the preemptible range.
 * - The thread has not locked the scheduler.
 *
 * @funcprops \isr_ok
 *
 * @return 0 if invoked by an ISR or by a cooperative thread.
 * @return Non-zero if invoked by a preemptible thread.
 */
__syscall int k_is_preempt_thread(void);

/**
 * @brief Test whether startup is in the before-main-task phase.
 *
 * This routine allows the caller to customize its actions, depending on
 * whether it being invoked before the kernel is fully active.
 *
 * @funcprops \isr_ok
 *
 * @return true if invoked before post-kernel initialization
 * @return false if invoked during/after post-kernel initialization
 */
static inline bool k_is_pre_kernel(void)
{
	extern bool z_sys_post_kernel; /* in init.c */

	return !z_sys_post_kernel;
}

/**
 * @}
 */

/**
 * @addtogroup thread_apis
 * @{
 */

/**
 * @brief Lock the scheduler.
 *
 * This routine prevents the current thread from being preempted by another
 * thread by instructing the scheduler to treat it as a cooperative thread.
 * If the thread subsequently performs an operation that makes it unready,
 * it will be context switched out in the normal manner. When the thread
 * again becomes the current thread, its non-preemptible status is maintained.
 *
 * This routine can be called recursively.
 *
 * Owing to clever implementation details, scheduler locks are
 * extremely fast for non-userspace threads (just one byte
 * inc/decrement in the thread struct).
 *
 * @note This works by elevating the thread priority temporarily to a
 * cooperative priority, allowing cheap synchronization vs. other
 * preemptible or cooperative threads running on the current CPU.  It
 * does not prevent preemption or asynchrony of other types.  It does
 * not prevent threads from running on other CPUs when CONFIG_SMP=y.
 * It does not prevent interrupts from happening, nor does it prevent
 * threads with MetaIRQ priorities from preempting the current thread.
 * In general this is a historical API not well-suited to modern
 * applications, use with care.
 */
void k_sched_lock(void);

/**
 * @brief Unlock the scheduler.
 *
 * This routine reverses the effect of a previous call to k_sched_lock().
 * A thread must call the routine once for each time it called k_sched_lock()
 * before the thread becomes preemptible.
 */
void k_sched_unlock(void);

/**
 * @brief Set current thread's custom data.
 *
 * This routine sets the custom data for the current thread to @ value.
 *
 * Custom data is not used by the kernel itself, and is freely available
 * for a thread to use as it sees fit. It can be used as a framework
 * upon which to build thread-local storage.
 *
 * @param value New custom data value.
 *
 */
__syscall void k_thread_custom_data_set(void *value);

/**
 * @brief Get current thread's custom data.
 *
 * This routine returns the custom data for the current thread.
 *
 * @return Current custom data value.
 */
__syscall void *k_thread_custom_data_get(void);

/**
 * @brief Set current thread name
 *
 * Set the name of the thread to be used when @kconfig{CONFIG_THREAD_MONITOR}
 * is enabled for tracing and debugging.
 *
 * @param thread Thread to set name, or NULL to set the current thread
 * @param str Name string
 * @retval 0 on success
 * @retval -EFAULT Memory access error with supplied string
 * @retval -ENOSYS Thread name configuration option not enabled
 * @retval -EINVAL Thread name too long
 */
__syscall int k_thread_name_set(k_tid_t thread, const char *str);

/**
 * @brief Get thread name
 *
 * Get the name of a thread
 *
 * @param thread Thread ID
 * @retval Thread name, or NULL if configuration not enabled
 */
const char *k_thread_name_get(k_tid_t thread);

/**
 * @brief Copy the thread name into a supplied buffer
 *
 * @param thread Thread to obtain name information
 * @param buf Destination buffer
 * @param size Destination buffer size
 * @retval -ENOSPC Destination buffer too small
 * @retval -EFAULT Memory access error
 * @retval -ENOSYS Thread name feature not enabled
 * @retval 0 Success
 */
__syscall int k_thread_name_copy(k_tid_t thread, char *buf,
				 size_t size);

/**
 * @brief Get thread state string
 *
 * This routine generates a human friendly string containing the thread's
 * state, and copies as much of it as possible into @a buf.
 *
 * @param thread_id Thread ID
 * @param buf Buffer into which to copy state strings
 * @param buf_size Size of the buffer
 *
 * @retval Pointer to @a buf if data was copied, else a pointer to "".
 */
const char *k_thread_state_str(k_tid_t thread_id, char *buf, size_t buf_size);

/**
 * @}
 */

/**
 * @addtogroup clock_apis
 * @{
 */

/**
 * @brief Generate null timeout delay.
 *
 * This macro generates a timeout delay that instructs a kernel API
 * not to wait if the requested operation cannot be performed immediately.
 *
 * @return Timeout delay value.
 */
#define K_NO_WAIT Z_TIMEOUT_NO_WAIT

/**
 * @brief Generate timeout delay from nanoseconds.
 *
 * This macro generates a timeout delay that instructs a kernel API to
 * wait up to @a t nanoseconds to perform the requested operation.
 * Note that timer precision is limited to the tick rate, not the
 * requested value.
 *
 * @param t Duration in nanoseconds.
 *
 * @return Timeout delay value.
 */
#define K_NSEC(t)     Z_TIMEOUT_NS(t)

/**
 * @brief Generate timeout delay from microseconds.
 *
 * This macro generates a timeout delay that instructs a kernel API
 * to wait up to @a t microseconds to perform the requested operation.
 * Note that timer precision is limited to the tick rate, not the
 * requested value.
 *
 * @param t Duration in microseconds.
 *
 * @return Timeout delay value.
 */
#define K_USEC(t)     Z_TIMEOUT_US(t)

/**
 * @brief Generate timeout delay from cycles.
 *
 * This macro generates a timeout delay that instructs a kernel API
 * to wait up to @a t cycles to perform the requested operation.
 *
 * @param t Duration in cycles.
 *
 * @return Timeout delay value.
 */
#define K_CYC(t)     Z_TIMEOUT_CYC(t)

/**
 * @brief Generate timeout delay from system ticks.
 *
 * This macro generates a timeout delay that instructs a kernel API
 * to wait up to @a t ticks to perform the requested operation.
 *
 * @param t Duration in system ticks.
 *
 * @return Timeout delay value.
 */
#define K_TICKS(t)     Z_TIMEOUT_TICKS(t)

/**
 * @brief Generate timeout delay from milliseconds.
 *
 * This macro generates a timeout delay that instructs a kernel API
 * to wait up to @a ms milliseconds to perform the requested operation.
 *
 * @param ms Duration in milliseconds.
 *
 * @return Timeout delay value.
 */
#define K_MSEC(ms)     Z_TIMEOUT_MS(ms)

/**
 * @brief Generate timeout delay from seconds.
 *
 * This macro generates a timeout delay that instructs a kernel API
 * to wait up to @a s seconds to perform the requested operation.
 *
 * @param s Duration in seconds.
 *
 * @return Timeout delay value.
 */
#define K_SECONDS(s)   K_MSEC((s) * MSEC_PER_SEC)

/**
 * @brief Generate timeout delay from minutes.

 * This macro generates a timeout delay that instructs a kernel API
 * to wait up to @a m minutes to perform the requested operation.
 *
 * @param m Duration in minutes.
 *
 * @return Timeout delay value.
 */
#define K_MINUTES(m)   K_SECONDS((m) * 60)

/**
 * @brief Generate timeout delay from hours.
 *
 * This macro generates a timeout delay that instructs a kernel API
 * to wait up to @a h hours to perform the requested operation.
 *
 * @param h Duration in hours.
 *
 * @return Timeout delay value.
 */
#define K_HOURS(h)     K_MINUTES((h) * 60)

/**
 * @brief Generate infinite timeout delay.
 *
 * This macro generates a timeout delay that instructs a kernel API
 * to wait as long as necessary to perform the requested operation.
 *
 * @return Timeout delay value.
 */
#define K_FOREVER Z_FOREVER

#ifdef CONFIG_TIMEOUT_64BIT

/**
 * @brief Generates an absolute/uptime timeout value from system ticks
 *
 * This macro generates a timeout delay that represents an expiration
 * at the absolute uptime value specified, in system ticks.  That is, the
 * timeout will expire immediately after the system uptime reaches the
 * specified tick count.
 *
 * @param t Tick uptime value
 * @return Timeout delay value
 */
#define K_TIMEOUT_ABS_TICKS(t) \
	Z_TIMEOUT_TICKS(Z_TICK_ABS((k_ticks_t)MAX(t, 0)))

/**
 * @brief Generates an absolute/uptime timeout value from milliseconds
 *
 * This macro generates a timeout delay that represents an expiration
 * at the absolute uptime value specified, in milliseconds.  That is,
 * the timeout will expire immediately after the system uptime reaches
 * the specified tick count.
 *
 * @param t Millisecond uptime value
 * @return Timeout delay value
 */
#define K_TIMEOUT_ABS_MS(t) K_TIMEOUT_ABS_TICKS(k_ms_to_ticks_ceil64(t))

/**
 * @brief Generates an absolute/uptime timeout value from microseconds
 *
 * This macro generates a timeout delay that represents an expiration
 * at the absolute uptime value specified, in microseconds.  That is,
 * the timeout will expire immediately after the system uptime reaches
 * the specified time.  Note that timer precision is limited by the
 * system tick rate and not the requested timeout value.
 *
 * @param t Microsecond uptime value
 * @return Timeout delay value
 */
#define K_TIMEOUT_ABS_US(t) K_TIMEOUT_ABS_TICKS(k_us_to_ticks_ceil64(t))

/**
 * @brief Generates an absolute/uptime timeout value from nanoseconds
 *
 * This macro generates a timeout delay that represents an expiration
 * at the absolute uptime value specified, in nanoseconds.  That is,
 * the timeout will expire immediately after the system uptime reaches
 * the specified time.  Note that timer precision is limited by the
 * system tick rate and not the requested timeout value.
 *
 * @param t Nanosecond uptime value
 * @return Timeout delay value
 */
#define K_TIMEOUT_ABS_NS(t) K_TIMEOUT_ABS_TICKS(k_ns_to_ticks_ceil64(t))

/**
 * @brief Generates an absolute/uptime timeout value from system cycles
 *
 * This macro generates a timeout delay that represents an expiration
 * at the absolute uptime value specified, in cycles.  That is, the
 * timeout will expire immediately after the system uptime reaches the
 * specified time.  Note that timer precision is limited by the system
 * tick rate and not the requested timeout value.
 *
 * @param t Cycle uptime value
 * @return Timeout delay value
 */
#define K_TIMEOUT_ABS_CYC(t) K_TIMEOUT_ABS_TICKS(k_cyc_to_ticks_ceil64(t))

#endif

/**
 * @}
 */

/**
 * @cond INTERNAL_HIDDEN
 */

struct k_timer {
	/*
	 * _timeout structure must be first here if we want to use
	 * dynamic timer allocation. timeout.node is used in the double-linked
	 * list of free timers
	 */
	struct _timeout timeout;

	/* wait queue for the (single) thread waiting on this timer */
	_wait_q_t wait_q;

	/* runs in ISR context */
	void (*expiry_fn)(struct k_timer *timer);

	/* runs in the context of the thread that calls k_timer_stop() */
	void (*stop_fn)(struct k_timer *timer);

	/* timer period */
	k_timeout_t period;

	/* timer status */
	uint32_t status;

	/* user-specific data, also used to support legacy features */
	void *user_data;

	SYS_PORT_TRACING_TRACKING_FIELD(k_timer)

#ifdef CONFIG_OBJ_CORE_TIMER
	struct k_obj_core  obj_core;
#endif
};

#define Z_TIMER_INITIALIZER(obj, expiry, stop) \
	{ \
	.timeout = { \
		.node = {},\
		.fn = z_timer_expiration_handler, \
		.dticks = 0, \
	}, \
	.wait_q = Z_WAIT_Q_INIT(&obj.wait_q), \
	.expiry_fn = expiry, \
	.stop_fn = stop, \
	.status = 0, \
	.user_data = 0, \
	}

/**
 * INTERNAL_HIDDEN @endcond
 */

/**
 * @defgroup timer_apis Timer APIs
 * @ingroup kernel_apis
 * @{
 */

/**
 * @typedef k_timer_expiry_t
 * @brief Timer expiry function type.
 *
 * A timer's expiry function is executed by the system clock interrupt handler
 * each time the timer expires. The expiry function is optional, and is only
 * invoked if the timer has been initialized with one.
 *
 * @param timer     Address of timer.
 */
typedef void (*k_timer_expiry_t)(struct k_timer *timer);

/**
 * @typedef k_timer_stop_t
 * @brief Timer stop function type.
 *
 * A timer's stop function is executed if the timer is stopped prematurely.
 * The function runs in the context of call that stops the timer.  As
 * k_timer_stop() can be invoked from an ISR, the stop function must be
 * callable from interrupt context (isr-ok).
 *
 * The stop function is optional, and is only invoked if the timer has been
 * initialized with one.
 *
 * @param timer     Address of timer.
 */
typedef void (*k_timer_stop_t)(struct k_timer *timer);

/**
 * @brief Statically define and initialize a timer.
 *
 * The timer can be accessed outside the module where it is defined using:
 *
 * @code extern struct k_timer <name>; @endcode
 *
 * @param name Name of the timer variable.
 * @param expiry_fn Function to invoke each time the timer expires.
 * @param stop_fn   Function to invoke if the timer is stopped while running.
 */
#define K_TIMER_DEFINE(name, expiry_fn, stop_fn) \
	STRUCT_SECTION_ITERABLE(k_timer, name) = \
		Z_TIMER_INITIALIZER(name, expiry_fn, stop_fn)

/**
 * @brief Initialize a timer.
 *
 * This routine initializes a timer, prior to its first use.
 *
 * @param timer     Address of timer.
 * @param expiry_fn Function to invoke each time the timer expires.
 * @param stop_fn   Function to invoke if the timer is stopped while running.
 */
void k_timer_init(struct k_timer *timer,
			 k_timer_expiry_t expiry_fn,
			 k_timer_stop_t stop_fn);

/**
 * @brief Start a timer.
 *
 * This routine starts a timer, and resets its status to zero. The timer
 * begins counting down using the specified duration and period values.
 *
 * Attempting to start a timer that is already running is permitted.
 * The timer's status is reset to zero and the timer begins counting down
 * using the new duration and period values.
 *
 * @param timer     Address of timer.
 * @param duration  Initial timer duration.
 * @param period    Timer period.
 */
__syscall void k_timer_start(struct k_timer *timer,
			     k_timeout_t duration, k_timeout_t period);

/**
 * @brief Stop a timer.
 *
 * This routine stops a running timer prematurely. The timer's stop function,
 * if one exists, is invoked by the caller.
 *
 * Attempting to stop a timer that is not running is permitted, but has no
 * effect on the timer.
 *
 * @note The stop handler has to be callable from ISRs if @a k_timer_stop is to
 * be called from ISRs.
 *
 * @funcprops \isr_ok
 *
 * @param timer     Address of timer.
 */
__syscall void k_timer_stop(struct k_timer *timer);

/**
 * @brief Read timer status.
 *
 * This routine reads the timer's status, which indicates the number of times
 * it has expired since its status was last read.
 *
 * Calling this routine resets the timer's status to zero.
 *
 * @param timer     Address of timer.
 *
 * @return Timer status.
 */
__syscall uint32_t k_timer_status_get(struct k_timer *timer);

/**
 * @brief Synchronize thread to timer expiration.
 *
 * This routine blocks the calling thread until the timer's status is non-zero
 * (indicating that it has expired at least once since it was last examined)
 * or the timer is stopped. If the timer status is already non-zero,
 * or the timer is already stopped, the caller continues without waiting.
 *
 * Calling this routine resets the timer's status to zero.
 *
 * This routine must not be used by interrupt handlers, since they are not
 * allowed to block.
 *
 * @param timer     Address of timer.
 *
 * @return Timer status.
 */
__syscall uint32_t k_timer_status_sync(struct k_timer *timer);

#ifdef CONFIG_SYS_CLOCK_EXISTS

/**
 * @brief Get next expiration time of a timer, in system ticks
 *
 * This routine returns the future system uptime reached at the next
 * time of expiration of the timer, in units of system ticks.  If the
 * timer is not running, current system time is returned.
 *
 * @param timer The timer object
 * @return Uptime of expiration, in ticks
 */
__syscall k_ticks_t k_timer_expires_ticks(const struct k_timer *timer);

static inline k_ticks_t z_impl_k_timer_expires_ticks(
				       const struct k_timer *timer)
{
	return z_timeout_expires(&timer->timeout);
}

/**
 * @brief Get time remaining before a timer next expires, in system ticks
 *
 * This routine computes the time remaining before a running timer
 * next expires, in units of system ticks.  If the timer is not
 * running, it returns zero.
 *
 * @param timer The timer object
 * @return Remaining time until expiration, in ticks
 */
__syscall k_ticks_t k_timer_remaining_ticks(const struct k_timer *timer);

static inline k_ticks_t z_impl_k_timer_remaining_ticks(
				       const struct k_timer *timer)
{
	return z_timeout_remaining(&timer->timeout);
}

/**
 * @brief Get time remaining before a timer next expires.
 *
 * This routine computes the (approximate) time remaining before a running
 * timer next expires. If the timer is not running, it returns zero.
 *
 * @param timer     Address of timer.
 *
 * @return Remaining time (in milliseconds).
 */
static inline uint32_t k_timer_remaining_get(struct k_timer *timer)
{
	return k_ticks_to_ms_floor32(k_timer_remaining_ticks(timer));
}

#endif /* CONFIG_SYS_CLOCK_EXISTS */

/**
 * @brief Associate user-specific data with a timer.
 *
 * This routine records the @a user_data with the @a timer, to be retrieved
 * later.
 *
 * It can be used e.g. in a timer handler shared across multiple subsystems to
 * retrieve data specific to the subsystem this timer is associated with.
 *
 * @param timer     Address of timer.
 * @param user_data User data to associate with the timer.
 */
__syscall void k_timer_user_data_set(struct k_timer *timer, void *user_data);

/**
 * @internal
 */
static inline void z_impl_k_timer_user_data_set(struct k_timer *timer,
					       void *user_data)
{
	timer->user_data = user_data;
}

/**
 * @brief Retrieve the user-specific data from a timer.
 *
 * @param timer     Address of timer.
 *
 * @return The user data.
 */
__syscall void *k_timer_user_data_get(const struct k_timer *timer);

static inline void *z_impl_k_timer_user_data_get(const struct k_timer *timer)
{
	return timer->user_data;
}

/** @} */

/**
 * @addtogroup clock_apis
 * @ingroup kernel_apis
 * @{
 */

/**
 * @brief Get system uptime, in system ticks.
 *
 * This routine returns the elapsed time since the system booted, in
 * ticks (c.f. @kconfig{CONFIG_SYS_CLOCK_TICKS_PER_SEC}), which is the
 * fundamental unit of resolution of kernel timekeeping.
 *
 * @return Current uptime in ticks.
 */
__syscall int64_t k_uptime_ticks(void);

/**
 * @brief Get system uptime.
 *
 * This routine returns the elapsed time since the system booted,
 * in milliseconds.
 *
 * @note
 *    While this function returns time in milliseconds, it does
 *    not mean it has millisecond resolution. The actual resolution depends on
 *    @kconfig{CONFIG_SYS_CLOCK_TICKS_PER_SEC} config option.
 *
 * @return Current uptime in milliseconds.
 */
static inline int64_t k_uptime_get(void)
{
	return k_ticks_to_ms_floor64(k_uptime_ticks());
}

/**
 * @brief Get system uptime (32-bit version).
 *
 * This routine returns the lower 32 bits of the system uptime in
 * milliseconds.
 *
 * Because correct conversion requires full precision of the system
 * clock there is no benefit to using this over k_uptime_get() unless
 * you know the application will never run long enough for the system
 * clock to approach 2^32 ticks.  Calls to this function may involve
 * interrupt blocking and 64-bit math.
 *
 * @note
 *    While this function returns time in milliseconds, it does
 *    not mean it has millisecond resolution. The actual resolution depends on
 *    @kconfig{CONFIG_SYS_CLOCK_TICKS_PER_SEC} config option
 *
 * @return The low 32 bits of the current uptime, in milliseconds.
 */
static inline uint32_t k_uptime_get_32(void)
{
	return (uint32_t)k_uptime_get();
}

/**
 * @brief Get system uptime in seconds.
 *
 * This routine returns the elapsed time since the system booted,
 * in seconds.
 *
 * @return Current uptime in seconds.
 */
static inline uint32_t k_uptime_seconds(void)
{
	return k_ticks_to_sec_floor32(k_uptime_ticks());
}

/**
 * @brief Get elapsed time.
 *
 * This routine computes the elapsed time between the current system uptime
 * and an earlier reference time, in milliseconds.
 *
 * @param reftime Pointer to a reference time, which is updated to the current
 *                uptime upon return.
 *
 * @return Elapsed time.
 */
static inline int64_t k_uptime_delta(int64_t *reftime)
{
	int64_t uptime, delta;

	uptime = k_uptime_get();
	delta = uptime - *reftime;
	*reftime = uptime;

	return delta;
}

/**
 * @brief Read the hardware clock.
 *
 * This routine returns the current time, as measured by the system's hardware
 * clock.
 *
 * @return Current hardware clock up-counter (in cycles).
 */
static inline uint32_t k_cycle_get_32(void)
{
	return arch_k_cycle_get_32();
}

/**
 * @brief Read the 64-bit hardware clock.
 *
 * This routine returns the current time in 64-bits, as measured by the
 * system's hardware clock, if available.
 *
 * @see CONFIG_TIMER_HAS_64BIT_CYCLE_COUNTER
 *
 * @return Current hardware clock up-counter (in cycles).
 */
static inline uint64_t k_cycle_get_64(void)
{
	if (!IS_ENABLED(CONFIG_TIMER_HAS_64BIT_CYCLE_COUNTER)) {
		__ASSERT(0, "64-bit cycle counter not enabled on this platform. "
			    "See CONFIG_TIMER_HAS_64BIT_CYCLE_COUNTER");
		return 0;
	}

	return arch_k_cycle_get_64();
}

/**
 * @}
 */

struct k_queue {
	sys_sflist_t data_q;
	struct k_spinlock lock;
	_wait_q_t wait_q;

	Z_DECL_POLL_EVENT

	SYS_PORT_TRACING_TRACKING_FIELD(k_queue)
};

/**
 * @cond INTERNAL_HIDDEN
 */

#define Z_QUEUE_INITIALIZER(obj) \
	{ \
	.data_q = SYS_SFLIST_STATIC_INIT(&obj.data_q), \
	.lock = { }, \
	.wait_q = Z_WAIT_Q_INIT(&obj.wait_q),	\
	Z_POLL_EVENT_OBJ_INIT(obj)		\
	}

/**
 * INTERNAL_HIDDEN @endcond
 */

/**
 * @defgroup queue_apis Queue APIs
 * @ingroup kernel_apis
 * @{
 */

/**
 * @brief Initialize a queue.
 *
 * This routine initializes a queue object, prior to its first use.
 *
 * @param queue Address of the queue.
 */
__syscall void k_queue_init(struct k_queue *queue);

/**
 * @brief Cancel waiting on a queue.
 *
 * This routine causes first thread pending on @a queue, if any, to
 * return from k_queue_get() call with NULL value (as if timeout expired).
 * If the queue is being waited on by k_poll(), it will return with
 * -EINTR and K_POLL_STATE_CANCELLED state (and per above, subsequent
 * k_queue_get() will return NULL).
 *
 * @funcprops \isr_ok
 *
 * @param queue Address of the queue.
 */
__syscall void k_queue_cancel_wait(struct k_queue *queue);

/**
 * @brief Append an element to the end of a queue.
 *
 * This routine appends a data item to @a queue. A queue data item must be
 * aligned on a word boundary, and the first word of the item is reserved
 * for the kernel's use.
 *
 * @funcprops \isr_ok
 *
 * @param queue Address of the queue.
 * @param data Address of the data item.
 */
void k_queue_append(struct k_queue *queue, void *data);

/**
 * @brief Append an element to a queue.
 *
 * This routine appends a data item to @a queue. There is an implicit memory
 * allocation to create an additional temporary bookkeeping data structure from
 * the calling thread's resource pool, which is automatically freed when the
 * item is removed. The data itself is not copied.
 *
 * @funcprops \isr_ok
 *
 * @param queue Address of the queue.
 * @param data Address of the data item.
 *
 * @retval 0 on success
 * @retval -ENOMEM if there isn't sufficient RAM in the caller's resource pool
 */
__syscall int32_t k_queue_alloc_append(struct k_queue *queue, void *data);

/**
 * @brief Prepend an element to a queue.
 *
 * This routine prepends a data item to @a queue. A queue data item must be
 * aligned on a word boundary, and the first word of the item is reserved
 * for the kernel's use.
 *
 * @funcprops \isr_ok
 *
 * @param queue Address of the queue.
 * @param data Address of the data item.
 */
void k_queue_prepend(struct k_queue *queue, void *data);

/**
 * @brief Prepend an element to a queue.
 *
 * This routine prepends a data item to @a queue. There is an implicit memory
 * allocation to create an additional temporary bookkeeping data structure from
 * the calling thread's resource pool, which is automatically freed when the
 * item is removed. The data itself is not copied.
 *
 * @funcprops \isr_ok
 *
 * @param queue Address of the queue.
 * @param data Address of the data item.
 *
 * @retval 0 on success
 * @retval -ENOMEM if there isn't sufficient RAM in the caller's resource pool
 */
__syscall int32_t k_queue_alloc_prepend(struct k_queue *queue, void *data);

/**
 * @brief Inserts an element to a queue.
 *
 * This routine inserts a data item to @a queue after previous item. A queue
 * data item must be aligned on a word boundary, and the first word of
 * the item is reserved for the kernel's use.
 *
 * @funcprops \isr_ok
 *
 * @param queue Address of the queue.
 * @param prev Address of the previous data item.
 * @param data Address of the data item.
 */
void k_queue_insert(struct k_queue *queue, void *prev, void *data);

/**
 * @brief Atomically append a list of elements to a queue.
 *
 * This routine adds a list of data items to @a queue in one operation.
 * The data items must be in a singly-linked list, with the first word
 * in each data item pointing to the next data item; the list must be
 * NULL-terminated.
 *
 * @funcprops \isr_ok
 *
 * @param queue Address of the queue.
 * @param head Pointer to first node in singly-linked list.
 * @param tail Pointer to last node in singly-linked list.
 *
 * @retval 0 on success
 * @retval -EINVAL on invalid supplied data
 *
 */
int k_queue_append_list(struct k_queue *queue, void *head, void *tail);

/**
 * @brief Atomically add a list of elements to a queue.
 *
 * This routine adds a list of data items to @a queue in one operation.
 * The data items must be in a singly-linked list implemented using a
 * sys_slist_t object. Upon completion, the original list is empty.
 *
 * @funcprops \isr_ok
 *
 * @param queue Address of the queue.
 * @param list Pointer to sys_slist_t object.
 *
 * @retval 0 on success
 * @retval -EINVAL on invalid data
 */
int k_queue_merge_slist(struct k_queue *queue, sys_slist_t *list);

/**
 * @brief Get an element from a queue.
 *
 * This routine removes first data item from @a queue. The first word of the
 * data item is reserved for the kernel's use.
 *
 * @note @a timeout must be set to K_NO_WAIT if called from ISR.
 *
 * @funcprops \isr_ok
 *
 * @param queue Address of the queue.
 * @param timeout Waiting period to obtain a data item, or one of the special
 *                values K_NO_WAIT and K_FOREVER.
 *
 * @return Address of the data item if successful; NULL if returned
 * without waiting, or waiting period timed out.
 */
__syscall void *k_queue_get(struct k_queue *queue, k_timeout_t timeout);

/**
 * @brief Remove an element from a queue.
 *
 * This routine removes data item from @a queue. The first word of the
 * data item is reserved for the kernel's use. Removing elements from k_queue
 * rely on sys_slist_find_and_remove which is not a constant time operation.
 *
 * @note @a timeout must be set to K_NO_WAIT if called from ISR.
 *
 * @funcprops \isr_ok
 *
 * @param queue Address of the queue.
 * @param data Address of the data item.
 *
 * @return true if data item was removed
 */
bool k_queue_remove(struct k_queue *queue, void *data);

/**
 * @brief Append an element to a queue only if it's not present already.
 *
 * This routine appends data item to @a queue. The first word of the data
 * item is reserved for the kernel's use. Appending elements to k_queue
 * relies on sys_slist_is_node_in_list which is not a constant time operation.
 *
 * @funcprops \isr_ok
 *
 * @param queue Address of the queue.
 * @param data Address of the data item.
 *
 * @return true if data item was added, false if not
 */
bool k_queue_unique_append(struct k_queue *queue, void *data);

/**
 * @brief Query a queue to see if it has data available.
 *
 * Note that the data might be already gone by the time this function returns
 * if other threads are also trying to read from the queue.
 *
 * @funcprops \isr_ok
 *
 * @param queue Address of the queue.
 *
 * @return Non-zero if the queue is empty.
 * @return 0 if data is available.
 */
__syscall int k_queue_is_empty(struct k_queue *queue);

static inline int z_impl_k_queue_is_empty(struct k_queue *queue)
{
	return sys_sflist_is_empty(&queue->data_q) ? 1 : 0;
}

/**
 * @brief Peek element at the head of queue.
 *
 * Return element from the head of queue without removing it.
 *
 * @param queue Address of the queue.
 *
 * @return Head element, or NULL if queue is empty.
 */
__syscall void *k_queue_peek_head(struct k_queue *queue);

/**
 * @brief Peek element at the tail of queue.
 *
 * Return element from the tail of queue without removing it.
 *
 * @param queue Address of the queue.
 *
 * @return Tail element, or NULL if queue is empty.
 */
__syscall void *k_queue_peek_tail(struct k_queue *queue);

/**
 * @brief Statically define and initialize a queue.
 *
 * The queue can be accessed outside the module where it is defined using:
 *
 * @code extern struct k_queue <name>; @endcode
 *
 * @param name Name of the queue.
 */
#define K_QUEUE_DEFINE(name) \
	STRUCT_SECTION_ITERABLE(k_queue, name) = \
		Z_QUEUE_INITIALIZER(name)

/** @} */

#ifdef CONFIG_USERSPACE
/**
 * @brief futex structure
 *
 * A k_futex is a lightweight mutual exclusion primitive designed
 * to minimize kernel involvement. Uncontended operation relies
 * only on atomic access to shared memory. k_futex are tracked as
 * kernel objects and can live in user memory so that any access
 * bypasses the kernel object permission management mechanism.
 */
struct k_futex {
	atomic_t val;
};

/**
 * @brief futex kernel data structure
 *
 * z_futex_data are the helper data structure for k_futex to complete
 * futex contended operation on kernel side, structure z_futex_data
 * of every futex object is invisible in user mode.
 */
struct z_futex_data {
	_wait_q_t wait_q;
	struct k_spinlock lock;
};

#define Z_FUTEX_DATA_INITIALIZER(obj) \
	{ \
	.wait_q = Z_WAIT_Q_INIT(&obj.wait_q) \
	}

/**
 * @defgroup futex_apis FUTEX APIs
 * @ingroup kernel_apis
 * @{
 */

/**
 * @brief Pend the current thread on a futex
 *
 * Tests that the supplied futex contains the expected value, and if so,
 * goes to sleep until some other thread calls k_futex_wake() on it.
 *
 * @param futex Address of the futex.
 * @param expected Expected value of the futex, if it is different the caller
 *		   will not wait on it.
 * @param timeout Waiting period on the futex, or one of the special values
 *                K_NO_WAIT or K_FOREVER.
 * @retval -EACCES Caller does not have read access to futex address.
 * @retval -EAGAIN If the futex value did not match the expected parameter.
 * @retval -EINVAL Futex parameter address not recognized by the kernel.
 * @retval -ETIMEDOUT Thread woke up due to timeout and not a futex wakeup.
 * @retval 0 if the caller went to sleep and was woken up. The caller
 *	     should check the futex's value on wakeup to determine if it needs
 *	     to block again.
 */
__syscall int k_futex_wait(struct k_futex *futex, int expected,
			   k_timeout_t timeout);

/**
 * @brief Wake one/all threads pending on a futex
 *
 * Wake up the highest priority thread pending on the supplied futex, or
 * wakeup all the threads pending on the supplied futex, and the behavior
 * depends on wake_all.
 *
 * @param futex Futex to wake up pending threads.
 * @param wake_all If true, wake up all pending threads; If false,
 *                 wakeup the highest priority thread.
 * @retval -EACCES Caller does not have access to the futex address.
 * @retval -EINVAL Futex parameter address not recognized by the kernel.
 * @retval Number of threads that were woken up.
 */
__syscall int k_futex_wake(struct k_futex *futex, bool wake_all);

/** @} */
#endif

/**
 * @defgroup event_apis Event APIs
 * @ingroup kernel_apis
 * @{
 */

/**
 * Event Structure
 * @ingroup event_apis
 */

struct k_event {
	_wait_q_t         wait_q;
	uint32_t          events;
	struct k_spinlock lock;

	SYS_PORT_TRACING_TRACKING_FIELD(k_event)

#ifdef CONFIG_OBJ_CORE_EVENT
	struct k_obj_core obj_core;
#endif

};

#define Z_EVENT_INITIALIZER(obj) \
	{ \
	.wait_q = Z_WAIT_Q_INIT(&obj.wait_q), \
	.events = 0 \
	}

/**
 * @brief Initialize an event object
 *
 * This routine initializes an event object, prior to its first use.
 *
 * @param event Address of the event object.
 */
__syscall void k_event_init(struct k_event *event);

/**
 * @brief Post one or more events to an event object
 *
 * This routine posts one or more events to an event object. All tasks waiting
 * on the event object @a event whose waiting conditions become met by this
 * posting immediately unpend.
 *
 * Posting differs from setting in that posted events are merged together with
 * the current set of events tracked by the event object.
 *
 * @param event Address of the event object
 * @param events Set of events to post to @a event
 *
 * @retval Previous value of the events in @a event
 */
__syscall uint32_t k_event_post(struct k_event *event, uint32_t events);

/**
 * @brief Set the events in an event object
 *
 * This routine sets the events stored in event object to the specified value.
 * All tasks waiting on the event object @a event whose waiting conditions
 * become met by this immediately unpend.
 *
 * Setting differs from posting in that set events replace the current set of
 * events tracked by the event object.
 *
 * @param event Address of the event object
 * @param events Set of events to set in @a event
 *
 * @retval Previous value of the events in @a event
 */
__syscall uint32_t k_event_set(struct k_event *event, uint32_t events);

/**
 * @brief Set or clear the events in an event object
 *
 * This routine sets the events stored in event object to the specified value.
 * All tasks waiting on the event object @a event whose waiting conditions
 * become met by this immediately unpend. Unlike @ref k_event_set, this routine
 * allows specific event bits to be set and cleared as determined by the mask.
 *
 * @param event Address of the event object
 * @param events Set of events to set/clear in @a event
 * @param events_mask Mask to be applied to @a events
 *
 * @retval Previous value of the events in @a events_mask
 */
__syscall uint32_t k_event_set_masked(struct k_event *event, uint32_t events,
				  uint32_t events_mask);

/**
 * @brief Clear the events in an event object
 *
 * This routine clears (resets) the specified events stored in an event object.
 *
 * @param event Address of the event object
 * @param events Set of events to clear in @a event
 *
 * @retval Previous value of the events in @a event
 */
__syscall uint32_t k_event_clear(struct k_event *event, uint32_t events);

/**
 * @brief Wait for any of the specified events
 *
 * This routine waits on event object @a event until any of the specified
 * events have been delivered to the event object, or the maximum wait time
 * @a timeout has expired. A thread may wait on up to 32 distinctly numbered
 * events that are expressed as bits in a single 32-bit word.
 *
 * @note The caller must be careful when resetting if there are multiple threads
 * waiting for the event object @a event.
 *
 * @param event Address of the event object
 * @param events Set of desired events on which to wait
 * @param reset If true, clear the set of events tracked by the event object
 *              before waiting. If false, do not clear the events.
 * @param timeout Waiting period for the desired set of events or one of the
 *                special values K_NO_WAIT and K_FOREVER.
 *
 * @retval set of matching events upon success
 * @retval 0 if matching events were not received within the specified time
 */
__syscall uint32_t k_event_wait(struct k_event *event, uint32_t events,
				bool reset, k_timeout_t timeout);

/**
 * @brief Wait for all of the specified events
 *
 * This routine waits on event object @a event until all of the specified
 * events have been delivered to the event object, or the maximum wait time
 * @a timeout has expired. A thread may wait on up to 32 distinctly numbered
 * events that are expressed as bits in a single 32-bit word.
 *
 * @note The caller must be careful when resetting if there are multiple threads
 * waiting for the event object @a event.
 *
 * @param event Address of the event object
 * @param events Set of desired events on which to wait
 * @param reset If true, clear the set of events tracked by the event object
 *              before waiting. If false, do not clear the events.
 * @param timeout Waiting period for the desired set of events or one of the
 *                special values K_NO_WAIT and K_FOREVER.
 *
 * @retval set of matching events upon success
 * @retval 0 if matching events were not received within the specified time
 */
__syscall uint32_t k_event_wait_all(struct k_event *event, uint32_t events,
				    bool reset, k_timeout_t timeout);

/**
 * @brief Test the events currently tracked in the event object
 *
 * @param event Address of the event object
 * @param events_mask Set of desired events to test
 *
 * @retval Current value of events in @a events_mask
 */
static inline uint32_t k_event_test(struct k_event *event, uint32_t events_mask)
{
	return k_event_wait(event, events_mask, false, K_NO_WAIT);
}

/**
 * @brief Statically define and initialize an event object
 *
 * The event can be accessed outside the module where it is defined using:
 *
 * @code extern struct k_event <name>; @endcode
 *
 * @param name Name of the event object.
 */
#define K_EVENT_DEFINE(name)                                   \
	STRUCT_SECTION_ITERABLE(k_event, name) =               \
		Z_EVENT_INITIALIZER(name);

/** @} */

struct k_fifo {
	struct k_queue _queue;
#ifdef CONFIG_OBJ_CORE_FIFO
	struct k_obj_core  obj_core;
#endif
};

/**
 * @cond INTERNAL_HIDDEN
 */
#define Z_FIFO_INITIALIZER(obj) \
	{ \
	._queue = Z_QUEUE_INITIALIZER(obj._queue) \
	}

/**
 * INTERNAL_HIDDEN @endcond
 */

/**
 * @defgroup fifo_apis FIFO APIs
 * @ingroup kernel_apis
 * @{
 */

/**
 * @brief Initialize a FIFO queue.
 *
 * This routine initializes a FIFO queue, prior to its first use.
 *
 * @param fifo Address of the FIFO queue.
 */
#define k_fifo_init(fifo)                                    \
	({                                                   \
	SYS_PORT_TRACING_OBJ_FUNC_ENTER(k_fifo, init, fifo); \
	k_queue_init(&(fifo)->_queue);                       \
	K_OBJ_CORE_INIT(K_OBJ_CORE(fifo), _obj_type_fifo);   \
	K_OBJ_CORE_LINK(K_OBJ_CORE(fifo));                   \
	SYS_PORT_TRACING_OBJ_FUNC_EXIT(k_fifo, init, fifo);  \
	})

/**
 * @brief Cancel waiting on a FIFO queue.
 *
 * This routine causes first thread pending on @a fifo, if any, to
 * return from k_fifo_get() call with NULL value (as if timeout
 * expired).
 *
 * @funcprops \isr_ok
 *
 * @param fifo Address of the FIFO queue.
 */
#define k_fifo_cancel_wait(fifo) \
	({ \
	SYS_PORT_TRACING_OBJ_FUNC_ENTER(k_fifo, cancel_wait, fifo); \
	k_queue_cancel_wait(&(fifo)->_queue); \
	SYS_PORT_TRACING_OBJ_FUNC_EXIT(k_fifo, cancel_wait, fifo); \
	})

/**
 * @brief Add an element to a FIFO queue.
 *
 * This routine adds a data item to @a fifo. A FIFO data item must be
 * aligned on a word boundary, and the first word of the item is reserved
 * for the kernel's use.
 *
 * @funcprops \isr_ok
 *
 * @param fifo Address of the FIFO.
 * @param data Address of the data item.
 */
#define k_fifo_put(fifo, data) \
	({ \
	void *_data = data; \
	SYS_PORT_TRACING_OBJ_FUNC_ENTER(k_fifo, put, fifo, _data); \
	k_queue_append(&(fifo)->_queue, _data); \
	SYS_PORT_TRACING_OBJ_FUNC_EXIT(k_fifo, put, fifo, _data); \
	})

/**
 * @brief Add an element to a FIFO queue.
 *
 * This routine adds a data item to @a fifo. There is an implicit memory
 * allocation to create an additional temporary bookkeeping data structure from
 * the calling thread's resource pool, which is automatically freed when the
 * item is removed. The data itself is not copied.
 *
 * @funcprops \isr_ok
 *
 * @param fifo Address of the FIFO.
 * @param data Address of the data item.
 *
 * @retval 0 on success
 * @retval -ENOMEM if there isn't sufficient RAM in the caller's resource pool
 */
#define k_fifo_alloc_put(fifo, data) \
	({ \
	void *_data = data; \
	SYS_PORT_TRACING_OBJ_FUNC_ENTER(k_fifo, alloc_put, fifo, _data); \
	int fap_ret = k_queue_alloc_append(&(fifo)->_queue, _data); \
	SYS_PORT_TRACING_OBJ_FUNC_EXIT(k_fifo, alloc_put, fifo, _data, fap_ret); \
	fap_ret; \
	})

/**
 * @brief Atomically add a list of elements to a FIFO.
 *
 * This routine adds a list of data items to @a fifo in one operation.
 * The data items must be in a singly-linked list, with the first word of
 * each data item pointing to the next data item; the list must be
 * NULL-terminated.
 *
 * @funcprops \isr_ok
 *
 * @param fifo Address of the FIFO queue.
 * @param head Pointer to first node in singly-linked list.
 * @param tail Pointer to last node in singly-linked list.
 */
#define k_fifo_put_list(fifo, head, tail) \
	({ \
	SYS_PORT_TRACING_OBJ_FUNC_ENTER(k_fifo, put_list, fifo, head, tail); \
	k_queue_append_list(&(fifo)->_queue, head, tail); \
	SYS_PORT_TRACING_OBJ_FUNC_EXIT(k_fifo, put_list, fifo, head, tail); \
	})

/**
 * @brief Atomically add a list of elements to a FIFO queue.
 *
 * This routine adds a list of data items to @a fifo in one operation.
 * The data items must be in a singly-linked list implemented using a
 * sys_slist_t object. Upon completion, the sys_slist_t object is invalid
 * and must be re-initialized via sys_slist_init().
 *
 * @funcprops \isr_ok
 *
 * @param fifo Address of the FIFO queue.
 * @param list Pointer to sys_slist_t object.
 */
#define k_fifo_put_slist(fifo, list) \
	({ \
	SYS_PORT_TRACING_OBJ_FUNC_ENTER(k_fifo, put_slist, fifo, list); \
	k_queue_merge_slist(&(fifo)->_queue, list); \
	SYS_PORT_TRACING_OBJ_FUNC_EXIT(k_fifo, put_slist, fifo, list); \
	})

/**
 * @brief Get an element from a FIFO queue.
 *
 * This routine removes a data item from @a fifo in a "first in, first out"
 * manner. The first word of the data item is reserved for the kernel's use.
 *
 * @note @a timeout must be set to K_NO_WAIT if called from ISR.
 *
 * @funcprops \isr_ok
 *
 * @param fifo Address of the FIFO queue.
 * @param timeout Waiting period to obtain a data item,
 *                or one of the special values K_NO_WAIT and K_FOREVER.
 *
 * @return Address of the data item if successful; NULL if returned
 * without waiting, or waiting period timed out.
 */
#define k_fifo_get(fifo, timeout) \
	({ \
	SYS_PORT_TRACING_OBJ_FUNC_ENTER(k_fifo, get, fifo, timeout); \
	void *fg_ret = k_queue_get(&(fifo)->_queue, timeout); \
	SYS_PORT_TRACING_OBJ_FUNC_EXIT(k_fifo, get, fifo, timeout, fg_ret); \
	fg_ret; \
	})

/**
 * @brief Query a FIFO queue to see if it has data available.
 *
 * Note that the data might be already gone by the time this function returns
 * if other threads is also trying to read from the FIFO.
 *
 * @funcprops \isr_ok
 *
 * @param fifo Address of the FIFO queue.
 *
 * @return Non-zero if the FIFO queue is empty.
 * @return 0 if data is available.
 */
#define k_fifo_is_empty(fifo) \
	k_queue_is_empty(&(fifo)->_queue)

/**
 * @brief Peek element at the head of a FIFO queue.
 *
 * Return element from the head of FIFO queue without removing it. A usecase
 * for this is if elements of the FIFO object are themselves containers. Then
 * on each iteration of processing, a head container will be peeked,
 * and some data processed out of it, and only if the container is empty,
 * it will be completely remove from the FIFO queue.
 *
 * @param fifo Address of the FIFO queue.
 *
 * @return Head element, or NULL if the FIFO queue is empty.
 */
#define k_fifo_peek_head(fifo) \
	({ \
	SYS_PORT_TRACING_OBJ_FUNC_ENTER(k_fifo, peek_head, fifo); \
	void *fph_ret = k_queue_peek_head(&(fifo)->_queue); \
	SYS_PORT_TRACING_OBJ_FUNC_EXIT(k_fifo, peek_head, fifo, fph_ret); \
	fph_ret; \
	})

/**
 * @brief Peek element at the tail of FIFO queue.
 *
 * Return element from the tail of FIFO queue (without removing it). A usecase
 * for this is if elements of the FIFO queue are themselves containers. Then
 * it may be useful to add more data to the last container in a FIFO queue.
 *
 * @param fifo Address of the FIFO queue.
 *
 * @return Tail element, or NULL if a FIFO queue is empty.
 */
#define k_fifo_peek_tail(fifo) \
	({ \
	SYS_PORT_TRACING_OBJ_FUNC_ENTER(k_fifo, peek_tail, fifo); \
	void *fpt_ret = k_queue_peek_tail(&(fifo)->_queue); \
	SYS_PORT_TRACING_OBJ_FUNC_EXIT(k_fifo, peek_tail, fifo, fpt_ret); \
	fpt_ret; \
	})

/**
 * @brief Statically define and initialize a FIFO queue.
 *
 * The FIFO queue can be accessed outside the module where it is defined using:
 *
 * @code extern struct k_fifo <name>; @endcode
 *
 * @param name Name of the FIFO queue.
 */
#define K_FIFO_DEFINE(name) \
	STRUCT_SECTION_ITERABLE(k_fifo, name) = \
		Z_FIFO_INITIALIZER(name)

/** @} */

struct k_lifo {
	struct k_queue _queue;
#ifdef CONFIG_OBJ_CORE_LIFO
	struct k_obj_core  obj_core;
#endif
};

/**
 * @cond INTERNAL_HIDDEN
 */

#define Z_LIFO_INITIALIZER(obj) \
	{ \
	._queue = Z_QUEUE_INITIALIZER(obj._queue) \
	}

/**
 * INTERNAL_HIDDEN @endcond
 */

/**
 * @defgroup lifo_apis LIFO APIs
 * @ingroup kernel_apis
 * @{
 */

/**
 * @brief Initialize a LIFO queue.
 *
 * This routine initializes a LIFO queue object, prior to its first use.
 *
 * @param lifo Address of the LIFO queue.
 */
#define k_lifo_init(lifo)                                    \
	({                                                   \
	SYS_PORT_TRACING_OBJ_FUNC_ENTER(k_lifo, init, lifo); \
	k_queue_init(&(lifo)->_queue);                       \
	K_OBJ_CORE_INIT(K_OBJ_CORE(lifo), _obj_type_lifo);   \
	K_OBJ_CORE_LINK(K_OBJ_CORE(lifo));                   \
	SYS_PORT_TRACING_OBJ_FUNC_EXIT(k_lifo, init, lifo);  \
	})

/**
 * @brief Add an element to a LIFO queue.
 *
 * This routine adds a data item to @a lifo. A LIFO queue data item must be
 * aligned on a word boundary, and the first word of the item is
 * reserved for the kernel's use.
 *
 * @funcprops \isr_ok
 *
 * @param lifo Address of the LIFO queue.
 * @param data Address of the data item.
 */
#define k_lifo_put(lifo, data) \
	({ \
	void *_data = data; \
	SYS_PORT_TRACING_OBJ_FUNC_ENTER(k_lifo, put, lifo, _data); \
	k_queue_prepend(&(lifo)->_queue, _data); \
	SYS_PORT_TRACING_OBJ_FUNC_EXIT(k_lifo, put, lifo, _data); \
	})

/**
 * @brief Add an element to a LIFO queue.
 *
 * This routine adds a data item to @a lifo. There is an implicit memory
 * allocation to create an additional temporary bookkeeping data structure from
 * the calling thread's resource pool, which is automatically freed when the
 * item is removed. The data itself is not copied.
 *
 * @funcprops \isr_ok
 *
 * @param lifo Address of the LIFO.
 * @param data Address of the data item.
 *
 * @retval 0 on success
 * @retval -ENOMEM if there isn't sufficient RAM in the caller's resource pool
 */
#define k_lifo_alloc_put(lifo, data) \
	({ \
	void *_data = data; \
	SYS_PORT_TRACING_OBJ_FUNC_ENTER(k_lifo, alloc_put, lifo, _data); \
	int lap_ret = k_queue_alloc_prepend(&(lifo)->_queue, _data); \
	SYS_PORT_TRACING_OBJ_FUNC_EXIT(k_lifo, alloc_put, lifo, _data, lap_ret); \
	lap_ret; \
	})

/**
 * @brief Get an element from a LIFO queue.
 *
 * This routine removes a data item from @a LIFO in a "last in, first out"
 * manner. The first word of the data item is reserved for the kernel's use.
 *
 * @note @a timeout must be set to K_NO_WAIT if called from ISR.
 *
 * @funcprops \isr_ok
 *
 * @param lifo Address of the LIFO queue.
 * @param timeout Waiting period to obtain a data item,
 *                or one of the special values K_NO_WAIT and K_FOREVER.
 *
 * @return Address of the data item if successful; NULL if returned
 * without waiting, or waiting period timed out.
 */
#define k_lifo_get(lifo, timeout) \
	({ \
	SYS_PORT_TRACING_OBJ_FUNC_ENTER(k_lifo, get, lifo, timeout); \
	void *lg_ret = k_queue_get(&(lifo)->_queue, timeout); \
	SYS_PORT_TRACING_OBJ_FUNC_EXIT(k_lifo, get, lifo, timeout, lg_ret); \
	lg_ret; \
	})

/**
 * @brief Statically define and initialize a LIFO queue.
 *
 * The LIFO queue can be accessed outside the module where it is defined using:
 *
 * @code extern struct k_lifo <name>; @endcode
 *
 * @param name Name of the fifo.
 */
#define K_LIFO_DEFINE(name) \
	STRUCT_SECTION_ITERABLE(k_lifo, name) = \
		Z_LIFO_INITIALIZER(name)

/** @} */

/**
 * @cond INTERNAL_HIDDEN
 */
#define K_STACK_FLAG_ALLOC	((uint8_t)1)	/* Buffer was allocated */

typedef uintptr_t stack_data_t;

struct k_stack {
	_wait_q_t wait_q;
	struct k_spinlock lock;
	stack_data_t *base, *next, *top;

	uint8_t flags;

	SYS_PORT_TRACING_TRACKING_FIELD(k_stack)

#ifdef CONFIG_OBJ_CORE_STACK
	struct k_obj_core  obj_core;
#endif
};

#define Z_STACK_INITIALIZER(obj, stack_buffer, stack_num_entries) \
	{ \
	.wait_q = Z_WAIT_Q_INIT(&(obj).wait_q),	\
	.base = (stack_buffer), \
	.next = (stack_buffer), \
	.top = (stack_buffer) + (stack_num_entries), \
	}

/**
 * INTERNAL_HIDDEN @endcond
 */

/**
 * @defgroup stack_apis Stack APIs
 * @ingroup kernel_apis
 * @{
 */

/**
 * @brief Initialize a stack.
 *
 * This routine initializes a stack object, prior to its first use.
 *
 * @param stack Address of the stack.
 * @param buffer Address of array used to hold stacked values.
 * @param num_entries Maximum number of values that can be stacked.
 */
void k_stack_init(struct k_stack *stack,
		  stack_data_t *buffer, uint32_t num_entries);


/**
 * @brief Initialize a stack.
 *
 * This routine initializes a stack object, prior to its first use. Internal
 * buffers will be allocated from the calling thread's resource pool.
 * This memory will be released if k_stack_cleanup() is called, or
 * userspace is enabled and the stack object loses all references to it.
 *
 * @param stack Address of the stack.
 * @param num_entries Maximum number of values that can be stacked.
 *
 * @return -ENOMEM if memory couldn't be allocated
 */

__syscall int32_t k_stack_alloc_init(struct k_stack *stack,
				   uint32_t num_entries);

/**
 * @brief Release a stack's allocated buffer
 *
 * If a stack object was given a dynamically allocated buffer via
 * k_stack_alloc_init(), this will free it. This function does nothing
 * if the buffer wasn't dynamically allocated.
 *
 * @param stack Address of the stack.
 * @retval 0 on success
 * @retval -EAGAIN when object is still in use
 */
int k_stack_cleanup(struct k_stack *stack);

/**
 * @brief Push an element onto a stack.
 *
 * This routine adds a stack_data_t value @a data to @a stack.
 *
 * @funcprops \isr_ok
 *
 * @param stack Address of the stack.
 * @param data Value to push onto the stack.
 *
 * @retval 0 on success
 * @retval -ENOMEM if stack is full
 */
__syscall int k_stack_push(struct k_stack *stack, stack_data_t data);

/**
 * @brief Pop an element from a stack.
 *
 * This routine removes a stack_data_t value from @a stack in a "last in,
 * first out" manner and stores the value in @a data.
 *
 * @note @a timeout must be set to K_NO_WAIT if called from ISR.
 *
 * @funcprops \isr_ok
 *
 * @param stack Address of the stack.
 * @param data Address of area to hold the value popped from the stack.
 * @param timeout Waiting period to obtain a value,
 *                or one of the special values K_NO_WAIT and
 *                K_FOREVER.
 *
 * @retval 0 Element popped from stack.
 * @retval -EBUSY Returned without waiting.
 * @retval -EAGAIN Waiting period timed out.
 */
__syscall int k_stack_pop(struct k_stack *stack, stack_data_t *data,
			  k_timeout_t timeout);

/**
 * @brief Statically define and initialize a stack
 *
 * The stack can be accessed outside the module where it is defined using:
 *
 * @code extern struct k_stack <name>; @endcode
 *
 * @param name Name of the stack.
 * @param stack_num_entries Maximum number of values that can be stacked.
 */
#define K_STACK_DEFINE(name, stack_num_entries)                \
	stack_data_t __noinit                                  \
		_k_stack_buf_##name[stack_num_entries];        \
	STRUCT_SECTION_ITERABLE(k_stack, name) =               \
		Z_STACK_INITIALIZER(name, _k_stack_buf_##name, \
				    stack_num_entries)

/** @} */

/**
 * @cond INTERNAL_HIDDEN
 */

struct k_work;
struct k_work_q;
struct k_work_queue_config;
extern struct k_work_q k_sys_work_q;

/**
 * INTERNAL_HIDDEN @endcond
 */

/**
 * @defgroup mutex_apis Mutex APIs
 * @ingroup kernel_apis
 * @{
 */

/**
 * Mutex Structure
 * @ingroup mutex_apis
 */
struct k_mutex {
	/** Mutex wait queue */
	_wait_q_t wait_q;
	/** Mutex owner */
	struct k_thread *owner;

	/** Current lock count */
	uint32_t lock_count;

	/** Original thread priority */
	int owner_orig_prio;

	SYS_PORT_TRACING_TRACKING_FIELD(k_mutex)

#ifdef CONFIG_OBJ_CORE_MUTEX
	struct k_obj_core obj_core;
#endif
};

/**
 * @cond INTERNAL_HIDDEN
 */
#define Z_MUTEX_INITIALIZER(obj) \
	{ \
	.wait_q = Z_WAIT_Q_INIT(&(obj).wait_q), \
	.owner = NULL, \
	.lock_count = 0, \
	.owner_orig_prio = K_LOWEST_APPLICATION_THREAD_PRIO, \
	}

/**
 * INTERNAL_HIDDEN @endcond
 */

/**
 * @brief Statically define and initialize a mutex.
 *
 * The mutex can be accessed outside the module where it is defined using:
 *
 * @code extern struct k_mutex <name>; @endcode
 *
 * @param name Name of the mutex.
 */
#define K_MUTEX_DEFINE(name) \
	STRUCT_SECTION_ITERABLE(k_mutex, name) = \
		Z_MUTEX_INITIALIZER(name)

/**
 * @brief Initialize a mutex.
 *
 * This routine initializes a mutex object, prior to its first use.
 *
 * Upon completion, the mutex is available and does not have an owner.
 *
 * @param mutex Address of the mutex.
 *
 * @retval 0 Mutex object created
 *
 */
__syscall int k_mutex_init(struct k_mutex *mutex);


/**
 * @brief Lock a mutex.
 *
 * This routine locks @a mutex. If the mutex is locked by another thread,
 * the calling thread waits until the mutex becomes available or until
 * a timeout occurs.
 *
 * A thread is permitted to lock a mutex it has already locked. The operation
 * completes immediately and the lock count is increased by 1.
 *
 * Mutexes may not be locked in ISRs.
 *
 * @param mutex Address of the mutex.
 * @param timeout Waiting period to lock the mutex,
 *                or one of the special values K_NO_WAIT and
 *                K_FOREVER.
 *
 * @retval 0 Mutex locked.
 * @retval -EBUSY Returned without waiting.
 * @retval -EAGAIN Waiting period timed out.
 */
__syscall int k_mutex_lock(struct k_mutex *mutex, k_timeout_t timeout);

/**
 * @brief Unlock a mutex.
 *
 * This routine unlocks @a mutex. The mutex must already be locked by the
 * calling thread.
 *
 * The mutex cannot be claimed by another thread until it has been unlocked by
 * the calling thread as many times as it was previously locked by that
 * thread.
 *
 * Mutexes may not be unlocked in ISRs, as mutexes must only be manipulated
 * in thread context due to ownership and priority inheritance semantics.
 *
 * @param mutex Address of the mutex.
 *
 * @retval 0 Mutex unlocked.
 * @retval -EPERM The current thread does not own the mutex
 * @retval -EINVAL The mutex is not locked
 *
 */
__syscall int k_mutex_unlock(struct k_mutex *mutex);

/**
 * @}
 */


struct k_condvar {
	_wait_q_t wait_q;

#ifdef CONFIG_OBJ_CORE_CONDVAR
	struct k_obj_core  obj_core;
#endif
};

#define Z_CONDVAR_INITIALIZER(obj)                                             \
	{                                                                      \
		.wait_q = Z_WAIT_Q_INIT(&obj.wait_q),                          \
	}

/**
 * @defgroup condvar_apis Condition Variables APIs
 * @ingroup kernel_apis
 * @{
 */

/**
 * @brief Initialize a condition variable
 *
 * @param condvar pointer to a @p k_condvar structure
 * @retval 0 Condition variable created successfully
 */
__syscall int k_condvar_init(struct k_condvar *condvar);

/**
 * @brief Signals one thread that is pending on the condition variable
 *
 * @param condvar pointer to a @p k_condvar structure
 * @retval 0 On success
 */
__syscall int k_condvar_signal(struct k_condvar *condvar);

/**
 * @brief Unblock all threads that are pending on the condition
 * variable
 *
 * @param condvar pointer to a @p k_condvar structure
 * @return An integer with number of woken threads on success
 */
__syscall int k_condvar_broadcast(struct k_condvar *condvar);

/**
 * @brief Waits on the condition variable releasing the mutex lock
 *
 * Atomically releases the currently owned mutex, blocks the current thread
 * waiting on the condition variable specified by @a condvar,
 * and finally acquires the mutex again.
 *
 * The waiting thread unblocks only after another thread calls
 * k_condvar_signal, or k_condvar_broadcast with the same condition variable.
 *
 * @param condvar pointer to a @p k_condvar structure
 * @param mutex Address of the mutex.
 * @param timeout Waiting period for the condition variable
 *                or one of the special values K_NO_WAIT and K_FOREVER.
 * @retval 0 On success
 * @retval -EAGAIN Waiting period timed out.
 */
__syscall int k_condvar_wait(struct k_condvar *condvar, struct k_mutex *mutex,
			     k_timeout_t timeout);

/**
 * @brief Statically define and initialize a condition variable.
 *
 * The condition variable can be accessed outside the module where it is
 * defined using:
 *
 * @code extern struct k_condvar <name>; @endcode
 *
 * @param name Name of the condition variable.
 */
#define K_CONDVAR_DEFINE(name)                                                 \
	STRUCT_SECTION_ITERABLE(k_condvar, name) =                             \
		Z_CONDVAR_INITIALIZER(name)
/**
 * @}
 */

/**
 * @cond INTERNAL_HIDDEN
 */

struct k_sem {
	_wait_q_t wait_q;
	unsigned int count;
	unsigned int limit;

	Z_DECL_POLL_EVENT

	SYS_PORT_TRACING_TRACKING_FIELD(k_sem)

#ifdef CONFIG_OBJ_CORE_SEM
	struct k_obj_core  obj_core;
#endif
};

#define Z_SEM_INITIALIZER(obj, initial_count, count_limit) \
	{ \
	.wait_q = Z_WAIT_Q_INIT(&(obj).wait_q), \
	.count = (initial_count), \
	.limit = (count_limit), \
	Z_POLL_EVENT_OBJ_INIT(obj) \
	}

/**
 * INTERNAL_HIDDEN @endcond
 */

/**
 * @defgroup semaphore_apis Semaphore APIs
 * @ingroup kernel_apis
 * @{
 */

/**
 * @brief Maximum limit value allowed for a semaphore.
 *
 * This is intended for use when a semaphore does not have
 * an explicit maximum limit, and instead is just used for
 * counting purposes.
 *
 */
#define K_SEM_MAX_LIMIT UINT_MAX

/**
 * @brief Initialize a semaphore.
 *
 * This routine initializes a semaphore object, prior to its first use.
 *
 * @param sem Address of the semaphore.
 * @param initial_count Initial semaphore count.
 * @param limit Maximum permitted semaphore count.
 *
 * @see K_SEM_MAX_LIMIT
 *
 * @retval 0 Semaphore created successfully
 * @retval -EINVAL Invalid values
 *
 */
__syscall int k_sem_init(struct k_sem *sem, unsigned int initial_count,
			  unsigned int limit);

/**
 * @brief Take a semaphore.
 *
 * This routine takes @a sem.
 *
 * @note @a timeout must be set to K_NO_WAIT if called from ISR.
 *
 * @funcprops \isr_ok
 *
 * @param sem Address of the semaphore.
 * @param timeout Waiting period to take the semaphore,
 *                or one of the special values K_NO_WAIT and K_FOREVER.
 *
 * @retval 0 Semaphore taken.
 * @retval -EBUSY Returned without waiting.
 * @retval -EAGAIN Waiting period timed out,
 *			or the semaphore was reset during the waiting period.
 */
__syscall int k_sem_take(struct k_sem *sem, k_timeout_t timeout);

/**
 * @brief Give a semaphore.
 *
 * This routine gives @a sem, unless the semaphore is already at its maximum
 * permitted count.
 *
 * @funcprops \isr_ok
 *
 * @param sem Address of the semaphore.
 */
__syscall void k_sem_give(struct k_sem *sem);

/**
 * @brief Resets a semaphore's count to zero.
 *
 * This routine sets the count of @a sem to zero.
 * Any outstanding semaphore takes will be aborted
 * with -EAGAIN.
 *
 * @param sem Address of the semaphore.
 */
__syscall void k_sem_reset(struct k_sem *sem);

/**
 * @brief Get a semaphore's count.
 *
 * This routine returns the current count of @a sem.
 *
 * @param sem Address of the semaphore.
 *
 * @return Current semaphore count.
 */
__syscall unsigned int k_sem_count_get(struct k_sem *sem);

/**
 * @internal
 */
static inline unsigned int z_impl_k_sem_count_get(struct k_sem *sem)
{
	return sem->count;
}

/**
 * @brief Statically define and initialize a semaphore.
 *
 * The semaphore can be accessed outside the module where it is defined using:
 *
 * @code extern struct k_sem <name>; @endcode
 *
 * @param name Name of the semaphore.
 * @param initial_count Initial semaphore count.
 * @param count_limit Maximum permitted semaphore count.
 */
#define K_SEM_DEFINE(name, initial_count, count_limit)                                             \
	STRUCT_SECTION_ITERABLE(k_sem, name) =                                                     \
		Z_SEM_INITIALIZER(name, initial_count, count_limit);                               \
	BUILD_ASSERT(((count_limit) != 0) &&                                                       \
		     (((initial_count) < (count_limit)) || ((initial_count) == (count_limit))) &&  \
		     ((count_limit) <= K_SEM_MAX_LIMIT));

/** @} */

/**
 * @cond INTERNAL_HIDDEN
 */

struct k_work_delayable;
struct k_work_sync;

/**
 * INTERNAL_HIDDEN @endcond
 */

/**
 * @defgroup workqueue_apis Work Queue APIs
 * @ingroup kernel_apis
 * @{
 */

/** @brief The signature for a work item handler function.
 *
 * The function will be invoked by the thread animating a work queue.
 *
 * @param work the work item that provided the handler.
 */
typedef void (*k_work_handler_t)(struct k_work *work);

/** @brief Initialize a (non-delayable) work structure.
 *
 * This must be invoked before submitting a work structure for the first time.
 * It need not be invoked again on the same work structure.  It can be
 * re-invoked to change the associated handler, but this must be done when the
 * work item is idle.
 *
 * @funcprops \isr_ok
 *
 * @param work the work structure to be initialized.
 *
 * @param handler the handler to be invoked by the work item.
 */
void k_work_init(struct k_work *work,
		  k_work_handler_t handler);

/** @brief Busy state flags from the work item.
 *
 * A zero return value indicates the work item appears to be idle.
 *
 * @note This is a live snapshot of state, which may change before the result
 * is checked.  Use locks where appropriate.
 *
 * @funcprops \isr_ok
 *
 * @param work pointer to the work item.
 *
 * @return a mask of flags K_WORK_DELAYED, K_WORK_QUEUED,
 * K_WORK_RUNNING, K_WORK_CANCELING, and K_WORK_FLUSHING.
 */
int k_work_busy_get(const struct k_work *work);

/** @brief Test whether a work item is currently pending.
 *
 * Wrapper to determine whether a work item is in a non-idle state.
 *
 * @note This is a live snapshot of state, which may change before the result
 * is checked.  Use locks where appropriate.
 *
 * @funcprops \isr_ok
 *
 * @param work pointer to the work item.
 *
 * @return true if and only if k_work_busy_get() returns a non-zero value.
 */
static inline bool k_work_is_pending(const struct k_work *work);

/** @brief Submit a work item to a queue.
 *
 * @param queue pointer to the work queue on which the item should run.  If
 * NULL the queue from the most recent submission will be used.
 *
 * @funcprops \isr_ok
 *
 * @param work pointer to the work item.
 *
 * @retval 0 if work was already submitted to a queue
 * @retval 1 if work was not submitted and has been queued to @p queue
 * @retval 2 if work was running and has been queued to the queue that was
 * running it
 * @retval -EBUSY
 * * if work submission was rejected because the work item is cancelling; or
 * * @p queue is draining; or
 * * @p queue is plugged.
 * @retval -EINVAL if @p queue is null and the work item has never been run.
 * @retval -ENODEV if @p queue has not been started.
 */
int k_work_submit_to_queue(struct k_work_q *queue,
			   struct k_work *work);

/** @brief Submit a work item to the system queue.
 *
 * @funcprops \isr_ok
 *
 * @param work pointer to the work item.
 *
 * @return as with k_work_submit_to_queue().
 */
int k_work_submit(struct k_work *work);

/** @brief Wait for last-submitted instance to complete.
 *
 * Resubmissions may occur while waiting, including chained submissions (from
 * within the handler).
 *
 * @note Be careful of caller and work queue thread relative priority.  If
 * this function sleeps it will not return until the work queue thread
 * completes the tasks that allow this thread to resume.
 *
 * @note Behavior is undefined if this function is invoked on @p work from a
 * work queue running @p work.
 *
 * @param work pointer to the work item.
 *
 * @param sync pointer to an opaque item containing state related to the
 * pending cancellation.  The object must persist until the call returns, and
 * be accessible from both the caller thread and the work queue thread.  The
 * object must not be used for any other flush or cancel operation until this
 * one completes.  On architectures with CONFIG_KERNEL_COHERENCE the object
 * must be allocated in coherent memory.
 *
 * @retval true if call had to wait for completion
 * @retval false if work was already idle
 */
bool k_work_flush(struct k_work *work,
		  struct k_work_sync *sync);

/** @brief Cancel a work item.
 *
 * This attempts to prevent a pending (non-delayable) work item from being
 * processed by removing it from the work queue.  If the item is being
 * processed, the work item will continue to be processed, but resubmissions
 * are rejected until cancellation completes.
 *
 * If this returns zero cancellation is complete, otherwise something
 * (probably a work queue thread) is still referencing the item.
 *
 * See also k_work_cancel_sync().
 *
 * @funcprops \isr_ok
 *
 * @param work pointer to the work item.
 *
 * @return the k_work_busy_get() status indicating the state of the item after all
 * cancellation steps performed by this call are completed.
 */
int k_work_cancel(struct k_work *work);

/** @brief Cancel a work item and wait for it to complete.
 *
 * Same as k_work_cancel() but does not return until cancellation is complete.
 * This can be invoked by a thread after k_work_cancel() to synchronize with a
 * previous cancellation.
 *
 * On return the work structure will be idle unless something submits it after
 * the cancellation was complete.
 *
 * @note Be careful of caller and work queue thread relative priority.  If
 * this function sleeps it will not return until the work queue thread
 * completes the tasks that allow this thread to resume.
 *
 * @note Behavior is undefined if this function is invoked on @p work from a
 * work queue running @p work.
 *
 * @param work pointer to the work item.
 *
 * @param sync pointer to an opaque item containing state related to the
 * pending cancellation.  The object must persist until the call returns, and
 * be accessible from both the caller thread and the work queue thread.  The
 * object must not be used for any other flush or cancel operation until this
 * one completes.  On architectures with CONFIG_KERNEL_COHERENCE the object
 * must be allocated in coherent memory.
 *
 * @retval true if work was pending (call had to wait for cancellation of a
 * running handler to complete, or scheduled or submitted operations were
 * cancelled);
 * @retval false otherwise
 */
bool k_work_cancel_sync(struct k_work *work, struct k_work_sync *sync);

/** @brief Initialize a work queue structure.
 *
 * This must be invoked before starting a work queue structure for the first time.
 * It need not be invoked again on the same work queue structure.
 *
 * @funcprops \isr_ok
 *
 * @param queue the queue structure to be initialized.
 */
void k_work_queue_init(struct k_work_q *queue);

/** @brief Initialize a work queue.
 *
 * This configures the work queue thread and starts it running.  The function
 * should not be re-invoked on a queue.
 *
 * @param queue pointer to the queue structure. It must be initialized
 *        in zeroed/bss memory or with @ref k_work_queue_init before
 *        use.
 *
 * @param stack pointer to the work thread stack area.
 *
 * @param stack_size size of the work thread stack area, in bytes.
 *
 * @param prio initial thread priority
 *
 * @param cfg optional additional configuration parameters.  Pass @c
 * NULL if not required, to use the defaults documented in
 * k_work_queue_config.
 */
void k_work_queue_start(struct k_work_q *queue,
			k_thread_stack_t *stack, size_t stack_size,
			int prio, const struct k_work_queue_config *cfg);

/** @brief Access the thread that animates a work queue.
 *
 * This is necessary to grant a work queue thread access to things the work
 * items it will process are expected to use.
 *
 * @param queue pointer to the queue structure.
 *
 * @return the thread associated with the work queue.
 */
static inline k_tid_t k_work_queue_thread_get(struct k_work_q *queue);

/** @brief Wait until the work queue has drained, optionally plugging it.
 *
 * This blocks submission to the work queue except when coming from queue
 * thread, and blocks the caller until no more work items are available in the
 * queue.
 *
 * If @p plug is true then submission will continue to be blocked after the
 * drain operation completes until k_work_queue_unplug() is invoked.
 *
 * Note that work items that are delayed are not yet associated with their
 * work queue.  They must be cancelled externally if a goal is to ensure the
 * work queue remains empty.  The @p plug feature can be used to prevent
 * delayed items from being submitted after the drain completes.
 *
 * @param queue pointer to the queue structure.
 *
 * @param plug if true the work queue will continue to block new submissions
 * after all items have drained.
 *
 * @retval 1 if call had to wait for the drain to complete
 * @retval 0 if call did not have to wait
 * @retval negative if wait was interrupted or failed
 */
int k_work_queue_drain(struct k_work_q *queue, bool plug);

/** @brief Release a work queue to accept new submissions.
 *
 * This releases the block on new submissions placed when k_work_queue_drain()
 * is invoked with the @p plug option enabled.  If this is invoked before the
 * drain completes new items may be submitted as soon as the drain completes.
 *
 * @funcprops \isr_ok
 *
 * @param queue pointer to the queue structure.
 *
 * @retval 0 if successfully unplugged
 * @retval -EALREADY if the work queue was not plugged.
 */
int k_work_queue_unplug(struct k_work_q *queue);

/** @brief Stop a work queue.
 *
 * Stops the work queue thread and ensures that no further work will be processed.
 * This call is blocking and guarantees that the work queue thread has terminated
 * cleanly if successful, no work will be processed past this point.
 *
 * @param queue Pointer to the queue structure.
 * @param timeout Maximum time to wait for the work queue to stop.
 *
 * @retval 0 if the work queue was stopped
 * @retval -EALREADY if the work queue was not started (or already stopped)
 * @retval -EBUSY if the work queue is actively processing work items
 * @retval -ETIMEDOUT if the work queue did not stop within the stipulated timeout
 */
int k_work_queue_stop(struct k_work_q *queue, k_timeout_t timeout);

/** @brief Initialize a delayable work structure.
 *
 * This must be invoked before scheduling a delayable work structure for the
 * first time.  It need not be invoked again on the same work structure.  It
 * can be re-invoked to change the associated handler, but this must be done
 * when the work item is idle.
 *
 * @funcprops \isr_ok
 *
 * @param dwork the delayable work structure to be initialized.
 *
 * @param handler the handler to be invoked by the work item.
 */
void k_work_init_delayable(struct k_work_delayable *dwork,
			   k_work_handler_t handler);

/**
 * @brief Get the parent delayable work structure from a work pointer.
 *
 * This function is necessary when a @c k_work_handler_t function is passed to
 * k_work_schedule_for_queue() and the handler needs to access data from the
 * container of the containing `k_work_delayable`.
 *
 * @param work Address passed to the work handler
 *
 * @return Address of the containing @c k_work_delayable structure.
 */
static inline struct k_work_delayable *
k_work_delayable_from_work(struct k_work *work);

/** @brief Busy state flags from the delayable work item.
 *
 * @funcprops \isr_ok
 *
 * @note This is a live snapshot of state, which may change before the result
 * can be inspected.  Use locks where appropriate.
 *
 * @param dwork pointer to the delayable work item.
 *
 * @return a mask of flags K_WORK_DELAYED, K_WORK_QUEUED, K_WORK_RUNNING,
 * K_WORK_CANCELING, and K_WORK_FLUSHING.  A zero return value indicates the
 * work item appears to be idle.
 */
int k_work_delayable_busy_get(const struct k_work_delayable *dwork);

/** @brief Test whether a delayed work item is currently pending.
 *
 * Wrapper to determine whether a delayed work item is in a non-idle state.
 *
 * @note This is a live snapshot of state, which may change before the result
 * can be inspected.  Use locks where appropriate.
 *
 * @funcprops \isr_ok
 *
 * @param dwork pointer to the delayable work item.
 *
 * @return true if and only if k_work_delayable_busy_get() returns a non-zero
 * value.
 */
static inline bool k_work_delayable_is_pending(
	const struct k_work_delayable *dwork);

/** @brief Get the absolute tick count at which a scheduled delayable work
 * will be submitted.
 *
 * @note This is a live snapshot of state, which may change before the result
 * can be inspected.  Use locks where appropriate.
 *
 * @funcprops \isr_ok
 *
 * @param dwork pointer to the delayable work item.
 *
 * @return the tick count when the timer that will schedule the work item will
 * expire, or the current tick count if the work is not scheduled.
 */
static inline k_ticks_t k_work_delayable_expires_get(
	const struct k_work_delayable *dwork);

/** @brief Get the number of ticks until a scheduled delayable work will be
 * submitted.
 *
 * @note This is a live snapshot of state, which may change before the result
 * can be inspected.  Use locks where appropriate.
 *
 * @funcprops \isr_ok
 *
 * @param dwork pointer to the delayable work item.
 *
 * @return the number of ticks until the timer that will schedule the work
 * item will expire, or zero if the item is not scheduled.
 */
static inline k_ticks_t k_work_delayable_remaining_get(
	const struct k_work_delayable *dwork);

/** @brief Submit an idle work item to a queue after a delay.
 *
 * Unlike k_work_reschedule_for_queue() this is a no-op if the work item is
 * already scheduled or submitted, even if @p delay is @c K_NO_WAIT.
 *
 * @funcprops \isr_ok
 *
 * @param queue the queue on which the work item should be submitted after the
 * delay.
 *
 * @param dwork pointer to the delayable work item.
 *
 * @param delay the time to wait before submitting the work item.  If @c
 * K_NO_WAIT and the work is not pending this is equivalent to
 * k_work_submit_to_queue().
 *
 * @retval 0 if work was already scheduled or submitted.
 * @retval 1 if work has been scheduled.
 * @retval 2 if @p delay is @c K_NO_WAIT and work
 *         was running and has been queued to the queue that was running it.
 * @retval -EBUSY if @p delay is @c K_NO_WAIT and
 *         k_work_submit_to_queue() fails with this code.
 * @retval -EINVAL if @p delay is @c K_NO_WAIT and
 *         k_work_submit_to_queue() fails with this code.
 * @retval -ENODEV if @p delay is @c K_NO_WAIT and
 *         k_work_submit_to_queue() fails with this code.
 */
int k_work_schedule_for_queue(struct k_work_q *queue,
			       struct k_work_delayable *dwork,
			       k_timeout_t delay);

/** @brief Submit an idle work item to the system work queue after a
 * delay.
 *
 * This is a thin wrapper around k_work_schedule_for_queue(), with all the API
 * characteristics of that function.
 *
 * @param dwork pointer to the delayable work item.
 *
 * @param delay the time to wait before submitting the work item.  If @c
 * K_NO_WAIT this is equivalent to k_work_submit_to_queue().
 *
 * @return as with k_work_schedule_for_queue().
 */
int k_work_schedule(struct k_work_delayable *dwork,
				   k_timeout_t delay);

/** @brief Reschedule a work item to a queue after a delay.
 *
 * Unlike k_work_schedule_for_queue() this function can change the deadline of
 * a scheduled work item, and will schedule a work item that is in any state
 * (e.g. is idle, submitted, or running).  This function does not affect
 * ("unsubmit") a work item that has been submitted to a queue.
 *
 * @funcprops \isr_ok
 *
 * @param queue the queue on which the work item should be submitted after the
 * delay.
 *
 * @param dwork pointer to the delayable work item.
 *
 * @param delay the time to wait before submitting the work item.  If @c
 * K_NO_WAIT this is equivalent to k_work_submit_to_queue() after canceling
 * any previous scheduled submission.
 *
 * @note If delay is @c K_NO_WAIT ("no delay") the return values are as with
 * k_work_submit_to_queue().
 *
 * @retval 0 if delay is @c K_NO_WAIT and work was already on a queue
 * @retval 1 if
 * * delay is @c K_NO_WAIT and work was not submitted but has now been queued
 *   to @p queue; or
 * * delay not @c K_NO_WAIT and work has been scheduled
 * @retval 2 if delay is @c K_NO_WAIT and work was running and has been queued
 * to the queue that was running it
 * @retval -EBUSY if @p delay is @c K_NO_WAIT and
 *         k_work_submit_to_queue() fails with this code.
 * @retval -EINVAL if @p delay is @c K_NO_WAIT and
 *         k_work_submit_to_queue() fails with this code.
 * @retval -ENODEV if @p delay is @c K_NO_WAIT and
 *         k_work_submit_to_queue() fails with this code.
 */
int k_work_reschedule_for_queue(struct k_work_q *queue,
				 struct k_work_delayable *dwork,
				 k_timeout_t delay);

/** @brief Reschedule a work item to the system work queue after a
 * delay.
 *
 * This is a thin wrapper around k_work_reschedule_for_queue(), with all the
 * API characteristics of that function.
 *
 * @param dwork pointer to the delayable work item.
 *
 * @param delay the time to wait before submitting the work item.
 *
 * @return as with k_work_reschedule_for_queue().
 */
int k_work_reschedule(struct k_work_delayable *dwork,
				     k_timeout_t delay);

/** @brief Flush delayable work.
 *
 * If the work is scheduled, it is immediately submitted.  Then the caller
 * blocks until the work completes, as with k_work_flush().
 *
 * @note Be careful of caller and work queue thread relative priority.  If
 * this function sleeps it will not return until the work queue thread
 * completes the tasks that allow this thread to resume.
 *
 * @note Behavior is undefined if this function is invoked on @p dwork from a
 * work queue running @p dwork.
 *
 * @param dwork pointer to the delayable work item.
 *
 * @param sync pointer to an opaque item containing state related to the
 * pending cancellation.  The object must persist until the call returns, and
 * be accessible from both the caller thread and the work queue thread.  The
 * object must not be used for any other flush or cancel operation until this
 * one completes.  On architectures with CONFIG_KERNEL_COHERENCE the object
 * must be allocated in coherent memory.
 *
 * @retval true if call had to wait for completion
 * @retval false if work was already idle
 */
bool k_work_flush_delayable(struct k_work_delayable *dwork,
			    struct k_work_sync *sync);

/** @brief Cancel delayable work.
 *
 * Similar to k_work_cancel() but for delayable work.  If the work is
 * scheduled or submitted it is canceled.  This function does not wait for the
 * cancellation to complete.
 *
 * @note The work may still be running when this returns.  Use
 * k_work_flush_delayable() or k_work_cancel_delayable_sync() to ensure it is
 * not running.
 *
 * @note Canceling delayable work does not prevent rescheduling it.  It does
 * prevent submitting it until the cancellation completes.
 *
 * @funcprops \isr_ok
 *
 * @param dwork pointer to the delayable work item.
 *
 * @return the k_work_delayable_busy_get() status indicating the state of the
 * item after all cancellation steps performed by this call are completed.
 */
int k_work_cancel_delayable(struct k_work_delayable *dwork);

/** @brief Cancel delayable work and wait.
 *
 * Like k_work_cancel_delayable() but waits until the work becomes idle.
 *
 * @note Canceling delayable work does not prevent rescheduling it.  It does
 * prevent submitting it until the cancellation completes.
 *
 * @note Be careful of caller and work queue thread relative priority.  If
 * this function sleeps it will not return until the work queue thread
 * completes the tasks that allow this thread to resume.
 *
 * @note Behavior is undefined if this function is invoked on @p dwork from a
 * work queue running @p dwork.
 *
 * @param dwork pointer to the delayable work item.
 *
 * @param sync pointer to an opaque item containing state related to the
 * pending cancellation.  The object must persist until the call returns, and
 * be accessible from both the caller thread and the work queue thread.  The
 * object must not be used for any other flush or cancel operation until this
 * one completes.  On architectures with CONFIG_KERNEL_COHERENCE the object
 * must be allocated in coherent memory.
 *
 * @retval true if work was not idle (call had to wait for cancellation of a
 * running handler to complete, or scheduled or submitted operations were
 * cancelled);
 * @retval false otherwise
 */
bool k_work_cancel_delayable_sync(struct k_work_delayable *dwork,
				  struct k_work_sync *sync);

enum {
/**
 * @cond INTERNAL_HIDDEN
 */

	/* The atomic API is used for all work and queue flags fields to
	 * enforce sequential consistency in SMP environments.
	 */

	/* Bits that represent the work item states.  At least nine of the
	 * combinations are distinct valid stable states.
	 */
	K_WORK_RUNNING_BIT = 0,
	K_WORK_CANCELING_BIT = 1,
	K_WORK_QUEUED_BIT = 2,
	K_WORK_DELAYED_BIT = 3,
	K_WORK_FLUSHING_BIT = 4,

	K_WORK_MASK = BIT(K_WORK_DELAYED_BIT) | BIT(K_WORK_QUEUED_BIT)
		| BIT(K_WORK_RUNNING_BIT) | BIT(K_WORK_CANCELING_BIT) | BIT(K_WORK_FLUSHING_BIT),

	/* Static work flags */
	K_WORK_DELAYABLE_BIT = 8,
	K_WORK_DELAYABLE = BIT(K_WORK_DELAYABLE_BIT),

	/* Dynamic work queue flags */
	K_WORK_QUEUE_STARTED_BIT = 0,
	K_WORK_QUEUE_STARTED = BIT(K_WORK_QUEUE_STARTED_BIT),
	K_WORK_QUEUE_BUSY_BIT = 1,
	K_WORK_QUEUE_BUSY = BIT(K_WORK_QUEUE_BUSY_BIT),
	K_WORK_QUEUE_DRAIN_BIT = 2,
	K_WORK_QUEUE_DRAIN = BIT(K_WORK_QUEUE_DRAIN_BIT),
	K_WORK_QUEUE_PLUGGED_BIT = 3,
	K_WORK_QUEUE_PLUGGED = BIT(K_WORK_QUEUE_PLUGGED_BIT),
	K_WORK_QUEUE_STOP_BIT = 4,
	K_WORK_QUEUE_STOP = BIT(K_WORK_QUEUE_STOP_BIT),

	/* Static work queue flags */
	K_WORK_QUEUE_NO_YIELD_BIT = 8,
	K_WORK_QUEUE_NO_YIELD = BIT(K_WORK_QUEUE_NO_YIELD_BIT),

/**
 * INTERNAL_HIDDEN @endcond
 */
	/* Transient work flags */

	/** @brief Flag indicating a work item that is running under a work
	 * queue thread.
	 *
	 * Accessed via k_work_busy_get().  May co-occur with other flags.
	 */
	K_WORK_RUNNING = BIT(K_WORK_RUNNING_BIT),

	/** @brief Flag indicating a work item that is being canceled.
	 *
	 * Accessed via k_work_busy_get().  May co-occur with other flags.
	 */
	K_WORK_CANCELING = BIT(K_WORK_CANCELING_BIT),

	/** @brief Flag indicating a work item that has been submitted to a
	 * queue but has not started running.
	 *
	 * Accessed via k_work_busy_get().  May co-occur with other flags.
	 */
	K_WORK_QUEUED = BIT(K_WORK_QUEUED_BIT),

	/** @brief Flag indicating a delayed work item that is scheduled for
	 * submission to a queue.
	 *
	 * Accessed via k_work_busy_get().  May co-occur with other flags.
	 */
	K_WORK_DELAYED = BIT(K_WORK_DELAYED_BIT),

	/** @brief Flag indicating a synced work item that is being flushed.
	 *
	 * Accessed via k_work_busy_get().  May co-occur with other flags.
	 */
	K_WORK_FLUSHING = BIT(K_WORK_FLUSHING_BIT),
};

/** @brief A structure used to submit work. */
struct k_work {
	/* All fields are protected by the work module spinlock.  No fields
	 * are to be accessed except through kernel API.
	 */

	/* Node to link into k_work_q pending list. */
	sys_snode_t node;

	/* The function to be invoked by the work queue thread. */
	k_work_handler_t handler;

	/* The queue on which the work item was last submitted. */
	struct k_work_q *queue;

	/* State of the work item.
	 *
	 * The item can be DELAYED, QUEUED, and RUNNING simultaneously.
	 *
	 * It can be RUNNING and CANCELING simultaneously.
	 */
	uint32_t flags;
};

#define Z_WORK_INITIALIZER(work_handler) { \
	.handler = (work_handler), \
}

/** @brief A structure used to submit work after a delay. */
struct k_work_delayable {
	/* The work item. */
	struct k_work work;

	/* Timeout used to submit work after a delay. */
	struct _timeout timeout;

	/* The queue to which the work should be submitted. */
	struct k_work_q *queue;
};

#define Z_WORK_DELAYABLE_INITIALIZER(work_handler) { \
	.work = { \
		.handler = (work_handler), \
		.flags = K_WORK_DELAYABLE, \
	}, \
}

/**
 * @brief Initialize a statically-defined delayable work item.
 *
 * This macro can be used to initialize a statically-defined delayable
 * work item, prior to its first use. For example,
 *
 * @code static K_WORK_DELAYABLE_DEFINE(<dwork>, <work_handler>); @endcode
 *
 * Note that if the runtime dependencies support initialization with
 * k_work_init_delayable() using that will eliminate the initialized
 * object in ROM that is produced by this macro and copied in at
 * system startup.
 *
 * @param work Symbol name for delayable work item object
 * @param work_handler Function to invoke each time work item is processed.
 */
#define K_WORK_DELAYABLE_DEFINE(work, work_handler) \
	struct k_work_delayable work \
	  = Z_WORK_DELAYABLE_INITIALIZER(work_handler)

/**
 * @cond INTERNAL_HIDDEN
 */

/* Record used to wait for work to flush.
 *
 * The work item is inserted into the queue that will process (or is
 * processing) the item, and will be processed as soon as the item
 * completes.  When the flusher is processed the semaphore will be
 * signaled, releasing the thread waiting for the flush.
 */
struct z_work_flusher {
	struct k_work work;
	struct k_sem sem;
};

/* Record used to wait for work to complete a cancellation.
 *
 * The work item is inserted into a global queue of pending cancels.
 * When a cancelling work item goes idle any matching waiters are
 * removed from pending_cancels and are woken.
 */
struct z_work_canceller {
	sys_snode_t node;
	struct k_work *work;
	struct k_sem sem;
};

/**
 * INTERNAL_HIDDEN @endcond
 */

/** @brief A structure holding internal state for a pending synchronous
 * operation on a work item or queue.
 *
 * Instances of this type are provided by the caller for invocation of
 * k_work_flush(), k_work_cancel_sync() and sibling flush and cancel APIs.  A
 * referenced object must persist until the call returns, and be accessible
 * from both the caller thread and the work queue thread.
 *
 * @note If CONFIG_KERNEL_COHERENCE is enabled the object must be allocated in
 * coherent memory; see arch_mem_coherent().  The stack on these architectures
 * is generally not coherent.  be stack-allocated.  Violations are detected by
 * runtime assertion.
 */
struct k_work_sync {
	union {
		struct z_work_flusher flusher;
		struct z_work_canceller canceller;
	};
};

/** @brief A structure holding optional configuration items for a work
 * queue.
 *
 * This structure, and values it references, are not retained by
 * k_work_queue_start().
 */
struct k_work_queue_config {
	/** The name to be given to the work queue thread.
	 *
	 * If left null the thread will not have a name.
	 */
	const char *name;

	/** Control whether the work queue thread should yield between
	 * items.
	 *
	 * Yielding between items helps guarantee the work queue
	 * thread does not starve other threads, including cooperative
	 * ones released by a work item.  This is the default behavior.
	 *
	 * Set this to @c true to prevent the work queue thread from
	 * yielding between items.  This may be appropriate when a
	 * sequence of items should complete without yielding
	 * control.
	 */
	bool no_yield;

	/** Control whether the work queue thread should be marked as
	 * essential thread.
	 */
	bool essential;
};

/** @brief A structure used to hold work until it can be processed. */
struct k_work_q {
	/* The thread that animates the work. */
	struct k_thread thread;

	/* All the following fields must be accessed only while the
	 * work module spinlock is held.
	 */

	/* List of k_work items to be worked. */
	sys_slist_t pending;

	/* Wait queue for idle work thread. */
	_wait_q_t notifyq;

	/* Wait queue for threads waiting for the queue to drain. */
	_wait_q_t drainq;

	/* Flags describing queue state. */
	uint32_t flags;
};

/* Provide the implementation for inline functions declared above */

static inline bool k_work_is_pending(const struct k_work *work)
{
	return k_work_busy_get(work) != 0;
}

static inline struct k_work_delayable *
k_work_delayable_from_work(struct k_work *work)
{
	return CONTAINER_OF(work, struct k_work_delayable, work);
}

static inline bool k_work_delayable_is_pending(
	const struct k_work_delayable *dwork)
{
	return k_work_delayable_busy_get(dwork) != 0;
}

static inline k_ticks_t k_work_delayable_expires_get(
	const struct k_work_delayable *dwork)
{
	return z_timeout_expires(&dwork->timeout);
}

static inline k_ticks_t k_work_delayable_remaining_get(
	const struct k_work_delayable *dwork)
{
	return z_timeout_remaining(&dwork->timeout);
}

static inline k_tid_t k_work_queue_thread_get(struct k_work_q *queue)
{
	return &queue->thread;
}

/** @} */

struct k_work_user;

/**
 * @addtogroup workqueue_apis
 * @{
 */

/**
 * @typedef k_work_user_handler_t
 * @brief Work item handler function type for user work queues.
 *
 * A work item's handler function is executed by a user workqueue's thread
 * when the work item is processed by the workqueue.
 *
 * @param work Address of the work item.
 */
typedef void (*k_work_user_handler_t)(struct k_work_user *work);

/**
 * @cond INTERNAL_HIDDEN
 */

struct k_work_user_q {
	struct k_queue queue;
	struct k_thread thread;
};

enum {
	K_WORK_USER_STATE_PENDING,	/* Work item pending state */
};

struct k_work_user {
	void *_reserved;		/* Used by k_queue implementation. */
	k_work_user_handler_t handler;
	atomic_t flags;
};

/**
 * INTERNAL_HIDDEN @endcond
 */

#if defined(__cplusplus) && ((__cplusplus - 0) < 202002L)
#define Z_WORK_USER_INITIALIZER(work_handler) { NULL, work_handler, 0 }
#else
#define Z_WORK_USER_INITIALIZER(work_handler) \
	{ \
	._reserved = NULL, \
	.handler = (work_handler), \
	.flags = 0 \
	}
#endif

/**
 * @brief Initialize a statically-defined user work item.
 *
 * This macro can be used to initialize a statically-defined user work
 * item, prior to its first use. For example,
 *
 * @code static K_WORK_USER_DEFINE(<work>, <work_handler>); @endcode
 *
 * @param work Symbol name for work item object
 * @param work_handler Function to invoke each time work item is processed.
 */
#define K_WORK_USER_DEFINE(work, work_handler) \
	struct k_work_user work = Z_WORK_USER_INITIALIZER(work_handler)

/**
 * @brief Initialize a userspace work item.
 *
 * This routine initializes a user workqueue work item, prior to its
 * first use.
 *
 * @param work Address of work item.
 * @param handler Function to invoke each time work item is processed.
 */
static inline void k_work_user_init(struct k_work_user *work,
				    k_work_user_handler_t handler)
{
	*work = (struct k_work_user)Z_WORK_USER_INITIALIZER(handler);
}

/**
 * @brief Check if a userspace work item is pending.
 *
 * This routine indicates if user work item @a work is pending in a workqueue's
 * queue.
 *
 * @note Checking if the work is pending gives no guarantee that the
 *       work will still be pending when this information is used. It is up to
 *       the caller to make sure that this information is used in a safe manner.
 *
 * @funcprops \isr_ok
 *
 * @param work Address of work item.
 *
 * @return true if work item is pending, or false if it is not pending.
 */
static inline bool k_work_user_is_pending(struct k_work_user *work)
{
	return atomic_test_bit(&work->flags, K_WORK_USER_STATE_PENDING);
}

/**
 * @brief Submit a work item to a user mode workqueue
 *
 * Submits a work item to a workqueue that runs in user mode. A temporary
 * memory allocation is made from the caller's resource pool which is freed
 * once the worker thread consumes the k_work item. The workqueue
 * thread must have memory access to the k_work item being submitted. The caller
 * must have permission granted on the work_q parameter's queue object.
 *
 * @funcprops \isr_ok
 *
 * @param work_q Address of workqueue.
 * @param work Address of work item.
 *
 * @retval -EBUSY if the work item was already in some workqueue
 * @retval -ENOMEM if no memory for thread resource pool allocation
 * @retval 0 Success
 */
static inline int k_work_user_submit_to_queue(struct k_work_user_q *work_q,
					      struct k_work_user *work)
{
	int ret = -EBUSY;

	if (!atomic_test_and_set_bit(&work->flags,
				     K_WORK_USER_STATE_PENDING)) {
		ret = k_queue_alloc_append(&work_q->queue, work);

		/* Couldn't insert into the queue. Clear the pending bit
		 * so the work item can be submitted again
		 */
		if (ret != 0) {
			atomic_clear_bit(&work->flags,
					 K_WORK_USER_STATE_PENDING);
		}
	}

	return ret;
}

/**
 * @brief Start a workqueue in user mode
 *
 * This works identically to k_work_queue_start() except it is callable from
 * user mode, and the worker thread created will run in user mode.  The caller
 * must have permissions granted on both the work_q parameter's thread and
 * queue objects, and the same restrictions on priority apply as
 * k_thread_create().
 *
 * @param work_q Address of workqueue.
 * @param stack Pointer to work queue thread's stack space, as defined by
 *		K_THREAD_STACK_DEFINE()
 * @param stack_size Size of the work queue thread's stack (in bytes), which
 *		should either be the same constant passed to
 *		K_THREAD_STACK_DEFINE() or the value of K_THREAD_STACK_SIZEOF().
 * @param prio Priority of the work queue's thread.
 * @param name optional thread name.  If not null a copy is made into the
 *		thread's name buffer.
 */
void k_work_user_queue_start(struct k_work_user_q *work_q,
				    k_thread_stack_t *stack,
				    size_t stack_size, int prio,
				    const char *name);

/**
 * @brief Access the user mode thread that animates a work queue.
 *
 * This is necessary to grant a user mode work queue thread access to things
 * the work items it will process are expected to use.
 *
 * @param work_q pointer to the user mode queue structure.
 *
 * @return the user mode thread associated with the work queue.
 */
static inline k_tid_t k_work_user_queue_thread_get(struct k_work_user_q *work_q)
{
	return &work_q->thread;
}

/** @} */

/**
 * @cond INTERNAL_HIDDEN
 */

struct k_work_poll {
	struct k_work work;
	struct k_work_q *workq;
	struct z_poller poller;
	struct k_poll_event *events;
	int num_events;
	k_work_handler_t real_handler;
	struct _timeout timeout;
	int poll_result;
};

/**
 * INTERNAL_HIDDEN @endcond
 */

/**
 * @addtogroup workqueue_apis
 * @{
 */

/**
 * @brief Initialize a statically-defined work item.
 *
 * This macro can be used to initialize a statically-defined workqueue work
 * item, prior to its first use. For example,
 *
 * @code static K_WORK_DEFINE(<work>, <work_handler>); @endcode
 *
 * @param work Symbol name for work item object
 * @param work_handler Function to invoke each time work item is processed.
 */
#define K_WORK_DEFINE(work, work_handler) \
	struct k_work work = Z_WORK_INITIALIZER(work_handler)

/**
 * @brief Initialize a triggered work item.
 *
 * This routine initializes a workqueue triggered work item, prior to
 * its first use.
 *
 * @param work Address of triggered work item.
 * @param handler Function to invoke each time work item is processed.
 */
void k_work_poll_init(struct k_work_poll *work,
			     k_work_handler_t handler);

/**
 * @brief Submit a triggered work item.
 *
 * This routine schedules work item @a work to be processed by workqueue
 * @a work_q when one of the given @a events is signaled. The routine
 * initiates internal poller for the work item and then returns to the caller.
 * Only when one of the watched events happen the work item is actually
 * submitted to the workqueue and becomes pending.
 *
 * Submitting a previously submitted triggered work item that is still
 * waiting for the event cancels the existing submission and reschedules it
 * the using the new event list. Note that this behavior is inherently subject
 * to race conditions with the pre-existing triggered work item and work queue,
 * so care must be taken to synchronize such resubmissions externally.
 *
 * @funcprops \isr_ok
 *
 * @warning
 * Provided array of events as well as a triggered work item must be placed
 * in persistent memory (valid until work handler execution or work
 * cancellation) and cannot be modified after submission.
 *
 * @param work_q Address of workqueue.
 * @param work Address of delayed work item.
 * @param events An array of events which trigger the work.
 * @param num_events The number of events in the array.
 * @param timeout Timeout after which the work will be scheduled
 *		  for execution even if not triggered.
 *
 *
 * @retval 0 Work item started watching for events.
 * @retval -EINVAL Work item is being processed or has completed its work.
 * @retval -EADDRINUSE Work item is pending on a different workqueue.
 */
int k_work_poll_submit_to_queue(struct k_work_q *work_q,
				       struct k_work_poll *work,
				       struct k_poll_event *events,
				       int num_events,
				       k_timeout_t timeout);

/**
 * @brief Submit a triggered work item to the system workqueue.
 *
 * This routine schedules work item @a work to be processed by system
 * workqueue when one of the given @a events is signaled. The routine
 * initiates internal poller for the work item and then returns to the caller.
 * Only when one of the watched events happen the work item is actually
 * submitted to the workqueue and becomes pending.
 *
 * Submitting a previously submitted triggered work item that is still
 * waiting for the event cancels the existing submission and reschedules it
 * the using the new event list. Note that this behavior is inherently subject
 * to race conditions with the pre-existing triggered work item and work queue,
 * so care must be taken to synchronize such resubmissions externally.
 *
 * @funcprops \isr_ok
 *
 * @warning
 * Provided array of events as well as a triggered work item must not be
 * modified until the item has been processed by the workqueue.
 *
 * @param work Address of delayed work item.
 * @param events An array of events which trigger the work.
 * @param num_events The number of events in the array.
 * @param timeout Timeout after which the work will be scheduled
 *		  for execution even if not triggered.
 *
 * @retval 0 Work item started watching for events.
 * @retval -EINVAL Work item is being processed or has completed its work.
 * @retval -EADDRINUSE Work item is pending on a different workqueue.
 */
int k_work_poll_submit(struct k_work_poll *work,
				     struct k_poll_event *events,
				     int num_events,
				     k_timeout_t timeout);

/**
 * @brief Cancel a triggered work item.
 *
 * This routine cancels the submission of triggered work item @a work.
 * A triggered work item can only be canceled if no event triggered work
 * submission.
 *
 * @funcprops \isr_ok
 *
 * @param work Address of delayed work item.
 *
 * @retval 0 Work item canceled.
 * @retval -EINVAL Work item is being processed or has completed its work.
 */
int k_work_poll_cancel(struct k_work_poll *work);

/** @} */

/**
 * @defgroup msgq_apis Message Queue APIs
 * @ingroup kernel_apis
 * @{
 */

/**
 * @brief Message Queue Structure
 */
struct k_msgq {
	/** Message queue wait queue */
	_wait_q_t wait_q;
	/** Lock */
	struct k_spinlock lock;
	/** Message size */
	size_t msg_size;
	/** Maximal number of messages */
	uint32_t max_msgs;
	/** Start of message buffer */
	char *buffer_start;
	/** End of message buffer */
	char *buffer_end;
	/** Read pointer */
	char *read_ptr;
	/** Write pointer */
	char *write_ptr;
	/** Number of used messages */
	uint32_t used_msgs;

	Z_DECL_POLL_EVENT

	/** Message queue */
	uint8_t flags;

	SYS_PORT_TRACING_TRACKING_FIELD(k_msgq)

#ifdef CONFIG_OBJ_CORE_MSGQ
	struct k_obj_core  obj_core;
#endif
};
/**
 * @cond INTERNAL_HIDDEN
 */


#define Z_MSGQ_INITIALIZER(obj, q_buffer, q_msg_size, q_max_msgs) \
	{ \
	.wait_q = Z_WAIT_Q_INIT(&obj.wait_q), \
	.msg_size = q_msg_size, \
	.max_msgs = q_max_msgs, \
	.buffer_start = q_buffer, \
	.buffer_end = q_buffer + (q_max_msgs * q_msg_size), \
	.read_ptr = q_buffer, \
	.write_ptr = q_buffer, \
	.used_msgs = 0, \
	Z_POLL_EVENT_OBJ_INIT(obj) \
	}

/**
 * INTERNAL_HIDDEN @endcond
 */


#define K_MSGQ_FLAG_ALLOC	BIT(0)

/**
 * @brief Message Queue Attributes
 */
struct k_msgq_attrs {
	/** Message Size */
	size_t msg_size;
	/** Maximal number of messages */
	uint32_t max_msgs;
	/** Used messages */
	uint32_t used_msgs;
};


/**
 * @brief Statically define and initialize a message queue.
 *
 * The message queue's ring buffer contains space for @a q_max_msgs messages,
 * each of which is @a q_msg_size bytes long. Alignment of the message queue's
 * ring buffer is not necessary, setting @a q_align to 1 is sufficient.
 *
 * The message queue can be accessed outside the module where it is defined
 * using:
 *
 * @code extern struct k_msgq <name>; @endcode
 *
 * @param q_name Name of the message queue.
 * @param q_msg_size Message size (in bytes).
 * @param q_max_msgs Maximum number of messages that can be queued.
 * @param q_align Alignment of the message queue's ring buffer (power of 2).
 *
 */
#define K_MSGQ_DEFINE(q_name, q_msg_size, q_max_msgs, q_align)		\
	static char __noinit __aligned(q_align)				\
		_k_fifo_buf_##q_name[(q_max_msgs) * (q_msg_size)];	\
	STRUCT_SECTION_ITERABLE(k_msgq, q_name) =			\
	       Z_MSGQ_INITIALIZER(q_name, _k_fifo_buf_##q_name,	\
				  (q_msg_size), (q_max_msgs))

/**
 * @brief Initialize a message queue.
 *
 * This routine initializes a message queue object, prior to its first use.
 *
 * The message queue's ring buffer must contain space for @a max_msgs messages,
 * each of which is @a msg_size bytes long. Alignment of the message queue's
 * ring buffer is not necessary.
 *
 * @param msgq Address of the message queue.
 * @param buffer Pointer to ring buffer that holds queued messages.
 * @param msg_size Message size (in bytes).
 * @param max_msgs Maximum number of messages that can be queued.
 */
void k_msgq_init(struct k_msgq *msgq, char *buffer, size_t msg_size,
		 uint32_t max_msgs);

/**
 * @brief Initialize a message queue.
 *
 * This routine initializes a message queue object, prior to its first use,
 * allocating its internal ring buffer from the calling thread's resource
 * pool.
 *
 * Memory allocated for the ring buffer can be released by calling
 * k_msgq_cleanup(), or if userspace is enabled and the msgq object loses
 * all of its references.
 *
 * @param msgq Address of the message queue.
 * @param msg_size Message size (in bytes).
 * @param max_msgs Maximum number of messages that can be queued.
 *
 * @return 0 on success, -ENOMEM if there was insufficient memory in the
 *	thread's resource pool, or -EINVAL if the size parameters cause
 *	an integer overflow.
 */
__syscall int k_msgq_alloc_init(struct k_msgq *msgq, size_t msg_size,
				uint32_t max_msgs);

/**
 * @brief Release allocated buffer for a queue
 *
 * Releases memory allocated for the ring buffer.
 *
 * @param msgq message queue to cleanup
 *
 * @retval 0 on success
 * @retval -EBUSY Queue not empty
 */
int k_msgq_cleanup(struct k_msgq *msgq);

/**
 * @brief Send a message to a message queue.
 *
 * This routine sends a message to message queue @a q.
 *
 * @note The message content is copied from @a data into @a msgq and the @a data
 * pointer is not retained, so the message content will not be modified
 * by this function.
 *
 * @funcprops \isr_ok
 *
 * @param msgq Address of the message queue.
 * @param data Pointer to the message.
 * @param timeout Waiting period to add the message, or one of the special
 *                values K_NO_WAIT and K_FOREVER.
 *
 * @retval 0 Message sent.
 * @retval -ENOMSG Returned without waiting or queue purged.
 * @retval -EAGAIN Waiting period timed out.
 */
__syscall int k_msgq_put(struct k_msgq *msgq, const void *data, k_timeout_t timeout);

/**
 * @brief Receive a message from a message queue.
 *
 * This routine receives a message from message queue @a q in a "first in,
 * first out" manner.
 *
 * @note @a timeout must be set to K_NO_WAIT if called from ISR.
 *
 * @funcprops \isr_ok
 *
 * @param msgq Address of the message queue.
 * @param data Address of area to hold the received message.
 * @param timeout Waiting period to receive the message,
 *                or one of the special values K_NO_WAIT and
 *                K_FOREVER.
 *
 * @retval 0 Message received.
 * @retval -ENOMSG Returned without waiting or queue purged.
 * @retval -EAGAIN Waiting period timed out.
 */
__syscall int k_msgq_get(struct k_msgq *msgq, void *data, k_timeout_t timeout);

/**
 * @brief Peek/read a message from a message queue.
 *
 * This routine reads a message from message queue @a q in a "first in,
 * first out" manner and leaves the message in the queue.
 *
 * @funcprops \isr_ok
 *
 * @param msgq Address of the message queue.
 * @param data Address of area to hold the message read from the queue.
 *
 * @retval 0 Message read.
 * @retval -ENOMSG Returned when the queue has no message.
 */
__syscall int k_msgq_peek(struct k_msgq *msgq, void *data);

/**
 * @brief Peek/read a message from a message queue at the specified index
 *
 * This routine reads a message from message queue at the specified index
 * and leaves the message in the queue.
 * k_msgq_peek_at(msgq, data, 0) is equivalent to k_msgq_peek(msgq, data)
 *
 * @funcprops \isr_ok
 *
 * @param msgq Address of the message queue.
 * @param data Address of area to hold the message read from the queue.
 * @param idx Message queue index at which to peek
 *
 * @retval 0 Message read.
 * @retval -ENOMSG Returned when the queue has no message at index.
 */
__syscall int k_msgq_peek_at(struct k_msgq *msgq, void *data, uint32_t idx);

/**
 * @brief Purge a message queue.
 *
 * This routine discards all unreceived messages in a message queue's ring
 * buffer. Any threads that are blocked waiting to send a message to the
 * message queue are unblocked and see an -ENOMSG error code.
 *
 * @param msgq Address of the message queue.
 */
__syscall void k_msgq_purge(struct k_msgq *msgq);

/**
 * @brief Get the amount of free space in a message queue.
 *
 * This routine returns the number of unused entries in a message queue's
 * ring buffer.
 *
 * @param msgq Address of the message queue.
 *
 * @return Number of unused ring buffer entries.
 */
__syscall uint32_t k_msgq_num_free_get(struct k_msgq *msgq);

/**
 * @brief Get basic attributes of a message queue.
 *
 * This routine fetches basic attributes of message queue into attr argument.
 *
 * @param msgq Address of the message queue.
 * @param attrs pointer to message queue attribute structure.
 */
__syscall void  k_msgq_get_attrs(struct k_msgq *msgq,
				 struct k_msgq_attrs *attrs);


static inline uint32_t z_impl_k_msgq_num_free_get(struct k_msgq *msgq)
{
	return msgq->max_msgs - msgq->used_msgs;
}

/**
 * @brief Get the number of messages in a message queue.
 *
 * This routine returns the number of messages in a message queue's ring buffer.
 *
 * @param msgq Address of the message queue.
 *
 * @return Number of messages.
 */
__syscall uint32_t k_msgq_num_used_get(struct k_msgq *msgq);

static inline uint32_t z_impl_k_msgq_num_used_get(struct k_msgq *msgq)
{
	return msgq->used_msgs;
}

/** @} */

/**
 * @defgroup mailbox_apis Mailbox APIs
 * @ingroup kernel_apis
 * @{
 */

/**
 * @brief Mailbox Message Structure
 *
 */
struct k_mbox_msg {
	/** size of message (in bytes) */
	size_t size;
	/** application-defined information value */
	uint32_t info;
	/** sender's message data buffer */
	void *tx_data;
	/** source thread id */
	k_tid_t rx_source_thread;
	/** target thread id */
	k_tid_t tx_target_thread;
	/** internal use only - thread waiting on send (may be a dummy) */
	k_tid_t _syncing_thread;
#if (CONFIG_NUM_MBOX_ASYNC_MSGS > 0)
	/** internal use only - semaphore used during asynchronous send */
	struct k_sem *_async_sem;
#endif
};
/**
 * @brief Mailbox Structure
 *
 */
struct k_mbox {
	/** Transmit messages queue */
	_wait_q_t tx_msg_queue;
	/** Receive message queue */
	_wait_q_t rx_msg_queue;
	struct k_spinlock lock;

	SYS_PORT_TRACING_TRACKING_FIELD(k_mbox)

#ifdef CONFIG_OBJ_CORE_MAILBOX
	struct k_obj_core  obj_core;
#endif
};
/**
 * @cond INTERNAL_HIDDEN
 */

#define Z_MBOX_INITIALIZER(obj) \
	{ \
	.tx_msg_queue = Z_WAIT_Q_INIT(&obj.tx_msg_queue), \
	.rx_msg_queue = Z_WAIT_Q_INIT(&obj.rx_msg_queue), \
	}

/**
 * INTERNAL_HIDDEN @endcond
 */

/**
 * @brief Statically define and initialize a mailbox.
 *
 * The mailbox is to be accessed outside the module where it is defined using:
 *
 * @code extern struct k_mbox <name>; @endcode
 *
 * @param name Name of the mailbox.
 */
#define K_MBOX_DEFINE(name) \
	STRUCT_SECTION_ITERABLE(k_mbox, name) = \
		Z_MBOX_INITIALIZER(name) \

/**
 * @brief Initialize a mailbox.
 *
 * This routine initializes a mailbox object, prior to its first use.
 *
 * @param mbox Address of the mailbox.
 */
void k_mbox_init(struct k_mbox *mbox);

/**
 * @brief Send a mailbox message in a synchronous manner.
 *
 * This routine sends a message to @a mbox and waits for a receiver to both
 * receive and process it. The message data may be in a buffer or non-existent
 * (i.e. an empty message).
 *
 * @param mbox Address of the mailbox.
 * @param tx_msg Address of the transmit message descriptor.
 * @param timeout Waiting period for the message to be received,
 *                or one of the special values K_NO_WAIT
 *                and K_FOREVER. Once the message has been received,
 *                this routine waits as long as necessary for the message
 *                to be completely processed.
 *
 * @retval 0 Message sent.
 * @retval -ENOMSG Returned without waiting.
 * @retval -EAGAIN Waiting period timed out.
 */
int k_mbox_put(struct k_mbox *mbox, struct k_mbox_msg *tx_msg,
		      k_timeout_t timeout);

/**
 * @brief Send a mailbox message in an asynchronous manner.
 *
 * This routine sends a message to @a mbox without waiting for a receiver
 * to process it. The message data may be in a buffer or non-existent
 * (i.e. an empty message). Optionally, the semaphore @a sem will be given
 * when the message has been both received and completely processed by
 * the receiver.
 *
 * @param mbox Address of the mailbox.
 * @param tx_msg Address of the transmit message descriptor.
 * @param sem Address of a semaphore, or NULL if none is needed.
 */
void k_mbox_async_put(struct k_mbox *mbox, struct k_mbox_msg *tx_msg,
			     struct k_sem *sem);

/**
 * @brief Receive a mailbox message.
 *
 * This routine receives a message from @a mbox, then optionally retrieves
 * its data and disposes of the message.
 *
 * @param mbox Address of the mailbox.
 * @param rx_msg Address of the receive message descriptor.
 * @param buffer Address of the buffer to receive data, or NULL to defer data
 *               retrieval and message disposal until later.
 * @param timeout Waiting period for a message to be received,
 *                or one of the special values K_NO_WAIT and K_FOREVER.
 *
 * @retval 0 Message received.
 * @retval -ENOMSG Returned without waiting.
 * @retval -EAGAIN Waiting period timed out.
 */
int k_mbox_get(struct k_mbox *mbox, struct k_mbox_msg *rx_msg,
		      void *buffer, k_timeout_t timeout);

/**
 * @brief Retrieve mailbox message data into a buffer.
 *
 * This routine completes the processing of a received message by retrieving
 * its data into a buffer, then disposing of the message.
 *
 * Alternatively, this routine can be used to dispose of a received message
 * without retrieving its data.
 *
 * @param rx_msg Address of the receive message descriptor.
 * @param buffer Address of the buffer to receive data, or NULL to discard
 *               the data.
 */
void k_mbox_data_get(struct k_mbox_msg *rx_msg, void *buffer);

/** @} */

/**
 * @defgroup pipe_apis Pipe APIs
 * @ingroup kernel_apis
 * @{
 */

/**
 * @brief initialize a pipe
 *
 * This routine initializes a pipe object, prior to its first use.
 *
 * @param pipe Address of the pipe.
 * @param buffer Address of the pipe's buffer, or NULL if no ring buffer is used.
 * @param buffer_size Size of the pipe's buffer, or zero if no ring buffer is used.
 */
__syscall void k_pipe_init(struct k_pipe *pipe, uint8_t *buffer, size_t buffer_size);

#ifdef CONFIG_PIPES
/** Pipe Structure */
struct k_pipe {
	unsigned char *buffer;          /**< Pipe buffer: may be NULL */
	size_t         size;            /**< Buffer size */
	size_t         bytes_used;      /**< Number of bytes used in buffer */
	size_t         read_index;      /**< Where in buffer to read from */
	size_t         write_index;     /**< Where in buffer to write */
	struct k_spinlock lock;		/**< Synchronization lock */

	struct {
		_wait_q_t      readers; /**< Reader wait queue */
		_wait_q_t      writers; /**< Writer wait queue */
	} wait_q;			/** Wait queue */

	Z_DECL_POLL_EVENT

	uint8_t	       flags;		/**< Flags */

	SYS_PORT_TRACING_TRACKING_FIELD(k_pipe)

#ifdef CONFIG_OBJ_CORE_PIPE
	struct k_obj_core  obj_core;
#endif
};

/**
 * @cond INTERNAL_HIDDEN
 */
#define K_PIPE_FLAG_ALLOC	BIT(0)	/** Buffer was allocated */

#define Z_PIPE_INITIALIZER(obj, pipe_buffer, pipe_buffer_size)     \
	{                                                           \
	.buffer = pipe_buffer,                                      \
	.size = pipe_buffer_size,                                   \
	.bytes_used = 0,                                            \
	.read_index = 0,                                            \
	.write_index = 0,                                           \
	.lock = {},                                                 \
	.wait_q = {                                                 \
		.readers = Z_WAIT_Q_INIT(&obj.wait_q.readers),       \
		.writers = Z_WAIT_Q_INIT(&obj.wait_q.writers)        \
	},                                                          \
	Z_POLL_EVENT_OBJ_INIT(obj)                                   \
	.flags = 0,                                                 \
	}

/**
 * INTERNAL_HIDDEN @endcond
 */

/**
 * @brief Statically define and initialize a pipe.
 *
 * The pipe can be accessed outside the module where it is defined using:
 *
 * @code extern struct k_pipe <name>; @endcode
 *
 * @param name Name of the pipe.
 * @param pipe_buffer_size Size of the pipe's ring buffer (in bytes),
 *                         or zero if no ring buffer is used.
 * @param pipe_align Alignment of the pipe's ring buffer (power of 2).
 *
 */
#define K_PIPE_DEFINE(name, pipe_buffer_size, pipe_align)		\
	static unsigned char __noinit __aligned(pipe_align)		\
		_k_pipe_buf_##name[pipe_buffer_size];			\
	STRUCT_SECTION_ITERABLE(k_pipe, name) =				\
		Z_PIPE_INITIALIZER(name, _k_pipe_buf_##name, pipe_buffer_size)

/**
 * @deprecated Dynamic allocation of pipe buffers will be removed in the new k_pipe API.
 * @brief Release a pipe's allocated buffer
 *
 * If a pipe object was given a dynamically allocated buffer via
 * k_pipe_alloc_init(), this will free it. This function does nothing
 * if the buffer wasn't dynamically allocated.
 *
 * @param pipe Address of the pipe.
 * @retval 0 on success
 * @retval -EAGAIN nothing to cleanup
 */
__deprecated int k_pipe_cleanup(struct k_pipe *pipe);

/**
 * @deprecated Dynamic allocation of pipe buffers will be removed in the new k_pipe API.
 * @brief Initialize a pipe and allocate a buffer for it
 *
 * Storage for the buffer region will be allocated from the calling thread's
 * resource pool. This memory will be released if k_pipe_cleanup() is called,
 * or userspace is enabled and the pipe object loses all references to it.
 *
 * This function should only be called on uninitialized pipe objects.
 *
 * @param pipe Address of the pipe.
 * @param size Size of the pipe's ring buffer (in bytes), or zero if no ring
 *             buffer is used.
 * @retval 0 on success
 * @retval -ENOMEM if memory couldn't be allocated
 */
__deprecated __syscall int k_pipe_alloc_init(struct k_pipe *pipe, size_t size);

/**
 * @deprecated k_pipe_put() is replaced by k_pipe_write(...) in the new k_pipe API.
 * @brief Write data to a pipe.
 *
 * This routine writes up to @a bytes_to_write bytes of data to @a pipe.
 *
 * @param pipe Address of the pipe.
 * @param data Address of data to write.
 * @param bytes_to_write Size of data (in bytes).
 * @param bytes_written Address of area to hold the number of bytes written.
 * @param min_xfer Minimum number of bytes to write.
 * @param timeout Waiting period to wait for the data to be written,
 *                or one of the special values K_NO_WAIT and K_FOREVER.
 *
 * @retval 0 At least @a min_xfer bytes of data were written.
 * @retval -EIO Returned without waiting; zero data bytes were written.
 * @retval -EAGAIN Waiting period timed out; between zero and @a min_xfer
 *                 minus one data bytes were written.
 */
__deprecated __syscall int k_pipe_put(struct k_pipe *pipe, const void *data,
			 size_t bytes_to_write, size_t *bytes_written,
			 size_t min_xfer, k_timeout_t timeout);

/**
 * @deprecated k_pipe_get() is replaced by k_pipe_read(...) in the new k_pipe API.
 * @brief Read data from a pipe.
 *
 * This routine reads up to @a bytes_to_read bytes of data from @a pipe.
 *
 * @param pipe Address of the pipe.
 * @param data Address to place the data read from pipe.
 * @param bytes_to_read Maximum number of data bytes to read.
 * @param bytes_read Address of area to hold the number of bytes read.
 * @param min_xfer Minimum number of data bytes to read.
 * @param timeout Waiting period to wait for the data to be read,
 *                or one of the special values K_NO_WAIT and K_FOREVER.
 *
 * @retval 0 At least @a min_xfer bytes of data were read.
 * @retval -EINVAL invalid parameters supplied
 * @retval -EIO Returned without waiting; zero data bytes were read.
 * @retval -EAGAIN Waiting period timed out; between zero and @a min_xfer
 *                 minus one data bytes were read.
 */
__deprecated  __syscall int k_pipe_get(struct k_pipe *pipe, void *data,
			 size_t bytes_to_read, size_t *bytes_read,
			 size_t min_xfer, k_timeout_t timeout);

/**
 * @deprecated k_pipe_read_avail() will be removed in the new k_pipe API.
 * @brief Query the number of bytes that may be read from @a pipe.
 *
 * @param pipe Address of the pipe.
 *
 * @retval a number n such that 0 <= n <= @ref k_pipe.size; the
 *         result is zero for unbuffered pipes.
 */
__deprecated  __syscall size_t k_pipe_read_avail(struct k_pipe *pipe);

/**
 * @deprecated k_pipe_write_avail() will be removed in the new k_pipe API.
 * @brief Query the number of bytes that may be written to @a pipe
 *
 * @param pipe Address of the pipe.
 *
 * @retval a number n such that 0 <= n <= @ref k_pipe.size; the
 *         result is zero for unbuffered pipes.
 */
__deprecated __syscall size_t k_pipe_write_avail(struct k_pipe *pipe);

/**
 * @deprecated k_pipe_flush() will be removed in the new k_pipe API.
 * @brief Flush the pipe of write data
 *
 * This routine flushes the pipe. Flushing the pipe is equivalent to reading
 * both all the data in the pipe's buffer and all the data waiting to go into
 * that pipe into a large temporary buffer and discarding the buffer. Any
 * writers that were previously pended become unpended.
 *
 * @param pipe Address of the pipe.
 */
__deprecated __syscall void k_pipe_flush(struct k_pipe *pipe);

/**
 * @deprecated k_pipe_buffer_flush will be removed in the new k_pipe API.
 * @brief Flush the pipe's internal buffer
 *
 * This routine flushes the pipe's internal buffer. This is equivalent to
 * reading up to N bytes from the pipe (where N is the size of the pipe's
 * buffer) into a temporary buffer and then discarding that buffer. If there
 * were writers previously pending, then some may unpend as they try to fill
 * up the pipe's emptied buffer.
 *
 * @param pipe Address of the pipe.
 */
__deprecated __syscall void k_pipe_buffer_flush(struct k_pipe *pipe);

#else /* CONFIG_PIPES */

enum pipe_flags {
	PIPE_FLAG_OPEN = BIT(0),
	PIPE_FLAG_RESET = BIT(1),
};

struct k_pipe {
	size_t waiting;
	struct ring_buf buf;
	struct k_spinlock lock;
	_wait_q_t data;
	_wait_q_t space;
	uint8_t flags;

	Z_DECL_POLL_EVENT
#ifdef CONFIG_OBJ_CORE_PIPE
	struct k_obj_core  obj_core;
#endif
	SYS_PORT_TRACING_TRACKING_FIELD(k_pipe)
};

/**
 * @cond INTERNAL_HIDDEN
 */
#define Z_PIPE_INITIALIZER(obj, pipe_buffer, pipe_buffer_size)	\
{								\
	.buf = RING_BUF_INIT(pipe_buffer, pipe_buffer_size),	\
	.data = Z_WAIT_Q_INIT(&obj.data),			\
	.space = Z_WAIT_Q_INIT(&obj.space),			\
	.flags = PIPE_FLAG_OPEN,				\
	.waiting = 0,						\
	Z_POLL_EVENT_OBJ_INIT(obj)				\
}
/**
 * INTERNAL_HIDDEN @endcond
 */
<<<<<<< HEAD

/**
 * @brief Statically define and initialize a pipe.
 *
 * The pipe can be accessed outside the module where it is defined using:
 *
 * @code extern struct k_pipe <name>; @endcode
 *
 * @param name Name of the pipe.
 * @param pipe_buffer_size Size of the pipe's ring buffer (in bytes)
 *                         or zero if no ring buffer is used.
 * @param pipe_align Alignment of the pipe's ring buffer (power of 2).
 *
 */
#define K_PIPE_DEFINE(name, pipe_buffer_size, pipe_align)		\
	static unsigned char __noinit __aligned(pipe_align)		\
		_k_pipe_buf_##name[pipe_buffer_size];			\
	STRUCT_SECTION_ITERABLE(k_pipe, name) =				\
		Z_PIPE_INITIALIZER(name, _k_pipe_buf_##name, pipe_buffer_size)


/**
 * @brief Write data to a pipe
 *
 * This routine writes up to @a len bytes of data to @a pipe.
 * If the pipe is full, the routine will block until the data can be written or the timeout expires.
 *
 * @param pipe Address of the pipe.
 * @param data Address of data to write.
 * @param len Size of data (in bytes).
 * @param timeout Waiting period to wait for the data to be written.
 *
 * @retval number of bytes written on success
 * @retval -EAGAIN if no data could be written before the timeout expired
 * @retval -ECANCELED if the write was interrupted by k_pipe_reset(..)
 * @retval -EPIPE if the pipe was closed
 */
__syscall int k_pipe_write(struct k_pipe *pipe, const uint8_t *data, size_t len,
			   k_timeout_t timeout);

/**
 * @brief Read data from a pipe
 * This routine reads up to @a len bytes of data from @a pipe.
 * If the pipe is empty, the routine will block until the data can be read or the timeout expires.
 *
 * @param pipe Address of the pipe.
 * @param data Address to place the data read from pipe.
 * @param len Requested number of bytes to read.
 * @param timeout Waiting period to wait for the data to be read.
 *
 * @retval number of bytes read on success
 * @retval -EAGAIN if no data could be read before the timeout expired
 * @retval -ECANCELED if the read was interrupted by k_pipe_reset(..)
 * @retval -EPIPE if the pipe was closed
 */
__syscall int k_pipe_read(struct k_pipe *pipe, uint8_t *data, size_t len,
			  k_timeout_t timeout);

/**
 * @brief Reset a pipe
 * This routine resets the pipe, discarding any unread data and unblocking any threads waiting to
 * write or read, causing the waiting threads to return with -ECANCELED. Calling k_pipe_read(..) or
 * k_pipe_write(..) when the pipe is resetting but not yet reset will return -ECANCELED.
 * The pipe is left open after a reset and can be used as normal.
 *
 * @param pipe Address of the pipe.
 */
__syscall void k_pipe_reset(struct k_pipe *pipe);

/**
=======

/**
 * @brief Statically define and initialize a pipe.
 *
 * The pipe can be accessed outside the module where it is defined using:
 *
 * @code extern struct k_pipe <name>; @endcode
 *
 * @param name Name of the pipe.
 * @param pipe_buffer_size Size of the pipe's ring buffer (in bytes)
 *                         or zero if no ring buffer is used.
 * @param pipe_align Alignment of the pipe's ring buffer (power of 2).
 *
 */
#define K_PIPE_DEFINE(name, pipe_buffer_size, pipe_align)		\
	static unsigned char __noinit __aligned(pipe_align)		\
		_k_pipe_buf_##name[pipe_buffer_size];			\
	STRUCT_SECTION_ITERABLE(k_pipe, name) =				\
		Z_PIPE_INITIALIZER(name, _k_pipe_buf_##name, pipe_buffer_size)


/**
 * @brief Write data to a pipe
 *
 * This routine writes up to @a len bytes of data to @a pipe.
 * If the pipe is full, the routine will block until the data can be written or the timeout expires.
 *
 * @param pipe Address of the pipe.
 * @param data Address of data to write.
 * @param len Size of data (in bytes).
 * @param timeout Waiting period to wait for the data to be written.
 *
 * @retval number of bytes written on success
 * @retval -EAGAIN if no data could be written before the timeout expired
 * @retval -ECANCELED if the write was interrupted by k_pipe_reset(..)
 * @retval -EPIPE if the pipe was closed
 */
__syscall int k_pipe_write(struct k_pipe *pipe, const uint8_t *data, size_t len,
			   k_timeout_t timeout);

/**
 * @brief Read data from a pipe
 * This routine reads up to @a len bytes of data from @a pipe.
 * If the pipe is empty, the routine will block until the data can be read or the timeout expires.
 *
 * @param pipe Address of the pipe.
 * @param data Address to place the data read from pipe.
 * @param len Requested number of bytes to read.
 * @param timeout Waiting period to wait for the data to be read.
 *
 * @retval number of bytes read on success
 * @retval -EAGAIN if no data could be read before the timeout expired
 * @retval -ECANCELED if the read was interrupted by k_pipe_reset(..)
 * @retval -EPIPE if the pipe was closed
 */
__syscall int k_pipe_read(struct k_pipe *pipe, uint8_t *data, size_t len,
			  k_timeout_t timeout);

/**
 * @brief Reset a pipe
 * This routine resets the pipe, discarding any unread data and unblocking any threads waiting to
 * write or read, causing the waiting threads to return with -ECANCELED. Calling k_pipe_read(..) or
 * k_pipe_write(..) when the pipe is resetting but not yet reset will return -ECANCELED.
 * The pipe is left open after a reset and can be used as normal.
 *
 * @param pipe Address of the pipe.
 */
__syscall void k_pipe_reset(struct k_pipe *pipe);

/**
>>>>>>> fad916bd
 * @brief Close a pipe
 *
 * This routine closes a pipe. Any threads that were blocked on the pipe
 * will be unblocked and receive an error code.
 *
 * @param pipe Address of the pipe.
 */
__syscall void k_pipe_close(struct k_pipe *pipe);
#endif /* CONFIG_PIPES */
/** @} */

/**
 * @cond INTERNAL_HIDDEN
 */
struct k_mem_slab_info {
	uint32_t num_blocks;
	size_t   block_size;
	uint32_t num_used;
#ifdef CONFIG_MEM_SLAB_TRACE_MAX_UTILIZATION
	uint32_t max_used;
#endif
};

struct k_mem_slab {
	_wait_q_t wait_q;
	struct k_spinlock lock;
	char *buffer;
	char *free_list;
	struct k_mem_slab_info info;

	SYS_PORT_TRACING_TRACKING_FIELD(k_mem_slab)

#ifdef CONFIG_OBJ_CORE_MEM_SLAB
	struct k_obj_core  obj_core;
#endif
};

#define Z_MEM_SLAB_INITIALIZER(_slab, _slab_buffer, _slab_block_size, \
			       _slab_num_blocks)                      \
	{                                                             \
	.wait_q = Z_WAIT_Q_INIT(&(_slab).wait_q),                     \
	.lock = {},                                                   \
	.buffer = _slab_buffer,                                       \
	.free_list = NULL,                                            \
	.info = {_slab_num_blocks, _slab_block_size, 0}               \
	}


/**
 * INTERNAL_HIDDEN @endcond
 */

/**
 * @defgroup mem_slab_apis Memory Slab APIs
 * @ingroup kernel_apis
 * @{
 */

/**
 * @brief Statically define and initialize a memory slab in a public (non-static) scope.
 *
 * The memory slab's buffer contains @a slab_num_blocks memory blocks
 * that are @a slab_block_size bytes long. The buffer is aligned to a
 * @a slab_align -byte boundary. To ensure that each memory block is similarly
 * aligned to this boundary, @a slab_block_size must also be a multiple of
 * @a slab_align.
 *
 * The memory slab can be accessed outside the module where it is defined
 * using:
 *
 * @code extern struct k_mem_slab <name>; @endcode
 *
 * @note This macro cannot be used together with a static keyword.
 *       If such a use-case is desired, use @ref K_MEM_SLAB_DEFINE_STATIC
 *       instead.
 *
 * @param name Name of the memory slab.
 * @param slab_block_size Size of each memory block (in bytes).
 * @param slab_num_blocks Number memory blocks.
 * @param slab_align Alignment of the memory slab's buffer (power of 2).
 */
#define K_MEM_SLAB_DEFINE(name, slab_block_size, slab_num_blocks, slab_align) \
	char __noinit_named(k_mem_slab_buf_##name) \
	   __aligned(WB_UP(slab_align)) \
	   _k_mem_slab_buf_##name[(slab_num_blocks) * WB_UP(slab_block_size)]; \
	STRUCT_SECTION_ITERABLE(k_mem_slab, name) = \
		Z_MEM_SLAB_INITIALIZER(name, _k_mem_slab_buf_##name, \
					WB_UP(slab_block_size), slab_num_blocks)

/**
 * @brief Statically define and initialize a memory slab in a private (static) scope.
 *
 * The memory slab's buffer contains @a slab_num_blocks memory blocks
 * that are @a slab_block_size bytes long. The buffer is aligned to a
 * @a slab_align -byte boundary. To ensure that each memory block is similarly
 * aligned to this boundary, @a slab_block_size must also be a multiple of
 * @a slab_align.
 *
 * @param name Name of the memory slab.
 * @param slab_block_size Size of each memory block (in bytes).
 * @param slab_num_blocks Number memory blocks.
 * @param slab_align Alignment of the memory slab's buffer (power of 2).
 */
#define K_MEM_SLAB_DEFINE_STATIC(name, slab_block_size, slab_num_blocks, slab_align) \
	static char __noinit_named(k_mem_slab_buf_##name) \
	   __aligned(WB_UP(slab_align)) \
	   _k_mem_slab_buf_##name[(slab_num_blocks) * WB_UP(slab_block_size)]; \
	static STRUCT_SECTION_ITERABLE(k_mem_slab, name) = \
		Z_MEM_SLAB_INITIALIZER(name, _k_mem_slab_buf_##name, \
					WB_UP(slab_block_size), slab_num_blocks)

/**
 * @brief Initialize a memory slab.
 *
 * Initializes a memory slab, prior to its first use.
 *
 * The memory slab's buffer contains @a slab_num_blocks memory blocks
 * that are @a slab_block_size bytes long. The buffer must be aligned to an
 * N-byte boundary matching a word boundary, where N is a power of 2
 * (i.e. 4 on 32-bit systems, 8, 16, ...).
 * To ensure that each memory block is similarly aligned to this boundary,
 * @a slab_block_size must also be a multiple of N.
 *
 * @param slab Address of the memory slab.
 * @param buffer Pointer to buffer used for the memory blocks.
 * @param block_size Size of each memory block (in bytes).
 * @param num_blocks Number of memory blocks.
 *
 * @retval 0 on success
 * @retval -EINVAL invalid data supplied
 *
 */
int k_mem_slab_init(struct k_mem_slab *slab, void *buffer,
			   size_t block_size, uint32_t num_blocks);

/**
 * @brief Allocate memory from a memory slab.
 *
 * This routine allocates a memory block from a memory slab.
 *
 * @note @a timeout must be set to K_NO_WAIT if called from ISR.
 * @note When CONFIG_MULTITHREADING=n any @a timeout is treated as K_NO_WAIT.
 *
 * @funcprops \isr_ok
 *
 * @param slab Address of the memory slab.
 * @param mem Pointer to block address area.
 * @param timeout Waiting period to wait for operation to complete.
 *        Use K_NO_WAIT to return without waiting,
 *        or K_FOREVER to wait as long as necessary.
 *
 * @retval 0 Memory allocated. The block address area pointed at by @a mem
 *         is set to the starting address of the memory block.
 * @retval -ENOMEM Returned without waiting.
 * @retval -EAGAIN Waiting period timed out.
 * @retval -EINVAL Invalid data supplied
 */
int k_mem_slab_alloc(struct k_mem_slab *slab, void **mem,
			    k_timeout_t timeout);

/**
 * @brief Free memory allocated from a memory slab.
 *
 * This routine releases a previously allocated memory block back to its
 * associated memory slab.
 *
 * @param slab Address of the memory slab.
 * @param mem Pointer to the memory block (as returned by k_mem_slab_alloc()).
 */
void k_mem_slab_free(struct k_mem_slab *slab, void *mem);

/**
 * @brief Get the number of used blocks in a memory slab.
 *
 * This routine gets the number of memory blocks that are currently
 * allocated in @a slab.
 *
 * @param slab Address of the memory slab.
 *
 * @return Number of allocated memory blocks.
 */
static inline uint32_t k_mem_slab_num_used_get(struct k_mem_slab *slab)
{
	return slab->info.num_used;
}

/**
 * @brief Get the number of maximum used blocks so far in a memory slab.
 *
 * This routine gets the maximum number of memory blocks that were
 * allocated in @a slab.
 *
 * @param slab Address of the memory slab.
 *
 * @return Maximum number of allocated memory blocks.
 */
static inline uint32_t k_mem_slab_max_used_get(struct k_mem_slab *slab)
{
#ifdef CONFIG_MEM_SLAB_TRACE_MAX_UTILIZATION
	return slab->info.max_used;
#else
	ARG_UNUSED(slab);
	return 0;
#endif
}

/**
 * @brief Get the number of unused blocks in a memory slab.
 *
 * This routine gets the number of memory blocks that are currently
 * unallocated in @a slab.
 *
 * @param slab Address of the memory slab.
 *
 * @return Number of unallocated memory blocks.
 */
static inline uint32_t k_mem_slab_num_free_get(struct k_mem_slab *slab)
{
	return slab->info.num_blocks - slab->info.num_used;
}

/**
 * @brief Get the memory stats for a memory slab
 *
 * This routine gets the runtime memory usage stats for the slab @a slab.
 *
 * @param slab Address of the memory slab
 * @param stats Pointer to memory into which to copy memory usage statistics
 *
 * @retval 0 Success
 * @retval -EINVAL Any parameter points to NULL
 */

int k_mem_slab_runtime_stats_get(struct k_mem_slab *slab, struct sys_memory_stats *stats);

/**
 * @brief Reset the maximum memory usage for a slab
 *
 * This routine resets the maximum memory usage for the slab @a slab to its
 * current usage.
 *
 * @param slab Address of the memory slab
 *
 * @retval 0 Success
 * @retval -EINVAL Memory slab is NULL
 */
int k_mem_slab_runtime_stats_reset_max(struct k_mem_slab *slab);

/** @} */

/**
 * @addtogroup heap_apis
 * @{
 */

/* kernel synchronized heap struct */

struct k_heap {
	struct sys_heap heap;
	_wait_q_t wait_q;
	struct k_spinlock lock;
};

/**
 * @brief Initialize a k_heap
 *
 * This constructs a synchronized k_heap object over a memory region
 * specified by the user.  Note that while any alignment and size can
 * be passed as valid parameters, internal alignment restrictions
 * inside the inner sys_heap mean that not all bytes may be usable as
 * allocated memory.
 *
 * @param h Heap struct to initialize
 * @param mem Pointer to memory.
 * @param bytes Size of memory region, in bytes
 */
void k_heap_init(struct k_heap *h, void *mem,
		size_t bytes) __attribute_nonnull(1);

/**
 * @brief Allocate aligned memory from a k_heap
 *
 * Behaves in all ways like k_heap_alloc(), except that the returned
 * memory (if available) will have a starting address in memory which
 * is a multiple of the specified power-of-two alignment value in
 * bytes.  The resulting memory can be returned to the heap using
 * k_heap_free().
 *
 * @note @a timeout must be set to K_NO_WAIT if called from ISR.
 * @note When CONFIG_MULTITHREADING=n any @a timeout is treated as K_NO_WAIT.
 *
 * @funcprops \isr_ok
 *
 * @param h Heap from which to allocate
 * @param align Alignment in bytes, must be a power of two
 * @param bytes Number of bytes requested
 * @param timeout How long to wait, or K_NO_WAIT
 * @return Pointer to memory the caller can now use
 */
void *k_heap_aligned_alloc(struct k_heap *h, size_t align, size_t bytes,
			k_timeout_t timeout) __attribute_nonnull(1);

/**
 * @brief Allocate memory from a k_heap
 *
 * Allocates and returns a memory buffer from the memory region owned
 * by the heap.  If no memory is available immediately, the call will
 * block for the specified timeout (constructed via the standard
 * timeout API, or K_NO_WAIT or K_FOREVER) waiting for memory to be
 * freed.  If the allocation cannot be performed by the expiration of
 * the timeout, NULL will be returned.
 * Allocated memory is aligned on a multiple of pointer sizes.
 *
 * @note @a timeout must be set to K_NO_WAIT if called from ISR.
 * @note When CONFIG_MULTITHREADING=n any @a timeout is treated as K_NO_WAIT.
 *
 * @funcprops \isr_ok
 *
 * @param h Heap from which to allocate
 * @param bytes Desired size of block to allocate
 * @param timeout How long to wait, or K_NO_WAIT
 * @return A pointer to valid heap memory, or NULL
 */
void *k_heap_alloc(struct k_heap *h, size_t bytes,
		k_timeout_t timeout) __attribute_nonnull(1);

/**
 * @brief Allocate and initialize memory for an array of objects from a k_heap
 *
 * Allocates memory for an array of num objects of size and initializes all
 * bytes in the allocated storage to zero.  If no memory is available
 * immediately, the call will block for the specified timeout (constructed
 * via the standard timeout API, or K_NO_WAIT or K_FOREVER) waiting for memory
 * to be freed.  If the allocation cannot be performed by the expiration of
 * the timeout, NULL will be returned.
 * Allocated memory is aligned on a multiple of pointer sizes.
 *
 * @note @a timeout must be set to K_NO_WAIT if called from ISR.
 * @note When CONFIG_MULTITHREADING=n any @a timeout is treated as K_NO_WAIT.
 *
 * @funcprops \isr_ok
 *
 * @param h Heap from which to allocate
 * @param num Number of objects to allocate
 * @param size Desired size of each object to allocate
 * @param timeout How long to wait, or K_NO_WAIT
 * @return A pointer to valid heap memory, or NULL
 */
void *k_heap_calloc(struct k_heap *h, size_t num, size_t size, k_timeout_t timeout)
	__attribute_nonnull(1);

/**
 * @brief Reallocate memory from a k_heap
 *
 * Reallocates and returns a memory buffer from the memory region owned
 * by the heap.  If no memory is available immediately, the call will
 * block for the specified timeout (constructed via the standard
 * timeout API, or K_NO_WAIT or K_FOREVER) waiting for memory to be
 * freed.  If the allocation cannot be performed by the expiration of
 * the timeout, NULL will be returned.
 * Reallocated memory is aligned on a multiple of pointer sizes.
 *
 * @note @a timeout must be set to K_NO_WAIT if called from ISR.
 * @note When CONFIG_MULTITHREADING=n any @a timeout is treated as K_NO_WAIT.
 *
 * @funcprops \isr_ok
 *
 * @param h Heap from which to allocate
 * @param ptr Original pointer returned from a previous allocation
 * @param bytes Desired size of block to allocate
 * @param timeout How long to wait, or K_NO_WAIT
 *
 * @return Pointer to memory the caller can now use, or NULL
 */
void *k_heap_realloc(struct k_heap *h, void *ptr, size_t bytes, k_timeout_t timeout)
	__attribute_nonnull(1);

/**
 * @brief Free memory allocated by k_heap_alloc()
 *
 * Returns the specified memory block, which must have been returned
 * from k_heap_alloc(), to the heap for use by other callers.  Passing
 * a NULL block is legal, and has no effect.
 *
 * @param h Heap to which to return the memory
 * @param mem A valid memory block, or NULL
 */
void k_heap_free(struct k_heap *h, void *mem) __attribute_nonnull(1);

/* Hand-calculated minimum heap sizes needed to return a successful
 * 1-byte allocation.  See details in lib/os/heap.[ch]
 */
#define Z_HEAP_MIN_SIZE ((sizeof(void *) > 4) ? 56 : 44)

/**
 * @brief Define a static k_heap in the specified linker section
 *
 * This macro defines and initializes a static memory region and
 * k_heap of the requested size in the specified linker section.
 * After kernel start, &name can be used as if k_heap_init() had
 * been called.
 *
 * Note that this macro enforces a minimum size on the memory region
 * to accommodate metadata requirements.  Very small heaps will be
 * padded to fit.
 *
 * @param name Symbol name for the struct k_heap object
 * @param bytes Size of memory region, in bytes
 * @param in_section __attribute__((section(name))
 */
#define Z_HEAP_DEFINE_IN_SECT(name, bytes, in_section)		\
	char in_section						\
	     __aligned(8) /* CHUNK_UNIT */			\
	     kheap_##name[MAX(bytes, Z_HEAP_MIN_SIZE)];		\
	STRUCT_SECTION_ITERABLE(k_heap, name) = {		\
		.heap = {					\
			.init_mem = kheap_##name,		\
			.init_bytes = MAX(bytes, Z_HEAP_MIN_SIZE), \
		 },						\
	}

/**
 * @brief Define a static k_heap
 *
 * This macro defines and initializes a static memory region and
 * k_heap of the requested size.  After kernel start, &name can be
 * used as if k_heap_init() had been called.
 *
 * Note that this macro enforces a minimum size on the memory region
 * to accommodate metadata requirements.  Very small heaps will be
 * padded to fit.
 *
 * @param name Symbol name for the struct k_heap object
 * @param bytes Size of memory region, in bytes
 */
#define K_HEAP_DEFINE(name, bytes)				\
	Z_HEAP_DEFINE_IN_SECT(name, bytes,			\
			      __noinit_named(kheap_buf_##name))

/**
 * @brief Define a static k_heap in uncached memory
 *
 * This macro defines and initializes a static memory region and
 * k_heap of the requested size in uncached memory.  After kernel
 * start, &name can be used as if k_heap_init() had been called.
 *
 * Note that this macro enforces a minimum size on the memory region
 * to accommodate metadata requirements.  Very small heaps will be
 * padded to fit.
 *
 * @param name Symbol name for the struct k_heap object
 * @param bytes Size of memory region, in bytes
 */
#define K_HEAP_DEFINE_NOCACHE(name, bytes)			\
	Z_HEAP_DEFINE_IN_SECT(name, bytes, __nocache)

/**
 * @}
 */

/**
 * @defgroup heap_apis Heap APIs
 * @ingroup kernel_apis
 * @{
 */

/**
 * @brief Allocate memory from the heap with a specified alignment.
 *
 * This routine provides semantics similar to aligned_alloc(); memory is
 * allocated from the heap with a specified alignment. However, one minor
 * difference is that k_aligned_alloc() accepts any non-zero @p size,
 * whereas aligned_alloc() only accepts a @p size that is an integral
 * multiple of @p align.
 *
 * Above, aligned_alloc() refers to:
 * C11 standard (ISO/IEC 9899:2011): 7.22.3.1
 * The aligned_alloc function (p: 347-348)
 *
 * @param align Alignment of memory requested (in bytes).
 * @param size Amount of memory requested (in bytes).
 *
 * @return Address of the allocated memory if successful; otherwise NULL.
 */
void *k_aligned_alloc(size_t align, size_t size);

/**
 * @brief Allocate memory from the heap.
 *
 * This routine provides traditional malloc() semantics. Memory is
 * allocated from the heap memory pool.
 * Allocated memory is aligned on a multiple of pointer sizes.
 *
 * @param size Amount of memory requested (in bytes).
 *
 * @return Address of the allocated memory if successful; otherwise NULL.
 */
void *k_malloc(size_t size);

/**
 * @brief Free memory allocated from heap.
 *
 * This routine provides traditional free() semantics. The memory being
 * returned must have been allocated from the heap memory pool.
 *
 * If @a ptr is NULL, no operation is performed.
 *
 * @param ptr Pointer to previously allocated memory.
 */
void k_free(void *ptr);

/**
 * @brief Allocate memory from heap, array style
 *
 * This routine provides traditional calloc() semantics. Memory is
 * allocated from the heap memory pool and zeroed.
 *
 * @param nmemb Number of elements in the requested array
 * @param size Size of each array element (in bytes).
 *
 * @return Address of the allocated memory if successful; otherwise NULL.
 */
void *k_calloc(size_t nmemb, size_t size);

/** @brief Expand the size of an existing allocation
 *
 * Returns a pointer to a new memory region with the same contents,
 * but a different allocated size.  If the new allocation can be
 * expanded in place, the pointer returned will be identical.
 * Otherwise the data will be copies to a new block and the old one
 * will be freed as per sys_heap_free().  If the specified size is
 * smaller than the original, the block will be truncated in place and
 * the remaining memory returned to the heap.  If the allocation of a
 * new block fails, then NULL will be returned and the old block will
 * not be freed or modified.
 *
 * @param ptr Original pointer returned from a previous allocation
 * @param size Amount of memory requested (in bytes).
 *
 * @return Pointer to memory the caller can now use, or NULL.
 */
void *k_realloc(void *ptr, size_t size);

/** @} */

/* polling API - PRIVATE */

#ifdef CONFIG_POLL
#define _INIT_OBJ_POLL_EVENT(obj) do { (obj)->poll_event = NULL; } while (false)
#else
#define _INIT_OBJ_POLL_EVENT(obj) do { } while (false)
#endif

/* private - types bit positions */
enum _poll_types_bits {
	/* can be used to ignore an event */
	_POLL_TYPE_IGNORE,

	/* to be signaled by k_poll_signal_raise() */
	_POLL_TYPE_SIGNAL,

	/* semaphore availability */
	_POLL_TYPE_SEM_AVAILABLE,

	/* queue/FIFO/LIFO data availability */
	_POLL_TYPE_DATA_AVAILABLE,

	/* msgq data availability */
	_POLL_TYPE_MSGQ_DATA_AVAILABLE,

	/* pipe data availability */
	_POLL_TYPE_PIPE_DATA_AVAILABLE,

	_POLL_NUM_TYPES
};

#define Z_POLL_TYPE_BIT(type) (1U << ((type) - 1U))

/* private - states bit positions */
enum _poll_states_bits {
	/* default state when creating event */
	_POLL_STATE_NOT_READY,

	/* signaled by k_poll_signal_raise() */
	_POLL_STATE_SIGNALED,

	/* semaphore is available */
	_POLL_STATE_SEM_AVAILABLE,

	/* data is available to read on queue/FIFO/LIFO */
	_POLL_STATE_DATA_AVAILABLE,

	/* queue/FIFO/LIFO wait was cancelled */
	_POLL_STATE_CANCELLED,

	/* data is available to read on a message queue */
	_POLL_STATE_MSGQ_DATA_AVAILABLE,

	/* data is available to read from a pipe */
	_POLL_STATE_PIPE_DATA_AVAILABLE,

	_POLL_NUM_STATES
};

#define Z_POLL_STATE_BIT(state) (1U << ((state) - 1U))

#define _POLL_EVENT_NUM_UNUSED_BITS \
	(32 - (0 \
	       + 8 /* tag */ \
	       + _POLL_NUM_TYPES \
	       + _POLL_NUM_STATES \
	       + 1 /* modes */ \
	      ))

/* end of polling API - PRIVATE */


/**
 * @defgroup poll_apis Async polling APIs
 * @ingroup kernel_apis
 * @{
 */

/* Public polling API */

/* public - values for k_poll_event.type bitfield */
#define K_POLL_TYPE_IGNORE 0
#define K_POLL_TYPE_SIGNAL Z_POLL_TYPE_BIT(_POLL_TYPE_SIGNAL)
#define K_POLL_TYPE_SEM_AVAILABLE Z_POLL_TYPE_BIT(_POLL_TYPE_SEM_AVAILABLE)
#define K_POLL_TYPE_DATA_AVAILABLE Z_POLL_TYPE_BIT(_POLL_TYPE_DATA_AVAILABLE)
#define K_POLL_TYPE_FIFO_DATA_AVAILABLE K_POLL_TYPE_DATA_AVAILABLE
#define K_POLL_TYPE_MSGQ_DATA_AVAILABLE Z_POLL_TYPE_BIT(_POLL_TYPE_MSGQ_DATA_AVAILABLE)
#define K_POLL_TYPE_PIPE_DATA_AVAILABLE Z_POLL_TYPE_BIT(_POLL_TYPE_PIPE_DATA_AVAILABLE)

/* public - polling modes */
enum k_poll_modes {
	/* polling thread does not take ownership of objects when available */
	K_POLL_MODE_NOTIFY_ONLY = 0,

	K_POLL_NUM_MODES
};

/* public - values for k_poll_event.state bitfield */
#define K_POLL_STATE_NOT_READY 0
#define K_POLL_STATE_SIGNALED Z_POLL_STATE_BIT(_POLL_STATE_SIGNALED)
#define K_POLL_STATE_SEM_AVAILABLE Z_POLL_STATE_BIT(_POLL_STATE_SEM_AVAILABLE)
#define K_POLL_STATE_DATA_AVAILABLE Z_POLL_STATE_BIT(_POLL_STATE_DATA_AVAILABLE)
#define K_POLL_STATE_FIFO_DATA_AVAILABLE K_POLL_STATE_DATA_AVAILABLE
#define K_POLL_STATE_MSGQ_DATA_AVAILABLE Z_POLL_STATE_BIT(_POLL_STATE_MSGQ_DATA_AVAILABLE)
#define K_POLL_STATE_PIPE_DATA_AVAILABLE Z_POLL_STATE_BIT(_POLL_STATE_PIPE_DATA_AVAILABLE)
#define K_POLL_STATE_CANCELLED Z_POLL_STATE_BIT(_POLL_STATE_CANCELLED)

/* public - poll signal object */
struct k_poll_signal {
	/** PRIVATE - DO NOT TOUCH */
	sys_dlist_t poll_events;

	/**
	 * 1 if the event has been signaled, 0 otherwise. Stays set to 1 until
	 * user resets it to 0.
	 */
	unsigned int signaled;

	/** custom result value passed to k_poll_signal_raise() if needed */
	int result;
};

#define K_POLL_SIGNAL_INITIALIZER(obj) \
	{ \
	.poll_events = SYS_DLIST_STATIC_INIT(&obj.poll_events), \
	.signaled = 0, \
	.result = 0, \
	}
/**
 * @brief Poll Event
 *
 */
struct k_poll_event {
	/** PRIVATE - DO NOT TOUCH */
	sys_dnode_t _node;

	/** PRIVATE - DO NOT TOUCH */
	struct z_poller *poller;

	/** optional user-specified tag, opaque, untouched by the API */
	uint32_t tag:8;

	/** bitfield of event types (bitwise-ORed K_POLL_TYPE_xxx values) */
	uint32_t type:_POLL_NUM_TYPES;

	/** bitfield of event states (bitwise-ORed K_POLL_STATE_xxx values) */
	uint32_t state:_POLL_NUM_STATES;

	/** mode of operation, from enum k_poll_modes */
	uint32_t mode:1;

	/** unused bits in 32-bit word */
	uint32_t unused:_POLL_EVENT_NUM_UNUSED_BITS;

	/** per-type data */
	union {
		/* The typed_* fields below are used by K_POLL_EVENT_*INITIALIZER() macros to ensure
		 * type safety of polled objects.
		 */
		void *obj, *typed_K_POLL_TYPE_IGNORE;
		struct k_poll_signal *signal, *typed_K_POLL_TYPE_SIGNAL;
		struct k_sem *sem, *typed_K_POLL_TYPE_SEM_AVAILABLE;
		struct k_fifo *fifo, *typed_K_POLL_TYPE_FIFO_DATA_AVAILABLE;
		struct k_queue *queue, *typed_K_POLL_TYPE_DATA_AVAILABLE;
		struct k_msgq *msgq, *typed_K_POLL_TYPE_MSGQ_DATA_AVAILABLE;
		struct k_pipe *pipe, *typed_K_POLL_TYPE_PIPE_DATA_AVAILABLE;
	};
};

#define K_POLL_EVENT_INITIALIZER(_event_type, _event_mode, _event_obj) \
	{ \
	.poller = NULL, \
	.type = _event_type, \
	.state = K_POLL_STATE_NOT_READY, \
	.mode = _event_mode, \
	.unused = 0, \
	{ \
		.typed_##_event_type = _event_obj, \
	}, \
	}

#define K_POLL_EVENT_STATIC_INITIALIZER(_event_type, _event_mode, _event_obj, \
					event_tag) \
	{ \
	.tag = event_tag, \
	.type = _event_type, \
	.state = K_POLL_STATE_NOT_READY, \
	.mode = _event_mode, \
	.unused = 0, \
	{ \
		.typed_##_event_type = _event_obj, \
	}, \
	}

/**
 * @brief Initialize one struct k_poll_event instance
 *
 * After this routine is called on a poll event, the event it ready to be
 * placed in an event array to be passed to k_poll().
 *
 * @param event The event to initialize.
 * @param type A bitfield of the types of event, from the K_POLL_TYPE_xxx
 *             values. Only values that apply to the same object being polled
 *             can be used together. Choosing K_POLL_TYPE_IGNORE disables the
 *             event.
 * @param mode Future. Use K_POLL_MODE_NOTIFY_ONLY.
 * @param obj Kernel object or poll signal.
 */

void k_poll_event_init(struct k_poll_event *event, uint32_t type,
			      int mode, void *obj);

/**
 * @brief Wait for one or many of multiple poll events to occur
 *
 * This routine allows a thread to wait concurrently for one or many of
 * multiple poll events to have occurred. Such events can be a kernel object
 * being available, like a semaphore, or a poll signal event.
 *
 * When an event notifies that a kernel object is available, the kernel object
 * is not "given" to the thread calling k_poll(): it merely signals the fact
 * that the object was available when the k_poll() call was in effect. Also,
 * all threads trying to acquire an object the regular way, i.e. by pending on
 * the object, have precedence over the thread polling on the object. This
 * means that the polling thread will never get the poll event on an object
 * until the object becomes available and its pend queue is empty. For this
 * reason, the k_poll() call is more effective when the objects being polled
 * only have one thread, the polling thread, trying to acquire them.
 *
 * When k_poll() returns 0, the caller should loop on all the events that were
 * passed to k_poll() and check the state field for the values that were
 * expected and take the associated actions.
 *
 * Before being reused for another call to k_poll(), the user has to reset the
 * state field to K_POLL_STATE_NOT_READY.
 *
 * When called from user mode, a temporary memory allocation is required from
 * the caller's resource pool.
 *
 * @param events An array of events to be polled for.
 * @param num_events The number of events in the array.
 * @param timeout Waiting period for an event to be ready,
 *                or one of the special values K_NO_WAIT and K_FOREVER.
 *
 * @retval 0 One or more events are ready.
 * @retval -EAGAIN Waiting period timed out.
 * @retval -EINTR Polling has been interrupted, e.g. with
 *         k_queue_cancel_wait(). All output events are still set and valid,
 *         cancelled event(s) will be set to K_POLL_STATE_CANCELLED. In other
 *         words, -EINTR status means that at least one of output events is
 *         K_POLL_STATE_CANCELLED.
 * @retval -ENOMEM Thread resource pool insufficient memory (user mode only)
 * @retval -EINVAL Bad parameters (user mode only)
 */

__syscall int k_poll(struct k_poll_event *events, int num_events,
		     k_timeout_t timeout);

/**
 * @brief Initialize a poll signal object.
 *
 * Ready a poll signal object to be signaled via k_poll_signal_raise().
 *
 * @param sig A poll signal.
 */

__syscall void k_poll_signal_init(struct k_poll_signal *sig);

/**
 * @brief Reset a poll signal object's state to unsignaled.
 *
 * @param sig A poll signal object
 */
__syscall void k_poll_signal_reset(struct k_poll_signal *sig);

/**
 * @brief Fetch the signaled state and result value of a poll signal
 *
 * @param sig A poll signal object
 * @param signaled An integer buffer which will be written nonzero if the
 *		   object was signaled
 * @param result An integer destination buffer which will be written with the
 *		   result value if the object was signaled, or an undefined
 *		   value if it was not.
 */
__syscall void k_poll_signal_check(struct k_poll_signal *sig,
				   unsigned int *signaled, int *result);

/**
 * @brief Signal a poll signal object.
 *
 * This routine makes ready a poll signal, which is basically a poll event of
 * type K_POLL_TYPE_SIGNAL. If a thread was polling on that event, it will be
 * made ready to run. A @a result value can be specified.
 *
 * The poll signal contains a 'signaled' field that, when set by
 * k_poll_signal_raise(), stays set until the user sets it back to 0 with
 * k_poll_signal_reset(). It thus has to be reset by the user before being
 * passed again to k_poll() or k_poll() will consider it being signaled, and
 * will return immediately.
 *
 * @note The result is stored and the 'signaled' field is set even if
 * this function returns an error indicating that an expiring poll was
 * not notified.  The next k_poll() will detect the missed raise.
 *
 * @param sig A poll signal.
 * @param result The value to store in the result field of the signal.
 *
 * @retval 0 The signal was delivered successfully.
 * @retval -EAGAIN The polling thread's timeout is in the process of expiring.
 */

__syscall int k_poll_signal_raise(struct k_poll_signal *sig, int result);

/** @} */

/**
 * @defgroup cpu_idle_apis CPU Idling APIs
 * @ingroup kernel_apis
 * @{
 */
/**
 * @brief Make the CPU idle.
 *
 * This function makes the CPU idle until an event wakes it up.
 *
 * In a regular system, the idle thread should be the only thread responsible
 * for making the CPU idle and triggering any type of power management.
 * However, in some more constrained systems, such as a single-threaded system,
 * the only thread would be responsible for this if needed.
 *
 * @note In some architectures, before returning, the function unmasks interrupts
 * unconditionally.
 */
static inline void k_cpu_idle(void)
{
	arch_cpu_idle();
}

/**
 * @brief Make the CPU idle in an atomic fashion.
 *
 * Similar to k_cpu_idle(), but must be called with interrupts locked.
 *
 * Enabling interrupts and entering a low-power mode will be atomic,
 * i.e. there will be no period of time where interrupts are enabled before
 * the processor enters a low-power mode.
 *
 * After waking up from the low-power mode, the interrupt lockout state will
 * be restored as if by irq_unlock(key).
 *
 * @param key Interrupt locking key obtained from irq_lock().
 */
static inline void k_cpu_atomic_idle(unsigned int key)
{
	arch_cpu_atomic_idle(key);
}

/**
 * @}
 */

/**
 * @cond INTERNAL_HIDDEN
 * @internal
 */
#ifdef ARCH_EXCEPT
/* This architecture has direct support for triggering a CPU exception */
#define z_except_reason(reason)	ARCH_EXCEPT(reason)
#else

#if !defined(CONFIG_ASSERT_NO_FILE_INFO)
#define __EXCEPT_LOC() __ASSERT_PRINT("@ %s:%d\n", __FILE__, __LINE__)
#else
#define __EXCEPT_LOC()
#endif

/* NOTE: This is the implementation for arches that do not implement
 * ARCH_EXCEPT() to generate a real CPU exception.
 *
 * We won't have a real exception frame to determine the PC value when
 * the oops occurred, so print file and line number before we jump into
 * the fatal error handler.
 */
#define z_except_reason(reason) do { \
		__EXCEPT_LOC();              \
		z_fatal_error(reason, NULL); \
	} while (false)

#endif /* _ARCH__EXCEPT */
/**
 * INTERNAL_HIDDEN @endcond
 */

/**
 * @brief Fatally terminate a thread
 *
 * This should be called when a thread has encountered an unrecoverable
 * runtime condition and needs to terminate. What this ultimately
 * means is determined by the _fatal_error_handler() implementation, which
 * will be called will reason code K_ERR_KERNEL_OOPS.
 *
 * If this is called from ISR context, the default system fatal error handler
 * will treat it as an unrecoverable system error, just like k_panic().
 */
#define k_oops()	z_except_reason(K_ERR_KERNEL_OOPS)

/**
 * @brief Fatally terminate the system
 *
 * This should be called when the Zephyr kernel has encountered an
 * unrecoverable runtime condition and needs to terminate. What this ultimately
 * means is determined by the _fatal_error_handler() implementation, which
 * will be called will reason code K_ERR_KERNEL_PANIC.
 */
#define k_panic()	z_except_reason(K_ERR_KERNEL_PANIC)

/**
 * @cond INTERNAL_HIDDEN
 */

/*
 * private APIs that are utilized by one or more public APIs
 */

/**
 * @internal
 */
void z_timer_expiration_handler(struct _timeout *timeout);
/**
 * INTERNAL_HIDDEN @endcond
 */

#ifdef CONFIG_PRINTK
/**
 * @brief Emit a character buffer to the console device
 *
 * @param c String of characters to print
 * @param n The length of the string
 *
 */
__syscall void k_str_out(char *c, size_t n);
#endif

/**
 * @defgroup float_apis Floating Point APIs
 * @ingroup kernel_apis
 * @{
 */

/**
 * @brief Disable preservation of floating point context information.
 *
 * This routine informs the kernel that the specified thread
 * will no longer be using the floating point registers.
 *
 * @warning
 * Some architectures apply restrictions on how the disabling of floating
 * point preservation may be requested, see arch_float_disable.
 *
 * @warning
 * This routine should only be used to disable floating point support for
 * a thread that currently has such support enabled.
 *
 * @param thread ID of thread.
 *
 * @retval 0        On success.
 * @retval -ENOTSUP If the floating point disabling is not implemented.
 *         -EINVAL  If the floating point disabling could not be performed.
 */
__syscall int k_float_disable(struct k_thread *thread);

/**
 * @brief Enable preservation of floating point context information.
 *
 * This routine informs the kernel that the specified thread
 * will use the floating point registers.

 * Invoking this routine initializes the thread's floating point context info
 * to that of an FPU that has been reset. The next time the thread is scheduled
 * by z_swap() it will either inherit an FPU that is guaranteed to be in a
 * "sane" state (if the most recent user of the FPU was cooperatively swapped
 * out) or the thread's own floating point context will be loaded (if the most
 * recent user of the FPU was preempted, or if this thread is the first user
 * of the FPU). Thereafter, the kernel will protect the thread's FP context
 * so that it is not altered during a preemptive context switch.
 *
 * The @a options parameter indicates which floating point register sets will
 * be used by the specified thread.
 *
 * For x86 options:
 *
 * - K_FP_REGS  indicates x87 FPU and MMX registers only
 * - K_SSE_REGS indicates SSE registers (and also x87 FPU and MMX registers)
 *
 * @warning
 * Some architectures apply restrictions on how the enabling of floating
 * point preservation may be requested, see arch_float_enable.
 *
 * @warning
 * This routine should only be used to enable floating point support for
 * a thread that currently has such support enabled.
 *
 * @param thread  ID of thread.
 * @param options architecture dependent options
 *
 * @retval 0        On success.
 * @retval -ENOTSUP If the floating point enabling is not implemented.
 *         -EINVAL  If the floating point enabling could not be performed.
 */
__syscall int k_float_enable(struct k_thread *thread, unsigned int options);

/**
 * @}
 */

/**
 * @brief Get the runtime statistics of a thread
 *
 * @param thread ID of thread.
 * @param stats Pointer to struct to copy statistics into.
 * @return -EINVAL if null pointers, otherwise 0
 */
int k_thread_runtime_stats_get(k_tid_t thread,
			       k_thread_runtime_stats_t *stats);

/**
 * @brief Get the runtime statistics of all threads
 *
 * @param stats Pointer to struct to copy statistics into.
 * @return -EINVAL if null pointers, otherwise 0
 */
int k_thread_runtime_stats_all_get(k_thread_runtime_stats_t *stats);

/**
 * @brief Get the runtime statistics of all threads on specified cpu
 *
 * @param cpu The cpu number
 * @param stats Pointer to struct to copy statistics into.
 * @return -EINVAL if null pointers, otherwise 0
 */
int k_thread_runtime_stats_cpu_get(int cpu, k_thread_runtime_stats_t *stats);

/**
 * @brief Enable gathering of runtime statistics for specified thread
 *
 * This routine enables the gathering of runtime statistics for the specified
 * thread.
 *
 * @param thread ID of thread
 * @return -EINVAL if invalid thread ID, otherwise 0
 */
int k_thread_runtime_stats_enable(k_tid_t thread);

/**
 * @brief Disable gathering of runtime statistics for specified thread
 *
 * This routine disables the gathering of runtime statistics for the specified
 * thread.
 *
 * @param thread ID of thread
 * @return -EINVAL if invalid thread ID, otherwise 0
 */
int k_thread_runtime_stats_disable(k_tid_t thread);

/**
 * @brief Enable gathering of system runtime statistics
 *
 * This routine enables the gathering of system runtime statistics. Note that
 * it does not affect the gathering of similar statistics for individual
 * threads.
 */
void k_sys_runtime_stats_enable(void);

/**
 * @brief Disable gathering of system runtime statistics
 *
 * This routine disables the gathering of system runtime statistics. Note that
 * it does not affect the gathering of similar statistics for individual
 * threads.
 */
void k_sys_runtime_stats_disable(void);

#ifdef __cplusplus
}
#endif

#include <zephyr/tracing/tracing.h>
#include <zephyr/syscalls/kernel.h>

#endif /* !_ASMLANGUAGE */

#endif /* ZEPHYR_INCLUDE_KERNEL_H_ */<|MERGE_RESOLUTION|>--- conflicted
+++ resolved
@@ -5239,7 +5239,6 @@
 /**
  * INTERNAL_HIDDEN @endcond
  */
-<<<<<<< HEAD
 
 /**
  * @brief Statically define and initialize a pipe.
@@ -5310,78 +5309,6 @@
 __syscall void k_pipe_reset(struct k_pipe *pipe);
 
 /**
-=======
-
-/**
- * @brief Statically define and initialize a pipe.
- *
- * The pipe can be accessed outside the module where it is defined using:
- *
- * @code extern struct k_pipe <name>; @endcode
- *
- * @param name Name of the pipe.
- * @param pipe_buffer_size Size of the pipe's ring buffer (in bytes)
- *                         or zero if no ring buffer is used.
- * @param pipe_align Alignment of the pipe's ring buffer (power of 2).
- *
- */
-#define K_PIPE_DEFINE(name, pipe_buffer_size, pipe_align)		\
-	static unsigned char __noinit __aligned(pipe_align)		\
-		_k_pipe_buf_##name[pipe_buffer_size];			\
-	STRUCT_SECTION_ITERABLE(k_pipe, name) =				\
-		Z_PIPE_INITIALIZER(name, _k_pipe_buf_##name, pipe_buffer_size)
-
-
-/**
- * @brief Write data to a pipe
- *
- * This routine writes up to @a len bytes of data to @a pipe.
- * If the pipe is full, the routine will block until the data can be written or the timeout expires.
- *
- * @param pipe Address of the pipe.
- * @param data Address of data to write.
- * @param len Size of data (in bytes).
- * @param timeout Waiting period to wait for the data to be written.
- *
- * @retval number of bytes written on success
- * @retval -EAGAIN if no data could be written before the timeout expired
- * @retval -ECANCELED if the write was interrupted by k_pipe_reset(..)
- * @retval -EPIPE if the pipe was closed
- */
-__syscall int k_pipe_write(struct k_pipe *pipe, const uint8_t *data, size_t len,
-			   k_timeout_t timeout);
-
-/**
- * @brief Read data from a pipe
- * This routine reads up to @a len bytes of data from @a pipe.
- * If the pipe is empty, the routine will block until the data can be read or the timeout expires.
- *
- * @param pipe Address of the pipe.
- * @param data Address to place the data read from pipe.
- * @param len Requested number of bytes to read.
- * @param timeout Waiting period to wait for the data to be read.
- *
- * @retval number of bytes read on success
- * @retval -EAGAIN if no data could be read before the timeout expired
- * @retval -ECANCELED if the read was interrupted by k_pipe_reset(..)
- * @retval -EPIPE if the pipe was closed
- */
-__syscall int k_pipe_read(struct k_pipe *pipe, uint8_t *data, size_t len,
-			  k_timeout_t timeout);
-
-/**
- * @brief Reset a pipe
- * This routine resets the pipe, discarding any unread data and unblocking any threads waiting to
- * write or read, causing the waiting threads to return with -ECANCELED. Calling k_pipe_read(..) or
- * k_pipe_write(..) when the pipe is resetting but not yet reset will return -ECANCELED.
- * The pipe is left open after a reset and can be used as normal.
- *
- * @param pipe Address of the pipe.
- */
-__syscall void k_pipe_reset(struct k_pipe *pipe);
-
-/**
->>>>>>> fad916bd
  * @brief Close a pipe
  *
  * This routine closes a pipe. Any threads that were blocked on the pipe
