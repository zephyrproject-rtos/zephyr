/*
 * Copyright (c) 2018 Linaro Limited.
 * Copyright (c) 2018 Nordic Semiconductor ASA.
 *
 * SPDX-License-Identifier: Apache-2.0
 */

#ifndef _ASMLANGUAGE

#include <cmsis_core.h>

/* Convenience macros to represent the ARMv7-M-specific
 * configuration for memory access permission and
 * cache-ability attribution.
 */

/* Privileged No Access, Unprivileged No Access */
#define NO_ACCESS       0x0
#define NO_ACCESS_Msk   ((NO_ACCESS << MPU_RASR_AP_Pos) & MPU_RASR_AP_Msk)
/* Privileged No Access, Unprivileged No Access */
#define P_NA_U_NA       0x0
#define P_NA_U_NA_Msk   ((P_NA_U_NA << MPU_RASR_AP_Pos) & MPU_RASR_AP_Msk)
/* Privileged Read Write, Unprivileged No Access */
#define P_RW_U_NA       0x1
#define P_RW_U_NA_Msk   ((P_RW_U_NA << MPU_RASR_AP_Pos) & MPU_RASR_AP_Msk)
/* Privileged Read Write, Unprivileged Read Only */
#define P_RW_U_RO       0x2
#define P_RW_U_RO_Msk   ((P_RW_U_RO << MPU_RASR_AP_Pos) & MPU_RASR_AP_Msk)
/* Privileged Read Write, Unprivileged Read Write */
#define P_RW_U_RW       0x3U
#define P_RW_U_RW_Msk   ((P_RW_U_RW << MPU_RASR_AP_Pos) & MPU_RASR_AP_Msk)
/* Privileged Read Write, Unprivileged Read Write */
#define FULL_ACCESS     0x3
#define FULL_ACCESS_Msk ((FULL_ACCESS << MPU_RASR_AP_Pos) & MPU_RASR_AP_Msk)
/* Privileged Read Only, Unprivileged No Access */
#define P_RO_U_NA       0x5
#define P_RO_U_NA_Msk   ((P_RO_U_NA << MPU_RASR_AP_Pos) & MPU_RASR_AP_Msk)
/* Privileged Read Only, Unprivileged Read Only */
#define P_RO_U_RO       0x6
#define P_RO_U_RO_Msk   ((P_RO_U_RO << MPU_RASR_AP_Pos) & MPU_RASR_AP_Msk)
/* Privileged Read Only, Unprivileged Read Only */
#define RO              0x7
#define RO_Msk          ((RO << MPU_RASR_AP_Pos) & MPU_RASR_AP_Msk)

/* Attribute flag for not-allowing execution (eXecute Never) */
#define NOT_EXEC MPU_RASR_XN_Msk

/* The following definitions are for internal use in arm_mpu.h. */
#define STRONGLY_ORDERED_SHAREABLE                     MPU_RASR_S_Msk
#define DEVICE_SHAREABLE                               (MPU_RASR_B_Msk | MPU_RASR_S_Msk)
#define NORMAL_OUTER_INNER_WRITE_THROUGH_SHAREABLE     (MPU_RASR_C_Msk | MPU_RASR_S_Msk)
#define NORMAL_OUTER_INNER_WRITE_THROUGH_NON_SHAREABLE MPU_RASR_C_Msk
/* clang-format off */
#define NORMAL_OUTER_INNER_WRITE_BACK_SHAREABLE                                                    \
	(MPU_RASR_C_Msk | MPU_RASR_B_Msk | MPU_RASR_S_Msk)
/* clang-format on */
#define NORMAL_OUTER_INNER_WRITE_BACK_NON_SHAREABLE    (MPU_RASR_C_Msk | MPU_RASR_B_Msk)
#define NORMAL_OUTER_INNER_NON_CACHEABLE_SHAREABLE     ((1 << MPU_RASR_TEX_Pos) | MPU_RASR_S_Msk)
#define NORMAL_OUTER_INNER_NON_CACHEABLE_NON_SHAREABLE (1 << MPU_RASR_TEX_Pos)
#define NORMAL_OUTER_INNER_WRITE_BACK_WRITE_READ_ALLOCATE_SHAREABLE                                \
	((1 << MPU_RASR_TEX_Pos) | MPU_RASR_C_Msk | MPU_RASR_B_Msk | MPU_RASR_S_Msk)
#define NORMAL_OUTER_INNER_WRITE_BACK_WRITE_READ_ALLOCATE_NON_SHAREABLE                            \
	((1 << MPU_RASR_TEX_Pos) | MPU_RASR_C_Msk | MPU_RASR_B_Msk)
#define DEVICE_NON_SHAREABLE (2 << MPU_RASR_TEX_Pos)

/* Bit-masks to disable sub-regions. */
#define SUB_REGION_0_DISABLED ((0x01 << MPU_RASR_SRD_Pos) & MPU_RASR_SRD_Msk)
#define SUB_REGION_1_DISABLED ((0x02 << MPU_RASR_SRD_Pos) & MPU_RASR_SRD_Msk)
#define SUB_REGION_2_DISABLED ((0x04 << MPU_RASR_SRD_Pos) & MPU_RASR_SRD_Msk)
#define SUB_REGION_3_DISABLED ((0x08 << MPU_RASR_SRD_Pos) & MPU_RASR_SRD_Msk)
#define SUB_REGION_4_DISABLED ((0x10 << MPU_RASR_SRD_Pos) & MPU_RASR_SRD_Msk)
#define SUB_REGION_5_DISABLED ((0x20 << MPU_RASR_SRD_Pos) & MPU_RASR_SRD_Msk)
#define SUB_REGION_6_DISABLED ((0x40 << MPU_RASR_SRD_Pos) & MPU_RASR_SRD_Msk)
#define SUB_REGION_7_DISABLED ((0x80 << MPU_RASR_SRD_Pos) & MPU_RASR_SRD_Msk)

#define REGION_SIZE(size) ((ARM_MPU_REGION_SIZE_##size << MPU_RASR_SIZE_Pos) & MPU_RASR_SIZE_Msk)

#define REGION_32B  REGION_SIZE(32B)
#define REGION_64B  REGION_SIZE(64B)
#define REGION_128B REGION_SIZE(128B)
#define REGION_256B REGION_SIZE(256B)
#define REGION_512B REGION_SIZE(512B)
#define REGION_1K   REGION_SIZE(1KB)
#define REGION_2K   REGION_SIZE(2KB)
#define REGION_4K   REGION_SIZE(4KB)
#define REGION_8K   REGION_SIZE(8KB)
#define REGION_16K  REGION_SIZE(16KB)
#define REGION_32K  REGION_SIZE(32KB)
#define REGION_64K  REGION_SIZE(64KB)
#define REGION_128K REGION_SIZE(128KB)
#define REGION_256K REGION_SIZE(256KB)
#define REGION_512K REGION_SIZE(512KB)
#define REGION_1M   REGION_SIZE(1MB)
#define REGION_2M   REGION_SIZE(2MB)
#define REGION_4M   REGION_SIZE(4MB)
#define REGION_8M   REGION_SIZE(8MB)
#define REGION_16M  REGION_SIZE(16MB)
#define REGION_32M  REGION_SIZE(32MB)
#define REGION_64M  REGION_SIZE(64MB)
#define REGION_128M REGION_SIZE(128MB)
#define REGION_256M REGION_SIZE(256MB)
#define REGION_512M REGION_SIZE(512MB)
#define REGION_1G   REGION_SIZE(1GB)
#define REGION_2G   REGION_SIZE(2GB)
#define REGION_4G   REGION_SIZE(4GB)

#define ARM_MPU_REGION_INIT(p_name, p_base, p_size, p_attr)                                        \
	{                                                                                          \
		.name = p_name,                                                                    \
		.base = p_base,                                                                    \
		.attr = p_attr(size_to_mpu_rasr_size(p_size)),                                     \
	}

/* Some helper defines for common regions */

/* On Cortex-M, we can only set the XN bit when CONFIG_XIP=y. When
 * CONFIG_XIP=n, the entire image will be linked to SRAM, so we need to keep
 * the SRAM region XN bit clear or the application code will not be executable.
 */
#define REGION_RAM_ATTR(size)                                                                      \
	{(NORMAL_OUTER_INNER_WRITE_BACK_WRITE_READ_ALLOCATE_NON_SHAREABLE |                        \
	  IF_ENABLED(CONFIG_XIP, (MPU_RASR_XN_Msk |)) size | P_RW_U_NA_Msk)}
#define REGION_RAM_NOCACHE_ATTR(size)                                                              \
	{(NORMAL_OUTER_INNER_NON_CACHEABLE_NON_SHAREABLE | MPU_RASR_XN_Msk | size | P_RW_U_NA_Msk)}
#if defined(CONFIG_MPU_ALLOW_FLASH_WRITE)
#define REGION_FLASH_ATTR(size)                                                                    \
	{(NORMAL_OUTER_INNER_WRITE_THROUGH_NON_SHAREABLE | size | P_RW_U_RO_Msk)}
#else
#define REGION_FLASH_ATTR(size) {(NORMAL_OUTER_INNER_WRITE_THROUGH_NON_SHAREABLE | size | RO_Msk)}
#endif
#define REGION_PPB_ATTR(size)    {(STRONGLY_ORDERED_SHAREABLE | size | P_RW_U_NA_Msk)}
#define REGION_IO_ATTR(size)     {(DEVICE_NON_SHAREABLE | size | P_RW_U_NA_Msk)}
#define REGION_EXTMEM_ATTR(size) {(STRONGLY_ORDERED_SHAREABLE | size | NO_ACCESS_Msk)}

struct arm_mpu_region_attr {
	/* Attributes belonging to RASR (including the encoded region size) */
	uint32_t rasr;
};

typedef struct arm_mpu_region_attr arm_mpu_region_attr_t;

/* Typedef for the k_mem_partition attribute */
typedef struct {
	uint32_t rasr_attr;
} k_mem_partition_attr_t;

/* Read-Write access permission attributes */
#define _K_MEM_PARTITION_P_NA_U_NA (NO_ACCESS_Msk | NOT_EXEC)
#define _K_MEM_PARTITION_P_RW_U_RW (P_RW_U_RW_Msk | NOT_EXEC)
#define _K_MEM_PARTITION_P_RW_U_RO (P_RW_U_RO_Msk | NOT_EXEC)
#define _K_MEM_PARTITION_P_RW_U_NA (P_RW_U_NA_Msk | NOT_EXEC)
#define _K_MEM_PARTITION_P_RO_U_RO (P_RO_U_RO_Msk | NOT_EXEC)
#define _K_MEM_PARTITION_P_RO_U_NA (P_RO_U_NA_Msk | NOT_EXEC)

/* Execution-allowed attributes */
#define _K_MEM_PARTITION_P_RWX_U_RWX (P_RW_U_RW_Msk)
#define _K_MEM_PARTITION_P_RWX_U_RX  (P_RW_U_RO_Msk)
#define _K_MEM_PARTITION_P_RX_U_RX   (P_RO_U_RO_Msk)

/* Kernel macros for memory attribution
 * (access permissions and cache-ability).
 *
 * The macros are to be stored in k_mem_partition_attr_t
 * objects. The format of k_mem_partition_attr_t is an
 * "1-1" mapping of the ARMv7-M MPU RASR attribute register
 * fields (excluding the <size> and <enable> bit-fields).
 */

/* Read-Write access permission attributes (default cache-ability) */
#define K_MEM_PARTITION_P_NA_U_NA                                                                  \
	((k_mem_partition_attr_t){                                                                 \
		_K_MEM_PARTITION_P_NA_U_NA |                                                       \
		NORMAL_OUTER_INNER_WRITE_BACK_WRITE_READ_ALLOCATE_NON_SHAREABLE})
#define K_MEM_PARTITION_P_RW_U_RW                                                                  \
	((k_mem_partition_attr_t){                                                                 \
		_K_MEM_PARTITION_P_RW_U_RW |                                                       \
		NORMAL_OUTER_INNER_WRITE_BACK_WRITE_READ_ALLOCATE_NON_SHAREABLE})
#define K_MEM_PARTITION_P_RW_U_RO                                                                  \
	((k_mem_partition_attr_t){                                                                 \
		_K_MEM_PARTITION_P_RW_U_RO |                                                       \
		NORMAL_OUTER_INNER_WRITE_BACK_WRITE_READ_ALLOCATE_NON_SHAREABLE})
#define K_MEM_PARTITION_P_RW_U_NA                                                                  \
	((k_mem_partition_attr_t){                                                                 \
		_K_MEM_PARTITION_P_RW_U_NA |                                                       \
		NORMAL_OUTER_INNER_WRITE_BACK_WRITE_READ_ALLOCATE_NON_SHAREABLE})
#define K_MEM_PARTITION_P_RO_U_RO                                                                  \
	((k_mem_partition_attr_t){                                                                 \
		_K_MEM_PARTITION_P_RO_U_RO |                                                       \
		NORMAL_OUTER_INNER_WRITE_BACK_WRITE_READ_ALLOCATE_NON_SHAREABLE})
#define K_MEM_PARTITION_P_RO_U_NA                                                                  \
	((k_mem_partition_attr_t){                                                                 \
		_K_MEM_PARTITION_P_RO_U_NA |                                                       \
		NORMAL_OUTER_INNER_WRITE_BACK_WRITE_READ_ALLOCATE_NON_SHAREABLE})

/* Execution-allowed attributes (default-cacheability) */
#define K_MEM_PARTITION_P_RWX_U_RWX                                                                \
	((k_mem_partition_attr_t){                                                                 \
		_K_MEM_PARTITION_P_RWX_U_RWX |                                                     \
		NORMAL_OUTER_INNER_WRITE_BACK_WRITE_READ_ALLOCATE_NON_SHAREABLE})
#define K_MEM_PARTITION_P_RWX_U_RX                                                                 \
	((k_mem_partition_attr_t){                                                                 \
		_K_MEM_PARTITION_P_RWX_U_RX |                                                      \
		NORMAL_OUTER_INNER_WRITE_BACK_WRITE_READ_ALLOCATE_NON_SHAREABLE})
#define K_MEM_PARTITION_P_RX_U_RX                                                                  \
	((k_mem_partition_attr_t){                                                                 \
		_K_MEM_PARTITION_P_RX_U_RX |                                                       \
		NORMAL_OUTER_INNER_WRITE_BACK_WRITE_READ_ALLOCATE_NON_SHAREABLE})

/*
 * @brief Evaluate Write-ability
 *
 * Evaluate whether the access permissions include write-ability.
 *
 * @param attr The k_mem_partition_attr_t object holding the
 *             MPU attributes to be checked against write-ability.
 */
#define K_MEM_PARTITION_IS_WRITABLE(attr)                                                          \
	({                                                                                         \
		int __is_writable__;                                                               \
		switch (attr.rasr_attr & MPU_RASR_AP_Msk) {                                        \
		case P_RW_U_RW_Msk:                                                                \
		case P_RW_U_RO_Msk:                                                                \
		case P_RW_U_NA_Msk:                                                                \
			__is_writable__ = 1;                                                       \
			break;                                                                     \
		default:                                                                           \
			__is_writable__ = 0;                                                       \
		}                                                                                  \
		__is_writable__;                                                                   \
	})

/*
 * @brief Evaluate Execution allowance
 *
 * Evaluate whether the access permissions include execution.
 *
 * @param attr The k_mem_partition_attr_t object holding the
 *             MPU attributes to be checked against execution
 *             allowance.
 */
#define K_MEM_PARTITION_IS_EXECUTABLE(attr) (!((attr.rasr_attr) & (NOT_EXEC)))

/* Attributes for no-cache enabling (share-ability is selected by default) */

#define K_MEM_PARTITION_P_NA_U_NA_NOCACHE                                                          \
	((k_mem_partition_attr_t){                                                                 \
		(_K_MEM_PARTITION_P_NA_U_NA | NORMAL_OUTER_INNER_NON_CACHEABLE_SHAREABLE)})
#define K_MEM_PARTITION_P_RW_U_RW_NOCACHE                                                          \
	((k_mem_partition_attr_t){                                                                 \
		(_K_MEM_PARTITION_P_RW_U_RW | NORMAL_OUTER_INNER_NON_CACHEABLE_SHAREABLE)})
#define K_MEM_PARTITION_P_RW_U_RO_NOCACHE                                                          \
	((k_mem_partition_attr_t){                                                                 \
		(_K_MEM_PARTITION_P_RW_U_RO | NORMAL_OUTER_INNER_NON_CACHEABLE_SHAREABLE)})
#define K_MEM_PARTITION_P_RW_U_NA_NOCACHE                                                          \
	((k_mem_partition_attr_t){                                                                 \
		(_K_MEM_PARTITION_P_RW_U_NA | NORMAL_OUTER_INNER_NON_CACHEABLE_SHAREABLE)})
#define K_MEM_PARTITION_P_RO_U_RO_NOCACHE                                                          \
	((k_mem_partition_attr_t){                                                                 \
		(_K_MEM_PARTITION_P_RO_U_RO | NORMAL_OUTER_INNER_NON_CACHEABLE_SHAREABLE)})
#define K_MEM_PARTITION_P_RO_U_NA_NOCACHE                                                          \
	((k_mem_partition_attr_t){                                                                 \
		(_K_MEM_PARTITION_P_RO_U_NA | NORMAL_OUTER_INNER_NON_CACHEABLE_SHAREABLE)})

#define K_MEM_PARTITION_P_RWX_U_RWX_NOCACHE                                                        \
	((k_mem_partition_attr_t){                                                                 \
		(_K_MEM_PARTITION_P_RWX_U_RWX | NORMAL_OUTER_INNER_NON_CACHEABLE_SHAREABLE)})
#define K_MEM_PARTITION_P_RWX_U_RX_NOCACHE                                                         \
	((k_mem_partition_attr_t){                                                                 \
		(_K_MEM_PARTITION_P_RWX_U_RX | NORMAL_OUTER_INNER_NON_CACHEABLE_SHAREABLE)})
#define K_MEM_PARTITION_P_RX_U_RX_NOCACHE                                                          \
	((k_mem_partition_attr_t){                                                                 \
		(_K_MEM_PARTITION_P_RX_U_RX | NORMAL_OUTER_INNER_NON_CACHEABLE_SHAREABLE)})

#endif /* _ASMLANGUAGE */

<<<<<<< HEAD
#define _ARCH_MEM_PARTITION_ALIGN_CHECK(start, size)                                               \
	BUILD_ASSERT(!(((size) & ((size) - 1))) &&                                                 \
			     (size) >= CONFIG_ARM_MPU_REGION_MIN_ALIGN_AND_SIZE &&                 \
			     !((uint32_t)(start) & ((size) - 1)),                                  \
		     "The size of the partition must be power of 2 and greater than or equal to "  \
		     "the minimum MPU region size.\n"                                              \
		     "The start address of the partition must align with size.")
=======
#define _ARCH_MEM_PARTITION_ALIGN_CHECK_SIZE(size)                                                 \
	BUILD_ASSERT(!(((size) & ((size) - 1))) &&                                                 \
		     (size) >= CONFIG_ARM_MPU_REGION_MIN_ALIGN_AND_SIZE,                           \
		     "The size of the partition must be power of 2 and greater than or equal to "  \
		     "the minimum MPU region size.\n")

/* Some compilers do not handle BUILD_ASSERT on the values of pointers.*/
#if defined(__IAR_SYSTEMS_ICC__)
#define _ARCH_MEM_PARTITION_ALIGN_CHECK_START(start, size)
#else
#define _ARCH_MEM_PARTITION_ALIGN_CHECK_START(start, size)                                         \
	BUILD_ASSERT(!((uint32_t)(start) & ((size) - 1)),                                          \
		     "The start address of the partition must align with size.")
#endif

#define _ARCH_MEM_PARTITION_ALIGN_CHECK(start, size)                                               \
	_ARCH_MEM_PARTITION_ALIGN_CHECK_SIZE(size);                                                \
	_ARCH_MEM_PARTITION_ALIGN_CHECK_START(start, size)
>>>>>>> fad916bd
<|MERGE_RESOLUTION|>--- conflicted
+++ resolved
@@ -273,15 +273,6 @@
 
 #endif /* _ASMLANGUAGE */
 
-<<<<<<< HEAD
-#define _ARCH_MEM_PARTITION_ALIGN_CHECK(start, size)                                               \
-	BUILD_ASSERT(!(((size) & ((size) - 1))) &&                                                 \
-			     (size) >= CONFIG_ARM_MPU_REGION_MIN_ALIGN_AND_SIZE &&                 \
-			     !((uint32_t)(start) & ((size) - 1)),                                  \
-		     "The size of the partition must be power of 2 and greater than or equal to "  \
-		     "the minimum MPU region size.\n"                                              \
-		     "The start address of the partition must align with size.")
-=======
 #define _ARCH_MEM_PARTITION_ALIGN_CHECK_SIZE(size)                                                 \
 	BUILD_ASSERT(!(((size) & ((size) - 1))) &&                                                 \
 		     (size) >= CONFIG_ARM_MPU_REGION_MIN_ALIGN_AND_SIZE,                           \
@@ -299,5 +290,4 @@
 
 #define _ARCH_MEM_PARTITION_ALIGN_CHECK(start, size)                                               \
 	_ARCH_MEM_PARTITION_ALIGN_CHECK_SIZE(size);                                                \
-	_ARCH_MEM_PARTITION_ALIGN_CHECK_START(start, size)
->>>>>>> fad916bd
+	_ARCH_MEM_PARTITION_ALIGN_CHECK_START(start, size)