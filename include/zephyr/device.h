/*
 * Copyright (c) 2015 Intel Corporation.
 *
 * SPDX-License-Identifier: Apache-2.0
 */

#ifndef ZEPHYR_INCLUDE_DEVICE_H_
#define ZEPHYR_INCLUDE_DEVICE_H_

#include <stdint.h>

#include <zephyr/devicetree.h>
#include <zephyr/init.h>
#include <zephyr/linker/sections.h>
#include <zephyr/pm/state.h>
#include <zephyr/sys/device_mmio.h>
#include <zephyr/sys/iterable_sections.h>
#include <zephyr/sys/util.h>
#include <zephyr/toolchain.h>

#ifdef CONFIG_LLEXT
#include <zephyr/llext/symbol.h>
#endif

#ifdef __cplusplus
extern "C" {
#endif

/**
 * @brief Device Model
 * @defgroup device_model Device Model
 * @since 1.0
 * @version 1.1.0
 * @{
 */

/** @cond INTERNAL_HIDDEN */

/**
 * @brief Flag value used in lists of device dependencies to separate distinct
 * groups.
 */
#define Z_DEVICE_DEPS_SEP INT16_MIN

/**
 * @brief Flag value used in lists of device dependencies to indicate the end of
 * the list.
 */
#define Z_DEVICE_DEPS_ENDS INT16_MAX

/** @brief Determine if a DT node is mutable */
#define Z_DEVICE_IS_MUTABLE(node_id)                                                               \
	COND_CODE_1(IS_ENABLED(CONFIG_DEVICE_MUTABLE), (DT_PROP(node_id, zephyr_mutable)), (0))

/** @endcond */

/**
 * @brief Type used to represent a "handle" for a device.
 *
 * Every @ref device has an associated handle. You can get a pointer to a
 * @ref device from its handle and vice versa, but the handle uses less space
 * than a pointer. The device.h API mainly uses handles to store lists of
 * multiple devices in a compact way.
 *
 * The extreme values and zero have special significance. Negative values
 * identify functionality that does not correspond to a Zephyr device, such as
 * the system clock or a SYS_INIT() function.
 *
 * @see device_handle_get()
 * @see device_from_handle()
 */
typedef int16_t device_handle_t;

/** @brief Flag value used to identify an unknown device. */
#define DEVICE_HANDLE_NULL 0

/**
 * @brief Expands to the name of a global device object.
 *
 * Return the full name of a device object symbol created by DEVICE_DEFINE(),
 * using the `dev_id` provided to DEVICE_DEFINE(). This is the name of the
 * global variable storing the device structure, not a pointer to the string in
 * the @ref device.name field.
 *
 * It is meant to be used for declaring extern symbols pointing to device
 * objects before using the DEVICE_GET macro to get the device object.
 *
 * This macro is normally only useful within device driver source code. In other
 * situations, you are probably looking for device_get_binding().
 *
 * @param dev_id Device identifier.
 *
 * @return The full name of the device object defined by device definition
 * macros.
 */
#define DEVICE_NAME_GET(dev_id) _CONCAT(__device_, dev_id)

/* This macro synthesizes a unique dev_id from a devicetree node by using
 * the node's dependency ordinal.
 *
 * The ordinal used in this name can be mapped to the path by
 * examining zephyr/include/generated/zephyr/devicetree_generated.h.
 */
#define Z_DEVICE_DT_DEP_ORD(node_id) _CONCAT(dts_ord_, DT_DEP_ORD(node_id))

/* Same as above, but uses the hash of the node path instead of the ordinal.
 *
 * The hash used in this name can be mapped to the path by
 * examining zephyr/include/generated/zephyr/devicetree_generated.h.
 */
#define Z_DEVICE_DT_HASH(node_id) _CONCAT(dts_, DT_NODE_HASH(node_id))

/* By default, device identifiers are obtained using the dependency ordinal.
 * When LLEXT_EXPORT_DEV_IDS_BY_HASH is defined, the main Zephyr binary exports
 * DT identifiers via EXPORT_SYMBOL_NAMED as hashed versions of their paths.
 * When matching extensions are built, that is what they need to look for.
 *
 * The ordinal or hash used in this name can be mapped to the path by
 * examining zephyr/include/generated/zephyr/devicetree_generated.h.
 */
#if defined(LL_EXTENSION_BUILD) && defined(CONFIG_LLEXT_EXPORT_DEV_IDS_BY_HASH)
#define Z_DEVICE_DT_DEV_ID(node_id) Z_DEVICE_DT_HASH(node_id)
#else
#define Z_DEVICE_DT_DEV_ID(node_id) Z_DEVICE_DT_DEP_ORD(node_id)
#endif

#if defined(CONFIG_LLEXT_EXPORT_DEV_IDS_BY_HASH)
/* Export device identifiers by hash */
#define Z_DEVICE_EXPORT(node_id)					       \
	EXPORT_SYMBOL_NAMED(DEVICE_DT_NAME_GET(node_id),		       \
			    DEVICE_NAME_GET(Z_DEVICE_DT_HASH(node_id)))
#elif defined(CONFIG_LLEXT_EXPORT_DEVICES)
/* Export device identifiers using the builtin name */
#define Z_DEVICE_EXPORT(node_id) EXPORT_SYMBOL(DEVICE_DT_NAME_GET(node_id))
#endif

/**
 * @brief Create a device object and set it up for boot time initialization,
 * with de-init capabilities.
 *
 * This macro defines a @ref device that is automatically configured by the
 * kernel during system initialization. This macro should only be used when the
 * device is not being allocated from a devicetree node. If you are allocating a
 * device from a devicetree node, use DEVICE_DT_DEINIT_DEFINE() or
 * DEVICE_DT_INST_DEINIT_DEFINE() instead.
 *
 * @param dev_id A unique token which is used in the name of the global device
 * structure as a C identifier.
 * @param name A string name for the device, which will be stored in
 * @ref device.name. This name can be used to look up the device with
 * device_get_binding(). This must be less than Z_DEVICE_MAX_NAME_LEN characters
 * (including terminating `NULL`) in order to be looked up from user mode.
 * @param init_fn Pointer to the device's initialization function, which will be
 * run by the kernel during system initialization. Can be `NULL`.
 * @param deinit_fn Pointer to the device's de-initialization function. Can be
 * `NULL`. It must release any acquired resources (e.g. pins, bus, clock...) and
 * leave the device in its reset state.
 * @param pm Pointer to the device's power management resources, a
 * @ref pm_device, which will be stored in @ref device.pm field. Use `NULL` if
 * the device does not use PM.
 * @param data Pointer to the device's private mutable data, which will be
 * stored in @ref device.data.
 * @param config Pointer to the device's private constant data, which will be
 * stored in @ref device.config.
 * @param level The device's initialization level (PRE_KERNEL_1, PRE_KERNEL_2 or
 * POST_KERNEL).
 * @param prio The device's priority within its initialization level. See
 * SYS_INIT() for details.
 * @param api Pointer to the device's API structure. Can be `NULL`.
 */
#define DEVICE_DEINIT_DEFINE(dev_id, name, init_fn, deinit_fn, pm, data,       \
			     config, level, prio, api)                         \
	Z_DEVICE_STATE_DEFINE(dev_id);                                         \
	Z_DEVICE_DEFINE(DT_INVALID_NODE, dev_id, name, init_fn, deinit_fn, 0U, \
			pm, data, config, level, prio, api,                    \
			&Z_DEVICE_STATE_NAME(dev_id))

/**
 * @brief Create a device object and set it up for boot time initialization.
 *
 * @see DEVICE_DEINIT_DEFINE()
 */
#define DEVICE_DEFINE(dev_id, name, init_fn, pm, data, config, level, prio,    \
		      api)                                                     \
	DEVICE_DEINIT_DEFINE(dev_id, name, init_fn, NULL, pm, data, config,    \
			     level, prio, api)

/**
 * @brief Return a string name for a devicetree node.
 *
 * This macro returns a string literal usable as a device's name from a
 * devicetree node identifier.
 *
 * @param node_id The devicetree node identifier.
 *
 * @return The value of the node's `label` property, if it has one.
 * Otherwise, the node's full name in `node-name@unit-address` form.
 */
#define DEVICE_DT_NAME(node_id)                                                \
	DT_PROP_OR(node_id, label, DT_NODE_FULL_NAME(node_id))

/**
 * @brief Create a device object from a devicetree node identifier and set it up
 * for boot time initialization.
 *
 * This macro defines a @ref device that is automatically configured by the
 * kernel during system initialization. The global device object's name as a C
 * identifier is derived from the node's dependency ordinal or hash.
 * @ref device.name is set to `DEVICE_DT_NAME(node_id)`.
 *
 * The device is declared with extern visibility, so a pointer to a global
 * device object can be obtained with `DEVICE_DT_GET(node_id)` from any source
 * file that includes `<zephyr/device.h>` (even from extensions, when
 * @kconfig{CONFIG_LLEXT_EXPORT_DEVICES} is enabled). Before using the
 * pointer, the referenced object should be checked using device_is_ready().
 *
 * @param node_id The devicetree node identifier.
 * @param init_fn Pointer to the device's initialization function, which will be
 * run by the kernel during system initialization. Can be `NULL`.
 * @param deinit_fn Pointer to the device's de-initialization function. Can be
 * `NULL`. It must release any acquired resources (e.g. pins, bus, clock...) and
 * leave the device in its reset state.
 * @param pm Pointer to the device's power management resources, a
 * @ref pm_device, which will be stored in @ref device.pm. Use `NULL` if the
 * device does not use PM.
 * @param data Pointer to the device's private mutable data, which will be
 * stored in @ref device.data.
 * @param config Pointer to the device's private constant data, which will be
 * stored in @ref device.config field.
 * @param level The device's initialization level (PRE_KERNEL_1, PRE_KERNEL_2 or
 * POST_KERNEL).
 * @param prio The device's priority within its initialization level. See
 * SYS_INIT() for details.
 * @param api Pointer to the device's API structure. Can be `NULL`.
 */
#define DEVICE_DT_DEINIT_DEFINE(node_id, init_fn, deinit_fn, pm, data, config, \
				level, prio, api, ...)                         \
	Z_DEVICE_STATE_DEFINE(Z_DEVICE_DT_DEV_ID(node_id));                    \
	Z_DEVICE_DEFINE(node_id, Z_DEVICE_DT_DEV_ID(node_id),                  \
			DEVICE_DT_NAME(node_id), init_fn, deinit_fn,           \
			Z_DEVICE_DT_FLAGS(node_id), pm, data, config, level,   \
			prio, api,                                             \
			&Z_DEVICE_STATE_NAME(Z_DEVICE_DT_DEV_ID(node_id)),     \
			__VA_ARGS__)
<<<<<<< HEAD
=======

/**
 * @brief Create a device object from a devicetree node identifier and set it up
 * for boot time initialization.
 *
 * @see DEVICE_DT_DEINIT_DEFINE()
 */
#define DEVICE_DT_DEFINE(node_id, init_fn, pm, data, config, level, prio, api, \
			 ...)                                                  \
	DEVICE_DT_DEINIT_DEFINE(node_id, init_fn, NULL, pm, data, config,      \
				level, prio, api, __VA_ARGS__)

/**
 * @brief Like DEVICE_DT_DEINIT_DEFINE(), but uses an instance of a
 * `DT_DRV_COMPAT` compatible instead of a node identifier.
 *
 * @param inst Instance number. The `node_id` argument to DEVICE_DT_DEFINE() is
 * set to `DT_DRV_INST(inst)`.
 * @param ... Other parameters as expected by DEVICE_DT_DEFINE().
 */
#define DEVICE_DT_INST_DEINIT_DEFINE(inst, ...)                                \
	DEVICE_DT_DEINIT_DEFINE(DT_DRV_INST(inst), __VA_ARGS__)
>>>>>>> fad916bd

/**
 * @brief Like DEVICE_DT_DEFINE(), but uses an instance of a `DT_DRV_COMPAT`
 * compatible instead of a node identifier.
 *
 * @param inst Instance number. The `node_id` argument to DEVICE_DT_DEFINE() is
 * set to `DT_DRV_INST(inst)`.
 * @param ... Other parameters as expected by DEVICE_DT_DEFINE().
 */
#define DEVICE_DT_INST_DEFINE(inst, ...)                                       \
	DEVICE_DT_DEFINE(DT_DRV_INST(inst), __VA_ARGS__)

/**
 * @brief The name of the global device object for @p node_id
 *
 * Returns the name of the global device structure as a C identifier. The device
 * must be allocated using DEVICE_DT_DEFINE() or DEVICE_DT_INST_DEFINE() for
 * this to work.
 *
 * This macro is normally only useful within device driver source code. In other
 * situations, you are probably looking for DEVICE_DT_GET().
 *
 * @param node_id Devicetree node identifier
 *
 * @return The name of the device object as a C identifier
 */
#define DEVICE_DT_NAME_GET(node_id) DEVICE_NAME_GET(Z_DEVICE_DT_DEV_ID(node_id))

/**
 * @brief Get a @ref device reference from a devicetree node identifier.
 *
 * Returns a pointer to a device object created from a devicetree node, if any
 * device was allocated by a driver.
 *
 * If no such device was allocated, this will fail at linker time. If you get an
 * error that looks like `undefined reference to __device_dts_ord_<N>`, that is
 * what happened. Check to make sure your device driver is being compiled,
 * usually by enabling the Kconfig options it requires.
 *
 * @param node_id A devicetree node identifier
 *
 * @return A pointer to the device object created for that node
 */
#define DEVICE_DT_GET(node_id) (&DEVICE_DT_NAME_GET(node_id))

/**
 * @brief Get a @ref device reference for an instance of a `DT_DRV_COMPAT`
 * compatible.
 *
 * This is equivalent to `DEVICE_DT_GET(DT_DRV_INST(inst))`.
 *
 * @param inst `DT_DRV_COMPAT` instance number
 * @return A pointer to the device object created for that instance
 */
#define DEVICE_DT_INST_GET(inst) DEVICE_DT_GET(DT_DRV_INST(inst))

/**
 * @brief Get a @ref device reference from a devicetree compatible.
 *
 * If an enabled devicetree node has the given compatible and a device
 * object was created from it, this returns a pointer to that device.
 *
 * If there no such devices, this returns NULL.
 *
 * If there are multiple, this returns an arbitrary one.
 *
 * If this returns non-NULL, the device must be checked for readiness
 * before use, e.g. with device_is_ready().
 *
 * @param compat lowercase-and-underscores devicetree compatible
 * @return a pointer to a device, or NULL
 */
#define DEVICE_DT_GET_ANY(compat)                                              \
	COND_CODE_1(DT_HAS_COMPAT_STATUS_OKAY(compat),                         \
		    (DEVICE_DT_GET(DT_COMPAT_GET_ANY_STATUS_OKAY(compat))),    \
		    (NULL))

/**
 * @brief Get a @ref device reference from a devicetree compatible.
 *
 * If an enabled devicetree node has the given compatible and a device object
 * was created from it, this returns a pointer to that device.
 *
 * If there are no such devices, this will fail at compile time.
 *
 * If there are multiple, this returns an arbitrary one.
 *
 * If this returns non-NULL, the device must be checked for readiness before
 * use, e.g. with device_is_ready().
 *
 * @param compat lowercase-and-underscores devicetree compatible
 * @return a pointer to a device
 */
#define DEVICE_DT_GET_ONE(compat)                                              \
	COND_CODE_1(DT_HAS_COMPAT_STATUS_OKAY(compat),                         \
		    (DEVICE_DT_GET(DT_COMPAT_GET_ANY_STATUS_OKAY(compat))),    \
		    (ZERO_OR_COMPILE_ERROR(0)))

/**
 * @brief Utility macro to obtain an optional reference to a device.
 *
 * If the node identifier refers to a node with status `okay`, this returns
 * `DEVICE_DT_GET(node_id)`. Otherwise, it returns `NULL`.
 *
 * @param node_id devicetree node identifier
 *
 * @return a @ref device reference for the node identifier, which may be `NULL`.
 */
#define DEVICE_DT_GET_OR_NULL(node_id)                                         \
	COND_CODE_1(DT_NODE_HAS_STATUS_OKAY(node_id),                          \
		    (DEVICE_DT_GET(node_id)), (NULL))

/**
 * @brief Get a @ref device reference from a devicetree phandles by idx.
 *
 * Returns a pointer to a device object referenced by a phandles property, by idx.
 *
 * @param node_id A devicetree node identifier
 * @param prop lowercase-and-underscores property with type `phandle`,
 *            `phandles`, or `phandle-array`
 * @param idx logical index into @p phs, which must be zero if @p phs
 *            has type `phandle`
 *
 * @return A pointer to the device object created for that node
 */
#define DEVICE_DT_GET_BY_IDX(node_id, prop, idx) \
	DEVICE_DT_GET(DT_PHANDLE_BY_IDX(node_id, prop, idx))

/**
 * @brief Obtain a pointer to a device object by name
 *
 * @details Return the address of a device object created by
 * DEVICE_DEFINE(), using the dev_id provided to DEVICE_DEFINE().
 *
 * @param dev_id Device identifier.
 *
 * @return A pointer to the device object created by DEVICE_DEFINE()
 */
#define DEVICE_GET(dev_id) (&DEVICE_NAME_GET(dev_id))

/**
 * @brief Declare a static device object
 *
 * This macro can be used at the top-level to declare a device, such
 * that DEVICE_GET() may be used before the full declaration in
 * DEVICE_DEFINE().
 *
 * This is often useful when configuring interrupts statically in a
 * device's init or per-instance config function, as the init function
 * itself is required by DEVICE_DEFINE() and use of DEVICE_GET()
 * inside it creates a circular dependency.
 *
 * @param dev_id Device identifier.
 */
#define DEVICE_DECLARE(dev_id)                                                 \
	static const struct device DEVICE_NAME_GET(dev_id)

/**
 * @brief Get a @ref init_entry reference from a devicetree node.
 *
 * @param node_id A devicetree node identifier
 *
 * @return A pointer to the @ref init_entry object created for that node
 */
#define DEVICE_INIT_DT_GET(node_id)                                            \
	(&Z_INIT_ENTRY_NAME(DEVICE_DT_NAME_GET(node_id)))

/**
 * @brief Get a @ref init_entry reference from a device identifier.
 *
 * @param dev_id Device identifier.
 *
 * @return A pointer to the init_entry object created for that device
 */
#define DEVICE_INIT_GET(dev_id) (&Z_INIT_ENTRY_NAME(DEVICE_NAME_GET(dev_id)))

/**
 * @brief Runtime device dynamic structure (in RAM) per driver instance
 *
 * Fields in this are expected to be default-initialized to zero. The
 * kernel driver infrastructure and driver access functions are
 * responsible for ensuring that any non-zero initialization is done
 * before they are accessed.
 */
struct device_state {
	/**
	 * Device initialization return code (positive errno value).
	 *
	 * Device initialization functions return a negative errno code if they
	 * fail. In Zephyr, errno values do not exceed 255, so we can store the
	 * positive result value in a uint8_t type.
	 */
	uint8_t init_res;

	/** Indicates the device initialization function has been
	 * invoked.
	 */
	bool initialized : 1;
};

struct pm_device_base;
struct pm_device;
struct pm_device_isr;
#if defined(CONFIG_DEVICE_DT_METADATA) || defined(__DOXYGEN__)
struct device_dt_metadata;
#endif

#ifdef CONFIG_DEVICE_DEPS_DYNAMIC
#define Z_DEVICE_DEPS_CONST
#else
#define Z_DEVICE_DEPS_CONST const
#endif

/** Device flags */
typedef uint8_t device_flags_t;

/**
 * @name Device flags
 * @{
 */

/** Device initialization is deferred */
#define DEVICE_FLAG_INIT_DEFERRED BIT(0)

/** @} */

/** Device operations */
struct device_ops {
	/** Initialization function */
	int (*init)(const struct device *dev);
	/** De-initialization function */
	int (*deinit)(const struct device *dev);
};

/**
 * @brief Runtime device structure (in ROM) per driver instance
 */
struct device {
	/** Name of the device instance */
	const char *name;
	/** Address of device instance config information */
	const void *config;
	/** Address of the API structure exposed by the device instance */
	const void *api;
	/** Address of the common device state */
	struct device_state *state;
	/** Address of the device instance private data */
	void *data;
	/** Device operations */
	struct device_ops ops;
	/** Device flags */
	device_flags_t flags;
#if defined(CONFIG_DEVICE_DEPS) || defined(__DOXYGEN__)
	/**
	 * Optional pointer to dependencies associated with the device.
	 *
	 * This encodes a sequence of sets of device handles that have some
	 * relationship to this node. The individual sets are extracted with
	 * dedicated API, such as device_required_handles_get(). Only available
	 * if @kconfig{CONFIG_DEVICE_DEPS} is enabled.
	 */
	Z_DEVICE_DEPS_CONST device_handle_t *deps;
#endif /* CONFIG_DEVICE_DEPS */
#if defined(CONFIG_PM_DEVICE) || defined(__DOXYGEN__)
	/**
	 * Reference to the device PM resources (only available if
	 * @kconfig{CONFIG_PM_DEVICE} is enabled).
	 */
	union {
		struct pm_device_base *pm_base;
		struct pm_device *pm;
		struct pm_device_isr *pm_isr;
	};
#endif
#if defined(CONFIG_DEVICE_DT_METADATA) || defined(__DOXYGEN__)
	const struct device_dt_metadata *dt_meta;
#endif /* CONFIG_DEVICE_DT_METADATA */
};

/**
 * @brief Get the handle for a given device
 *
 * @param dev the device for which a handle is desired.
 *
 * @return the handle for the device, or DEVICE_HANDLE_NULL if the device does
 * not have an associated handle.
 */
static inline device_handle_t device_handle_get(const struct device *dev)
{
	device_handle_t ret = DEVICE_HANDLE_NULL;
	STRUCT_SECTION_START_EXTERN(device);

	/* TODO: If/when devices can be constructed that are not part of the
	 * fixed sequence we'll need another solution.
	 */
	if (dev != NULL) {
		ret = 1 + (device_handle_t)(dev - STRUCT_SECTION_START(device));
	}

	return ret;
}

/**
 * @brief Get the device corresponding to a handle.
 *
 * @param dev_handle the device handle
 *
 * @return the device that has that handle, or a null pointer if @p dev_handle
 * does not identify a device.
 */
static inline const struct device *
device_from_handle(device_handle_t dev_handle)
{
	STRUCT_SECTION_START_EXTERN(device);
	const struct device *dev = NULL;
	size_t numdev;

	STRUCT_SECTION_COUNT(device, &numdev);

	if ((dev_handle > 0) && ((size_t)dev_handle <= numdev)) {
		dev = &STRUCT_SECTION_START(device)[dev_handle - 1];
	}

	return dev;
}

#if defined(CONFIG_DEVICE_DEPS) || defined(__DOXYGEN__)

/**
 * @brief Prototype for functions used when iterating over a set of devices.
 *
 * Such a function may be used in API that identifies a set of devices and
 * provides a visitor API supporting caller-specific interaction with each
 * device in the set.
 *
 * The visit is said to succeed if the visitor returns a non-negative value.
 *
 * @param dev a device in the set being iterated
 * @param context state used to support the visitor function
 *
 * @return A non-negative number to allow walking to continue, and a negative
 * error code to case the iteration to stop.
 *
 * @see device_required_foreach()
 * @see device_supported_foreach()
 */
typedef int (*device_visitor_callback_t)(const struct device *dev,
					 void *context);

/**
 * @brief Get the device handles for devicetree dependencies of this device.
 *
 * This function returns a pointer to an array of device handles. The length of
 * the array is stored in the @p count parameter.
 *
 * The array contains a handle for each device that @p dev requires directly, as
 * determined from the devicetree. This does not include transitive
 * dependencies; you must recursively determine those.
 *
 * @param dev the device for which dependencies are desired.
 * @param count pointer to where this function should store the length of the
 * returned array. No value is stored if the call returns a null pointer. The
 * value may be set to zero if the device has no devicetree dependencies.
 *
 * @return a pointer to a sequence of @p count device handles, or a null pointer
 * if @p dev does not have any dependency data.
 */
static inline const device_handle_t *
device_required_handles_get(const struct device *dev, size_t *count)
{
	const device_handle_t *rv = dev->deps;

	if (rv != NULL) {
		size_t i = 0;

		while ((rv[i] != Z_DEVICE_DEPS_ENDS) &&
		       (rv[i] != Z_DEVICE_DEPS_SEP)) {
			++i;
		}
		*count = i;
	}

	return rv;
}

/**
 * @brief Get the device handles for injected dependencies of this device.
 *
 * This function returns a pointer to an array of device handles. The length of
 * the array is stored in the @p count parameter.
 *
 * The array contains a handle for each device that @p dev manually injected as
 * a dependency, via providing extra arguments to Z_DEVICE_DEFINE. This does not
 * include transitive dependencies; you must recursively determine those.
 *
 * @param dev the device for which injected dependencies are desired.
 * @param count pointer to where this function should store the length of the
 * returned array. No value is stored if the call returns a null pointer. The
 * value may be set to zero if the device has no devicetree dependencies.
 *
 * @return a pointer to a sequence of @p *count device handles, or a null
 * pointer if @p dev does not have any dependency data.
 */
static inline const device_handle_t *
device_injected_handles_get(const struct device *dev, size_t *count)
{
	const device_handle_t *rv = dev->deps;
	size_t region = 0;
	size_t i = 0;

	if (rv != NULL) {
		/* Fast forward to injected devices */
		while (region != 1) {
			if (*rv == Z_DEVICE_DEPS_SEP) {
				region++;
			}
			rv++;
		}
		while ((rv[i] != Z_DEVICE_DEPS_ENDS) &&
		       (rv[i] != Z_DEVICE_DEPS_SEP)) {
			++i;
		}
		*count = i;
	}

	return rv;
}

/**
 * @brief Get the set of handles that this device supports.
 *
 * This function returns a pointer to an array of device handles. The length of
 * the array is stored in the @p count parameter.
 *
 * The array contains a handle for each device that @p dev "supports" -- that
 * is, devices that require @p dev directly -- as determined from the
 * devicetree. This does not include transitive dependencies; you must
 * recursively determine those.
 *
 * @param dev the device for which supports are desired.
 * @param count pointer to where this function should store the length of the
 * returned array. No value is stored if the call returns a null pointer. The
 * value may be set to zero if nothing in the devicetree depends on @p dev.
 *
 * @return a pointer to a sequence of @p *count device handles, or a null
 * pointer if @p dev does not have any dependency data.
 */
static inline const device_handle_t *
device_supported_handles_get(const struct device *dev, size_t *count)
{
	const device_handle_t *rv = dev->deps;
	size_t region = 0;
	size_t i = 0;

	if (rv != NULL) {
		/* Fast forward to supporting devices */
		while (region != 2) {
			if (*rv == Z_DEVICE_DEPS_SEP) {
				region++;
			}
			rv++;
		}
		/* Count supporting devices.
		 * Trailing NULL's can be injected by gen_device_deps.py due to
		 * CONFIG_PM_DEVICE_POWER_DOMAIN_DYNAMIC_NUM
		 */
		while ((rv[i] != Z_DEVICE_DEPS_ENDS) &&
		       (rv[i] != DEVICE_HANDLE_NULL)) {
			++i;
		}
		*count = i;
	}

	return rv;
}

/**
 * @brief Visit every device that @p dev directly requires.
 *
 * Zephyr maintains information about which devices are directly required by
 * another device; for example an I2C-based sensor driver will require an I2C
 * controller for communication. Required devices can derive from
 * statically-defined devicetree relationships or dependencies registered at
 * runtime.
 *
 * This API supports operating on the set of required devices. Example uses
 * include making sure required devices are ready before the requiring device is
 * used, and releasing them when the requiring device is no longer needed.
 *
 * There is no guarantee on the order in which required devices are visited.
 *
 * If the @p visitor_cb function returns a negative value iteration is halted,
 * and the returned value from the visitor is returned from this function.
 *
 * @note This API is not available to unprivileged threads.
 *
 * @param dev a device of interest. The devices that this device depends on will
 * be used as the set of devices to visit. This parameter must not be null.
 * @param visitor_cb the function that should be invoked on each device in the
 * dependency set. This parameter must not be null.
 * @param context state that is passed through to the visitor function. This
 * parameter may be null if @p visitor_cb tolerates a null @p context.
 *
 * @return The number of devices that were visited if all visits succeed, or
 * the negative value returned from the first visit that did not succeed.
 */
int device_required_foreach(const struct device *dev,
			    device_visitor_callback_t visitor_cb,
			    void *context);

/**
 * @brief Visit every device that @p dev directly supports.
 *
 * Zephyr maintains information about which devices are directly supported by
 * another device; for example an I2C controller will support an I2C-based
 * sensor driver. Supported devices can derive from statically-defined
 * devicetree relationships.
 *
 * This API supports operating on the set of supported devices. Example uses
 * include iterating over the devices connected to a regulator when it is
 * powered on.
 *
 * There is no guarantee on the order in which required devices are visited.
 *
 * If the @p visitor_cb function returns a negative value iteration is halted,
 * and the returned value from the visitor is returned from this function.
 *
 * @note This API is not available to unprivileged threads.
 *
 * @param dev a device of interest. The devices that this device supports
 * will be used as the set of devices to visit. This parameter must not be null.
 * @param visitor_cb the function that should be invoked on each device in the
 * support set. This parameter must not be null.
 * @param context state that is passed through to the visitor function. This
 * parameter may be null if @p visitor_cb tolerates a null @p context.
 *
 * @return The number of devices that were visited if all visits succeed, or the
 * negative value returned from the first visit that did not succeed.
 */
int device_supported_foreach(const struct device *dev,
			     device_visitor_callback_t visitor_cb,
			     void *context);

#endif /* CONFIG_DEVICE_DEPS */

/**
 * @brief Get a @ref device reference from its @ref device.name field.
 *
 * This function iterates through the devices on the system. If a device with
 * the given @p name field is found, and that device initialized successfully at
 * boot time, this function returns a pointer to the device.
 *
 * If no device has the given @p name, this function returns `NULL`.
 *
 * This function also returns NULL when a device is found, but it failed to
 * initialize successfully at boot time. (To troubleshoot this case, set a
 * breakpoint on your device driver's initialization function.)
 *
 * @param name device name to search for. A null pointer, or a pointer to an
 * empty string, will cause NULL to be returned.
 *
 * @return pointer to device structure with the given name; `NULL` if the device
 * is not found or if the device with that name's initialization function
 * failed.
 */
__syscall const struct device *device_get_binding(const char *name);

/**
 * @brief Get access to the static array of static devices.
 *
 * @param devices where to store the pointer to the array of statically
 * allocated devices. The array must not be mutated through this pointer.
 *
 * @return the number of statically allocated devices.
 */
size_t z_device_get_all_static(const struct device **devices);

/**
 * @brief Verify that a device is ready for use.
 *
 * Indicates whether the provided device pointer is for a device known to be
 * in a state where it can be used with its standard API.
 *
 * This can be used with device pointers captured from DEVICE_DT_GET(), which
 * does not include the readiness checks of device_get_binding(). At minimum
 * this means that the device has been successfully initialized.
 *
 * @param dev pointer to the device in question.
 *
 * @retval true If the device is ready for use.
 * @retval false If the device is not ready for use or if a NULL device pointer
 * is passed as argument.
 */
__syscall bool device_is_ready(const struct device *dev);

/**
 * @brief Initialize a device.
 *
 * A device whose initialization was deferred (by marking it as
 * ``zephyr,deferred-init`` on devicetree) needs to be initialized manually via
 * this call. De-initialized devices can also be initialized again via this
 * call.
 *
 * @param dev device to be initialized.
 *
 * @retval -EALREADY Device is already initialized.
 * @retval -errno For other errors.
 */
__syscall int device_init(const struct device *dev);

/**
 * @brief De-initialize a device.
 *
 * When a device is de-initialized, it will release any resources it has
 * acquired (e.g. pins, memory, clocks, DMA channels, etc.) and its status will
 * be left as in its reset state.
 *
 * @warning It is the responsability of the caller to ensure that the device is
 * ready to be de-initialized.
 *
 * @param dev device to be de-initialized.
 *
 * @retval 0 If successful
 * @retval -EPERM If device has not been initialized.
 * @retval -ENOTSUP If device does not support de-initialization.
 * @retval -errno For any other errors.
 */
__syscall int device_deinit(const struct device *dev);

/**
 * @}
 */

/** @cond INTERNAL_HIDDEN */

/**
 * @brief Synthesize a unique name for the device state associated with
 * @p dev_id.
 */
#define Z_DEVICE_STATE_NAME(dev_id) _CONCAT(__devstate_, dev_id)

/**
 * @brief Utility macro to define and initialize the device state.
 *
 * @param dev_id Device identifier.
 */
#define Z_DEVICE_STATE_DEFINE(dev_id)                                          \
	static Z_DECL_ALIGN(struct device_state) Z_DEVICE_STATE_NAME(dev_id)   \
		__attribute__((__section__(".z_devstate")))

/**
 * @brief Device flags obtained from DT.
 *
 * @param node_id Devicetree node identifier.
 */
#define Z_DEVICE_DT_FLAGS(node_id)                                             \
	(DT_PROP_OR(node_id, zephyr_deferred_init, 0U) * DEVICE_FLAG_INIT_DEFERRED)

#if defined(CONFIG_DEVICE_DEPS) || defined(__DOXYGEN__)

/**
 * @brief Synthesize the name of the object that holds device ordinal and
 * dependency data.
 *
 * @param dev_id Device identifier.
 */
#define Z_DEVICE_DEPS_NAME(dev_id) _CONCAT(__devicedeps_, dev_id)

/**
 * @brief Expand extra dependencies with a comma in between.
 *
 * @param ... Extra dependencies.
 */
#define Z_DEVICE_EXTRA_DEPS(...)                                            \
	FOR_EACH_NONEMPTY_TERM(IDENTITY, (,), __VA_ARGS__)

/** @brief Linker section were device dependencies are placed. */
#define Z_DEVICE_DEPS_SECTION                                               \
	__attribute__((__section__(".__device_deps_pass1")))

#ifdef __cplusplus
#define Z_DEVICE_DEPS_EXTERN extern
#else
#define Z_DEVICE_DEPS_EXTERN
#endif

/**
 * @brief Define device dependencies.
 *
 * Initial build provides a record that associates the device object with its
 * devicetree ordinal, and provides the dependency ordinals. These are provided
 * as weak definitions (to prevent the reference from being captured when the
 * original object file is compiled), and in a distinct pass1 section (which
 * will be replaced by postprocessing).
 *
 * Before processing in gen_device_deps.py, the array format is:
 * {
 *     DEVICE_ORDINAL (or DEVICE_HANDLE_NULL if not a devicetree node),
 *     List of devicetree dependency ordinals (if any),
 *     Z_DEVICE_DEPS_SEP,
 *     List of injected dependency ordinals (if any),
 *     Z_DEVICE_DEPS_SEP,
 *     List of devicetree supporting ordinals (if any),
 * }
 *
 * After processing in gen_device_deps.py, the format is updated to:
 * {
 *     List of existing devicetree dependency handles (if any),
 *     Z_DEVICE_DEPS_SEP,
 *     List of injected devicetree dependency handles (if any),
 *     Z_DEVICE_DEPS_SEP,
 *     List of existing devicetree support handles (if any),
 *     DEVICE_HANDLE_NULL
 * }
 *
 * It is also (experimentally) necessary to provide explicit alignment on each
 * object. Otherwise x86-64 builds will introduce padding between objects in the
 * same input section in individual object files, which will be retained in
 * subsequent links both wasting space and resulting in aggregate size changes
 * relative to pass2 when all objects will be in the same input section.
 */
#define Z_DEVICE_DEPS_DEFINE(node_id, dev_id, ...)                             \
	extern Z_DEVICE_DEPS_CONST device_handle_t Z_DEVICE_DEPS_NAME(         \
		dev_id)[];                                                     \
	Z_DEVICE_DEPS_CONST Z_DECL_ALIGN(device_handle_t)                      \
	Z_DEVICE_DEPS_SECTION Z_DEVICE_DEPS_EXTERN __weak                      \
		Z_DEVICE_DEPS_NAME(dev_id)[] = {                               \
		COND_CODE_1(                                                   \
			DT_NODE_EXISTS(node_id),                               \
			(DT_DEP_ORD(node_id), DT_REQUIRES_DEP_ORDS(node_id)),  \
			(DEVICE_HANDLE_NULL,)) /**/                            \
		Z_DEVICE_DEPS_SEP,                                             \
		Z_DEVICE_EXTRA_DEPS(__VA_ARGS__) /**/                          \
		Z_DEVICE_DEPS_SEP,                                             \
		COND_CODE_1(DT_NODE_EXISTS(node_id),                           \
			    (DT_SUPPORTS_DEP_ORDS(node_id)), ()) /**/          \
	}

#endif /* CONFIG_DEVICE_DEPS */
#if defined(CONFIG_DEVICE_DT_METADATA) || defined(__DOXYGEN__)
/**
 * @brief Devicetree node labels associated with a device
 */
struct device_dt_nodelabels {
	/* @brief number of elements in the nodelabels array */
	size_t num_nodelabels;
	/* @brief array of node labels as strings, exactly as they
	 *        appear in the final devicetree
	 */
	const char *nodelabels[];
};

/**
 * @brief Devicetree metadata associated with a device
 *
 * This is currently limited to node labels, but the structure is
 * generic enough to be extended later without requiring breaking
 * changes.
 */
struct device_dt_metadata {
	/**
	 * @brief Node labels associated with the device
	 * @see device_get_dt_nodelabels()
	 */
	const struct device_dt_nodelabels *nl;
};

/**
 * @brief Get a @ref device reference from a devicetree node label.
 *
 * If:
 *
 * 1. a device was defined from a devicetree node, for example
 *    with DEVICE_DT_DEFINE() or another similar macro, and
 * 2. that devicetree node has @p nodelabel as one of its node labels, and
 * 3. the device initialized successfully at boot time,
 *
 * then this function returns a pointer to the device. Otherwise, it
 * returns NULL.
 *
 * @param nodelabel a devicetree node label
 * @return a device reference for a device created from a node with that
 *         node label, or NULL if either no such device exists or the device
 *         failed to initialize
 */
__syscall const struct device *device_get_by_dt_nodelabel(const char *nodelabel);

/**
 * @brief Get the devicetree node labels associated with a device
 * @param dev device whose metadata to look up
 * @return information about the devicetree node labels or NULL if not available
 */
static inline const struct device_dt_nodelabels *
device_get_dt_nodelabels(const struct device *dev)
{
	if (dev->dt_meta == NULL) {
		return NULL;
	}
	return dev->dt_meta->nl;
}

/**
 * @brief Maximum devicetree node label length.
 *
 * The maximum length is set so that device_get_by_dt_nodelabel() can
 * be used from userspace.
 */
#define Z_DEVICE_MAX_NODELABEL_LEN Z_DEVICE_MAX_NAME_LEN

/**
 * @brief Name of the identifier for a device's DT metadata structure
 * @param dev_id device identifier
 */
#define Z_DEVICE_DT_METADATA_NAME_GET(dev_id) UTIL_CAT(__dev_dt_meta_, dev_id)

/**
 * @brief Name of the identifier for the array of node label strings
 *        saved for a device.
 */
#define Z_DEVICE_DT_NODELABELS_NAME_GET(dev_id) UTIL_CAT(__dev_dt_nodelabels_, dev_id)

/**
 * @brief Initialize an entry in the device DT node label lookup table
 *
 * Allocates and initializes a struct device_dt_metadata in the
 * appropriate iterable section for use finding devices.
 */
#define Z_DEVICE_DT_METADATA_DEFINE(node_id, dev_id)			\
	static const struct device_dt_nodelabels			\
	Z_DEVICE_DT_NODELABELS_NAME_GET(dev_id) = {			\
		.num_nodelabels = DT_NUM_NODELABELS(node_id),		\
		.nodelabels = DT_NODELABEL_STRING_ARRAY(node_id),	\
	};								\
									\
	static const struct device_dt_metadata				\
	Z_DEVICE_DT_METADATA_NAME_GET(dev_id) = {			\
		.nl = &Z_DEVICE_DT_NODELABELS_NAME_GET(dev_id),			\
	};
#endif  /* CONFIG_DEVICE_DT_METADATA */

/**
 * @brief Init sub-priority of the device
 *
 * The sub-priority is defined by the devicetree ordinal, which ensures that
 * multiple drivers running at the same priority level run in an order that
 * respects the devicetree dependencies.
 */
#define Z_DEVICE_INIT_SUB_PRIO(node_id)                                        \
	COND_CODE_1(DT_NODE_EXISTS(node_id),                                   \
		    (DT_DEP_ORD_STR_SORTABLE(node_id)), (0))

/**
 * @brief Maximum device name length.
 *
 * The maximum length is set so that device_get_binding() can be used from
 * userspace.
 */
#define Z_DEVICE_MAX_NAME_LEN 48U

/**
 * @brief Compile time check for device name length
 *
 * @param name Device name.
 */
#define Z_DEVICE_NAME_CHECK(name)                                              \
	BUILD_ASSERT(sizeof(Z_STRINGIFY(name)) <= Z_DEVICE_MAX_NAME_LEN,       \
			    Z_STRINGIFY(name) " too long")

/**
 * @brief Initializer for @ref device.
 *
 * @param name_ Name of the device.
 * @param init_fn_ Init function (optional).
 * @param deinit_fn_ De-init function (optional).
 * @param flags_ Device flags.
 * @param pm_ Reference to @ref pm_device_base (optional).
 * @param data_ Reference to device data.
 * @param config_ Reference to device config.
 * @param api_ Reference to device API ops.
 * @param state_ Reference to device state.
 * @param deps_ Reference to device dependencies.
 * @param node_id_ Devicetree node identifier
 * @param dev_id_ Device identifier token, as passed to Z_DEVICE_BASE_DEFINE
 */
#define Z_DEVICE_INIT(name_, init_fn_, deinit_fn_, flags_, pm_, data_, config_, api_,   \
		      state_, deps_, node_id_, dev_id_)					\
	{										\
		.name = name_,								\
		.config = (config_),							\
		.api = (api_),								\
		.state = (state_),							\
		.data = (data_),							\
		.ops = { .init = (init_fn_), .deinit = (deinit_fn_) },			\
		.flags = (flags_),							\
		IF_ENABLED(CONFIG_DEVICE_DEPS, (.deps = (deps_),)) /**/			\
		IF_ENABLED(CONFIG_PM_DEVICE, Z_DEVICE_INIT_PM_BASE(pm_)) /**/		\
		IF_ENABLED(CONFIG_DEVICE_DT_METADATA,					\
			   (IF_ENABLED(DT_NODE_EXISTS(node_id_),			\
				       (.dt_meta = &Z_DEVICE_DT_METADATA_NAME_GET(	\
						dev_id_),))))				\
	}

/*
 * Anonymous unions require C11. Some pre-C11 gcc versions have early support for anonymous
 * unions but they require these braces when combined with C99 designated initializers. For
 * more details see https://docs.zephyrproject.org/latest/develop/languages/cpp/
 */
#if defined(__STDC_VERSION__) && (__STDC_VERSION__) < 201100
#  define Z_DEVICE_INIT_PM_BASE(pm_) ({ .pm_base = (pm_),},)
#else
#  define Z_DEVICE_INIT_PM_BASE(pm_)   (.pm_base = (pm_),)
#endif

/**
 * @brief Device section name (used for sorting purposes).
 *
 * @param level Initialization level
 * @param prio Initialization priority
 */
#define Z_DEVICE_SECTION_NAME(level, prio)                                     \
	_CONCAT(INIT_LEVEL_ORD(level), _##prio)

/**
 * @brief Define a @ref device
 *
 * @param node_id Devicetree node id for the device (DT_INVALID_NODE if a
 * software device).
 * @param dev_id Device identifier (used to name the defined @ref device).
 * @param name Name of the device.
 * @param init_fn Init function.
 * @param deinit_fn De-init function.
 * @param flags Device flags.
 * @param pm Reference to @ref pm_device_base associated with the device.
 * (optional).
 * @param data Reference to device data.
 * @param config Reference to device config.
 * @param level Initialization level.
 * @param prio Initialization priority.
 * @param api Reference to device API.
 * @param ... Optional dependencies, manually specified.
 */
#define Z_DEVICE_BASE_DEFINE(node_id, dev_id, name, init_fn, deinit_fn, flags, pm, data, config,   \
			     level, prio, api, state, deps)                                        \
	COND_CODE_1(DT_NODE_EXISTS(node_id), (), (static))                                         \
	COND_CODE_1(Z_DEVICE_IS_MUTABLE(node_id), (), (const))                                     \
	STRUCT_SECTION_ITERABLE_NAMED_ALTERNATE(                                                   \
		device, COND_CODE_1(Z_DEVICE_IS_MUTABLE(node_id), (device_mutable), (device)),     \
		Z_DEVICE_SECTION_NAME(level, prio), DEVICE_NAME_GET(dev_id)) =                     \
		Z_DEVICE_INIT(name, init_fn, deinit_fn, flags, pm, data, config, api, state, deps, \
			      node_id, dev_id)

/**
 * @brief Issue an error if the given init level is not supported.
 *
 * @param level Init level
 */
#define Z_DEVICE_CHECK_INIT_LEVEL(level)                                       \
	COND_CODE_1(Z_INIT_PRE_KERNEL_1_##level, (),                           \
	(COND_CODE_1(Z_INIT_PRE_KERNEL_2_##level, (),                          \
	(COND_CODE_1(Z_INIT_POST_KERNEL_##level, (),                           \
	(ZERO_OR_COMPILE_ERROR(0)))))))

/**
 * @brief Define the init entry for a device.
 *
 * @param node_id Devicetree node id for the device (DT_INVALID_NODE if a
 * software device).
 * @param dev_id Device identifier.
 * @param level Initialization level.
 * @param prio Initialization priority.
 */
#define Z_DEVICE_INIT_ENTRY_DEFINE(node_id, dev_id, level, prio)                                   \
	Z_DEVICE_CHECK_INIT_LEVEL(level)                                                           \
                                                                                                   \
	static const Z_DECL_ALIGN(struct init_entry) __used __noasan Z_INIT_ENTRY_SECTION(         \
		level, prio, Z_DEVICE_INIT_SUB_PRIO(node_id))                                      \
		Z_INIT_ENTRY_NAME(DEVICE_NAME_GET(dev_id)) = {                                     \
			.init_fn = NULL,                                                           \
			.dev = (const struct device *)&DEVICE_NAME_GET(dev_id),                    \
		}

/**
 * @brief Define a @ref device and all other required objects.
 *
 * This is the common macro used to define @ref device objects. It can be used
 * to define both Devicetree and software devices.
 *
 * @param node_id Devicetree node id for the device (DT_INVALID_NODE if a
 * software device).
 * @param dev_id Device identifier (used to name the defined @ref device).
 * @param name Name of the device.
 * @param init_fn Device init function.
 * @param flags Device flags.
 * @param pm Reference to @ref pm_device_base associated with the device.
 * (optional).
 * @param data Reference to device data.
 * @param config Reference to device config.
 * @param level Initialization level.
 * @param prio Initialization priority.
 * @param api Reference to device API.
 * @param state Reference to device state.
 * @param ... Optional dependencies, manually specified.
 */
#define Z_DEVICE_DEFINE(node_id, dev_id, name, init_fn, deinit_fn, flags, pm,   \
			data, config, level, prio, api, state, ...)             \
	Z_DEVICE_NAME_CHECK(name);                                              \
                                                                                \
	IF_ENABLED(CONFIG_DEVICE_DEPS,                                          \
		   (Z_DEVICE_DEPS_DEFINE(node_id, dev_id, __VA_ARGS__);))       \
                                                                                \
	IF_ENABLED(CONFIG_DEVICE_DT_METADATA,                                   \
		   (IF_ENABLED(DT_NODE_EXISTS(node_id),                         \
			      (Z_DEVICE_DT_METADATA_DEFINE(node_id, dev_id);))))\
                                                                                \
<<<<<<< HEAD
	Z_DEVICE_BASE_DEFINE(node_id, dev_id, name, pm, data, config, level,    \
		prio, api, state, Z_DEVICE_DEPS_NAME(dev_id));                  \
	COND_CODE_1(DEVICE_DT_DEFER(node_id),                                   \
		    (Z_DEFER_DEVICE_INIT_ENTRY_DEFINE(node_id, dev_id,          \
						      init_fn)),                \
		    (Z_DEVICE_INIT_ENTRY_DEFINE(node_id, dev_id, init_fn,       \
						level, prio)));                 \
=======
	Z_DEVICE_BASE_DEFINE(node_id, dev_id, name, init_fn, deinit_fn, flags,  \
			     pm, data, config, level, prio, api, state,         \
			     Z_DEVICE_DEPS_NAME(dev_id));                       \
                                                                                \
	Z_DEVICE_INIT_ENTRY_DEFINE(node_id, dev_id, level, prio);               \
                                                                                \
>>>>>>> fad916bd
	IF_ENABLED(CONFIG_LLEXT_EXPORT_DEVICES,                                 \
		(IF_ENABLED(DT_NODE_EXISTS(node_id),                            \
				(Z_DEVICE_EXPORT(node_id);))))

/**
 * @brief Declare a device for each status "okay" devicetree node.
 *
 * @note Disabled nodes should not result in devices, so not predeclaring these
 * keeps drivers honest.
 *
 * This is only "maybe" a device because some nodes have status "okay", but
 * don't have a corresponding @ref device allocated. There's no way to figure
 * that out until after we've built the zephyr image, though.
 */
#define Z_MAYBE_DEVICE_DECLARE_INTERNAL(node_id)                                                   \
	extern COND_CODE_1(Z_DEVICE_IS_MUTABLE(node_id), (),                                       \
			   (const)) struct device DEVICE_DT_NAME_GET(node_id);

DT_FOREACH_STATUS_OKAY_NODE(Z_MAYBE_DEVICE_DECLARE_INTERNAL)

/** @brief Expands to the full type. */
#define Z_DEVICE_API_TYPE(_class) _CONCAT(_class, _driver_api)

/** @endcond */

/**
 * @brief Wrapper macro for declaring device API structs inside iterable sections.
 *
 * @param _class The device API class.
 * @param _name The API instance name.
 */
#define DEVICE_API(_class, _name) const STRUCT_SECTION_ITERABLE(Z_DEVICE_API_TYPE(_class), _name)

/**
 * @brief Expands to the pointer of a device's API for a given class.
 *
 * @param _class The device API class.
 * @param _dev The device instance pointer.
 *
 * @return the pointer to the device API.
 */
#define DEVICE_API_GET(_class, _dev) ((const struct Z_DEVICE_API_TYPE(_class) *)_dev->api)

/**
 * @brief Macro that evaluates to a boolean that can be used to check if
 *        a device is of a particular class.
 *
 * @param _class The device API class.
 * @param _dev The device instance pointer.
 *
 * @retval true If the device is of the given class
 * @retval false If the device is not of the given class
 */
#define DEVICE_API_IS(_class, _dev)                                                                \
	({                                                                                         \
		STRUCT_SECTION_START_EXTERN(Z_DEVICE_API_TYPE(_class));                            \
		STRUCT_SECTION_END_EXTERN(Z_DEVICE_API_TYPE(_class));                              \
		(DEVICE_API_GET(_class, _dev) < STRUCT_SECTION_END(Z_DEVICE_API_TYPE(_class)) &&   \
		 DEVICE_API_GET(_class, _dev) >= STRUCT_SECTION_START(Z_DEVICE_API_TYPE(_class))); \
	})

#ifdef __cplusplus
}
#endif

#include <zephyr/syscalls/device.h>

#endif /* ZEPHYR_INCLUDE_DEVICE_H_ */<|MERGE_RESOLUTION|>--- conflicted
+++ resolved
@@ -242,8 +242,6 @@
 			prio, api,                                             \
 			&Z_DEVICE_STATE_NAME(Z_DEVICE_DT_DEV_ID(node_id)),     \
 			__VA_ARGS__)
-<<<<<<< HEAD
-=======
 
 /**
  * @brief Create a device object from a devicetree node identifier and set it up
@@ -266,7 +264,6 @@
  */
 #define DEVICE_DT_INST_DEINIT_DEFINE(inst, ...)                                \
 	DEVICE_DT_DEINIT_DEFINE(DT_DRV_INST(inst), __VA_ARGS__)
->>>>>>> fad916bd
 
 /**
  * @brief Like DEVICE_DT_DEFINE(), but uses an instance of a `DT_DRV_COMPAT`
@@ -1281,22 +1278,12 @@
 		   (IF_ENABLED(DT_NODE_EXISTS(node_id),                         \
 			      (Z_DEVICE_DT_METADATA_DEFINE(node_id, dev_id);))))\
                                                                                 \
-<<<<<<< HEAD
-	Z_DEVICE_BASE_DEFINE(node_id, dev_id, name, pm, data, config, level,    \
-		prio, api, state, Z_DEVICE_DEPS_NAME(dev_id));                  \
-	COND_CODE_1(DEVICE_DT_DEFER(node_id),                                   \
-		    (Z_DEFER_DEVICE_INIT_ENTRY_DEFINE(node_id, dev_id,          \
-						      init_fn)),                \
-		    (Z_DEVICE_INIT_ENTRY_DEFINE(node_id, dev_id, init_fn,       \
-						level, prio)));                 \
-=======
 	Z_DEVICE_BASE_DEFINE(node_id, dev_id, name, init_fn, deinit_fn, flags,  \
 			     pm, data, config, level, prio, api, state,         \
 			     Z_DEVICE_DEPS_NAME(dev_id));                       \
                                                                                 \
 	Z_DEVICE_INIT_ENTRY_DEFINE(node_id, dev_id, level, prio);               \
                                                                                 \
->>>>>>> fad916bd
 	IF_ENABLED(CONFIG_LLEXT_EXPORT_DEVICES,                                 \
 		(IF_ENABLED(DT_NODE_EXISTS(node_id),                            \
 				(Z_DEVICE_EXPORT(node_id);))))
