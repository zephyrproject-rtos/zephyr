--- conflicted
+++ resolved
@@ -16,10 +16,7 @@
 #define RA_PSEL_HIZ_JTAG_SWD 0x0
 #define RA_PSEL_ADC          0x0
 #define RA_PSEL_DAC          0x0
-<<<<<<< HEAD
-=======
 #define RA_PSEL_ACMPHS       0x0
->>>>>>> fad916bd
 #define RA_PSEL_AGT          0x1
 #define RA_PSEL_GPT0         0x2
 #define RA_PSEL_GPT1         0x3
