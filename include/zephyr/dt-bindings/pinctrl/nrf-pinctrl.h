--- conflicted
+++ resolved
@@ -166,11 +166,8 @@
 #define NRF_FUN_TWIS_SCL 48U
 /** TWIS SDA */
 #define NRF_FUN_TWIS_SDA 49U
-<<<<<<< HEAD
-=======
 /** EXMIF RWDS */
 #define NRF_FUN_EXMIF_RWDS 50U
->>>>>>> fad916bd
 /** GRTC fast clock output */
 #define NRF_FUN_GRTC_CLKOUT_FAST 55U
 /** GRTC slow clock output */
