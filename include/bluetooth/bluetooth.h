/** @file
 *  @brief Bluetooth subsystem core APIs.
 */

/*
 * Copyright (c) 2017 Nordic Semiconductor ASA
 * Copyright (c) 2015-2016 Intel Corporation
 *
 * SPDX-License-Identifier: Apache-2.0
 */
#ifndef ZEPHYR_INCLUDE_BLUETOOTH_BLUETOOTH_H_
#define ZEPHYR_INCLUDE_BLUETOOTH_BLUETOOTH_H_

/**
 * @brief Bluetooth APIs
 * @defgroup bluetooth Bluetooth APIs
 * @{
 */

#include <stdbool.h>
#include <string.h>
#include <sys/util.h>
#include <net/buf.h>
#include <bluetooth/gap.h>
#include <bluetooth/addr.h>
#include <bluetooth/crypto.h>

#ifdef __cplusplus
extern "C" {
#endif

/**
 * @brief Generic Access Profile
 * @defgroup bt_gap Generic Access Profile
 * @ingroup bluetooth
 * @{
 */

/**
 * @def BT_ID_DEFAULT
 *
 * Convenience macro for specifying the default identity. This helps
 * make the code more readable, especially when only one identity is
 * supported.
 */
#define BT_ID_DEFAULT 0

/** Opaque type representing an advertiser. */
struct bt_le_ext_adv;

/** Opaque type representing an periodic advertising sync. */
struct bt_le_per_adv_sync;

/* Don't require everyone to include conn.h */
struct bt_conn;

/* Don't require everyone to include iso.h */
struct bt_iso_biginfo;

/* Don't require everyone to include direction.h */
struct bt_df_per_adv_sync_iq_samples_report;

struct bt_le_ext_adv_sent_info {
	/** The number of advertising events completed. */
	uint8_t num_sent;
};

struct bt_le_ext_adv_connected_info {
	/** Connection object of the new connection */
	struct bt_conn *conn;
};

struct bt_le_ext_adv_scanned_info {
	/** Active scanner LE address and type */
	bt_addr_le_t *addr;
};

struct bt_le_ext_adv_cb {
	/**
	 * @brief The advertising set has finished sending adv data.
	 *
	 * This callback notifies the application that the advertising set has
	 * finished sending advertising data.
	 * The advertising set can either have been stopped by a timeout or
	 * because the specified number of advertising events has been reached.
	 *
	 * @param adv  The advertising set object.
	 * @param info Information about the sent event.
	 */
	void (*sent)(struct bt_le_ext_adv *adv,
		     struct bt_le_ext_adv_sent_info *info);

	/**
	 * @brief The advertising set has accepted a new connection.
	 *
	 * This callback notifies the application that the advertising set has
	 * accepted a new connection.
	 *
	 * @param adv  The advertising set object.
	 * @param info Information about the connected event.
	 */
	void (*connected)(struct bt_le_ext_adv *adv,
			  struct bt_le_ext_adv_connected_info *info);

	/**
	 * @brief The advertising set has sent scan response data.
	 *
	 * This callback notifies the application that the advertising set has
	 * has received a Scan Request packet, and has sent a Scan Response
	 * packet.
	 *
	 * @param adv  The advertising set object.
	 * @param addr Information about the scanned event.
	 */
	void (*scanned)(struct bt_le_ext_adv *adv,
			struct bt_le_ext_adv_scanned_info *info);
};

/**
 * @typedef bt_ready_cb_t
 * @brief Callback for notifying that Bluetooth has been enabled.
 *
 * @param err zero on success or (negative) error code otherwise.
 */
typedef void (*bt_ready_cb_t)(int err);

/**
 * @brief Enable Bluetooth
 *
 * Enable Bluetooth. Must be the called before any calls that
 * require communication with the local Bluetooth hardware.
 *
<<<<<<< HEAD
 * When @option{CONFIG_BT_SETTINGS} has been enabled and the application is not
=======
 * When @kconfig{CONFIG_BT_SETTINGS} has been enabled and the application is not
>>>>>>> 395b0c3a
 * managing identities of the stack itself then the application must call
 * @ref settings_load() before the stack is fully enabled.
 * See @ref bt_id_create() for more information.
 *
 * @param cb Callback to notify completion or NULL to perform the
 * enabling synchronously.
 *
 * @return Zero on success or (negative) error code otherwise.
 */
int bt_enable(bt_ready_cb_t cb);

/**
 * @brief Set Bluetooth Device Name
 *
 * Set Bluetooth GAP Device Name.
 *
 * When advertising with device name in the advertising data the name should
 * be updated by calling @ref bt_le_adv_update_data or
 * @ref bt_le_ext_adv_set_data.
 *
 * @param name New name
 *
 * @return Zero on success or (negative) error code otherwise.
 */
int bt_set_name(const char *name);

/**
 * @brief Get Bluetooth Device Name
 *
 * Get Bluetooth GAP Device Name.
 *
 * @return Bluetooth Device Name
 */
const char *bt_get_name(void);

/**
 * @brief Get the currently configured identities.
 *
 * Returns an array of the currently configured identity addresses. To
 * make sure all available identities can be retrieved, the number of
 * elements in the @a addrs array should be CONFIG_BT_ID_MAX. The identity
 * identifier that some APIs expect (such as advertising parameters) is
 * simply the index of the identity in the @a addrs array.
 *
 * If @a addrs is passed as NULL, then returned @a count contains the
 * count of all available identities that can be retrieved with a
 * subsequent call to this function with non-NULL @a addrs parameter.
 *
 * @note Deleted identities may show up as BT_LE_ADDR_ANY in the returned
 * array.
 *
 * @param addrs Array where to store the configured identities.
 * @param count Should be initialized to the array size. Once the function
 *              returns it will contain the number of returned identities.
 */
void bt_id_get(bt_addr_le_t *addrs, size_t *count);

/**
 * @brief Create a new identity.
 *
 * Create a new identity using the given address and IRK. This function
 * can be called before calling bt_enable(), in which case it can be used
 * to override the controller's public address (in case it has one). However,
 * the new identity will only be stored persistently in flash when this API
 * is used after bt_enable(). The reason is that the persistent settings
 * are loaded after bt_enable() and would therefore cause potential conflicts
 * with the stack blindly overwriting what's stored in flash. The identity
 * will also not be written to flash in case a pre-defined address is
 * provided, since in such a situation the app clearly has some place it got
 * the address from and will be able to repeat the procedure on every power
 * cycle, i.e. it would be redundant to also store the information in flash.
 *
 * Generating random static address or random IRK is not supported when calling
 * this function before bt_enable().
 *
 * If the application wants to have the stack randomly generate identities
 * and store them in flash for later recovery, the way to do it would be
 * to first initialize the stack (using bt_enable), then call settings_load(),
 * and after that check with bt_id_get() how many identities were recovered.
 * If an insufficient amount of identities were recovered the app may then
 * call bt_id_create() to create new ones.
 *
 * @param addr Address to use for the new identity. If NULL or initialized
 *             to BT_ADDR_LE_ANY the stack will generate a new random
 *             static address for the identity and copy it to the given
 *             parameter upon return from this function (in case the
 *             parameter was non-NULL).
 * @param irk  Identity Resolving Key (16 bytes) to be used with this
 *             identity. If set to all zeroes or NULL, the stack will
 *             generate a random IRK for the identity and copy it back
 *             to the parameter upon return from this function (in case
 *             the parameter was non-NULL). If privacy
 *             @kconfig{CONFIG_BT_PRIVACY} is not enabled this parameter must
 *             be NULL.
 *
 * @return Identity identifier (>= 0) in case of success, or a negative
 *         error code on failure.
 */
int bt_id_create(bt_addr_le_t *addr, uint8_t *irk);

/**
 * @brief Reset/reclaim an identity for reuse.
 *
 * The semantics of the @a addr and @a irk parameters of this function
 * are the same as with bt_id_create(). The difference is the first
 * @a id parameter that needs to be an existing identity (if it doesn't
 * exist this function will return an error). When given an existing
 * identity this function will disconnect any connections created using it,
 * remove any pairing keys or other data associated with it, and then create
 * a new identity in the same slot, based on the @a addr and @a irk
 * parameters.
 *
 * @note the default identity (BT_ID_DEFAULT) cannot be reset, i.e. this
 * API will return an error if asked to do that.
 *
 * @param id   Existing identity identifier.
 * @param addr Address to use for the new identity. If NULL or initialized
 *             to BT_ADDR_LE_ANY the stack will generate a new static
 *             random address for the identity and copy it to the given
 *             parameter upon return from this function (in case the
 *             parameter was non-NULL).
 * @param irk  Identity Resolving Key (16 bytes) to be used with this
 *             identity. If set to all zeroes or NULL, the stack will
 *             generate a random IRK for the identity and copy it back
 *             to the parameter upon return from this function (in case
 *             the parameter was non-NULL). If privacy
 *             @kconfig{CONFIG_BT_PRIVACY} is not enabled this parameter must
 *             be NULL.
 *
 * @return Identity identifier (>= 0) in case of success, or a negative
 *         error code on failure.
 */
int bt_id_reset(uint8_t id, bt_addr_le_t *addr, uint8_t *irk);

/**
 * @brief Delete an identity.
 *
 * When given a valid identity this function will disconnect any connections
 * created using it, remove any pairing keys or other data associated with
 * it, and then flag is as deleted, so that it can not be used for any
 * operations. To take back into use the slot the identity was occupying the
 * bt_id_reset() API needs to be used.
 *
 * @note the default identity (BT_ID_DEFAULT) cannot be deleted, i.e. this
 * API will return an error if asked to do that.
 *
 * @param id   Existing identity identifier.
 *
 * @return 0 in case of success, or a negative error code on failure.
 */
int bt_id_delete(uint8_t id);

/**
 * @brief Bluetooth data.
 *
 * Description of different data types that can be encoded into
 * advertising data. Used to form arrays that are passed to the
 * bt_le_adv_start() function.
 */
struct bt_data {
	uint8_t type;
	uint8_t data_len;
	const uint8_t *data;
};

/**
 * @brief Helper to declare elements of bt_data arrays
 *
 * This macro is mainly for creating an array of struct bt_data
 * elements which is then passed to e.g. @ref bt_le_adv_start().
 *
 * @param _type Type of advertising data field
 * @param _data Pointer to the data field payload
 * @param _data_len Number of bytes behind the _data pointer
 */
#define BT_DATA(_type, _data, _data_len) \
	{ \
		.type = (_type), \
		.data_len = (_data_len), \
		.data = (const uint8_t *)(_data), \
	}

/**
 * @brief Helper to declare elements of bt_data arrays
 *
 * This macro is mainly for creating an array of struct bt_data
 * elements which is then passed to e.g. @ref bt_le_adv_start().
 *
 * @param _type Type of advertising data field
 * @param _bytes Variable number of single-byte parameters
 */
#define BT_DATA_BYTES(_type, _bytes...) \
	BT_DATA(_type, ((uint8_t []) { _bytes }), \
		sizeof((uint8_t []) { _bytes }))

/** Advertising options */
enum {
	/** Convenience value when no options are specified. */
	BT_LE_ADV_OPT_NONE = 0,

	/**
	 * @brief Advertise as connectable.
	 *
	 * Advertise as connectable. If not connectable then the type of
	 * advertising is determined by providing scan response data.
	 * The advertiser address is determined by the type of advertising
	 * and/or enabling privacy @kconfig{CONFIG_BT_PRIVACY}.
	 */
	BT_LE_ADV_OPT_CONNECTABLE = BIT(0),

	/**
	 * @brief Advertise one time.
	 *
	 * Don't try to resume connectable advertising after a connection.
	 * This option is only meaningful when used together with
	 * BT_LE_ADV_OPT_CONNECTABLE. If set the advertising will be stopped
	 * when bt_le_adv_stop() is called or when an incoming (slave)
	 * connection happens. If this option is not set the stack will
	 * take care of keeping advertising enabled even as connections
	 * occur.
	 * If Advertising directed or the advertiser was started with
	 * @ref bt_le_ext_adv_start then this behavior is the default behavior
	 * and this flag has no effect.
	 */
	BT_LE_ADV_OPT_ONE_TIME = BIT(1),

	/**
	 * @brief Advertise using identity address.
	 *
	 * Advertise using the identity address as the advertiser address.
	 * @warning This will compromise the privacy of the device, so care
	 *          must be taken when using this option.
	 * @note The address used for advertising will not be the same as
	 *        returned by @ref bt_le_oob_get_local, instead @ref bt_id_get
	 *        should be used to get the LE address.
	 */
	BT_LE_ADV_OPT_USE_IDENTITY = BIT(2),

	/** Advertise using GAP device name.
	 *
	 *  Include the GAP device name automatically when advertising.
	 *  By default the GAP device name is put at the end of the scan
	 *  response data.
	 *  When advertising using @ref BT_LE_ADV_OPT_EXT_ADV and not
	 *  @ref BT_LE_ADV_OPT_SCANNABLE then it will be put at the end of the
	 *  advertising data.
	 *  If the GAP device name does not fit into advertising data it will be
	 *  converted to a shortened name if possible.
	 *  @ref BT_LE_ADV_OPT_FORCE_NAME_IN_AD can be used to force the device
	 *  name to appear in the advertising data of an advert with scan
	 *  response data.
	 *
	 *  The application can set the device name itself by including the
	 *  following in the advertising data.
	 *  @code
	 *  BT_DATA(BT_DATA_NAME_COMPLETE, name, strlen(name))
	 *  @endcode
	 */
	BT_LE_ADV_OPT_USE_NAME = BIT(3),

	/**
	 * @brief Low duty cycle directed advertising.
	 *
	 * Use low duty directed advertising mode, otherwise high duty mode
	 * will be used.
	 */
	BT_LE_ADV_OPT_DIR_MODE_LOW_DUTY = BIT(4),

	/**
	 * @brief Directed advertising to privacy-enabled peer.
	 *
	 * Enable use of Resolvable Private Address (RPA) as the target address
	 * in directed advertisements.
	 * This is required if the remote device is privacy-enabled and
	 * supports address resolution of the target address in directed
	 * advertisement.
	 * It is the responsibility of the application to check that the remote
	 * device supports address resolution of directed advertisements by
	 * reading its Central Address Resolution characteristic.
	 */
	BT_LE_ADV_OPT_DIR_ADDR_RPA = BIT(5),

	/** Use whitelist to filter devices that can request scan response data.
	 */
	BT_LE_ADV_OPT_FILTER_SCAN_REQ = BIT(6),

	/** Use whitelist to filter devices that can connect. */
	BT_LE_ADV_OPT_FILTER_CONN = BIT(7),

	/** Notify the application when a scan response data has been sent to an
	 *  active scanner.
	 */
	BT_LE_ADV_OPT_NOTIFY_SCAN_REQ = BIT(8),

	/**
	 * @brief Support scan response data.
	 *
	 * When used together with @ref BT_LE_ADV_OPT_EXT_ADV then this option
	 * cannot be used together with the @ref BT_LE_ADV_OPT_CONNECTABLE
	 * option.
	 * When used together with @ref BT_LE_ADV_OPT_EXT_ADV then scan
	 * response data must be set.
	 */
	BT_LE_ADV_OPT_SCANNABLE = BIT(9),

	/**
	 * @brief Advertise with extended advertising.
	 *
	 * This options enables extended advertising in the advertising set.
	 * In extended advertising the advertising set will send a small header
	 * packet on the three primary advertising channels. This small header
	 * points to the advertising data packet that will be sent on one of
	 * the 37 secondary advertising channels.
	 * The advertiser will send primary advertising on LE 1M PHY, and
	 * secondary advertising on LE 2M PHY.
	 * Connections will be established on LE 2M PHY.
	 *
	 * Without this option the advertiser will send advertising data on the
	 * three primary advertising channels.
	 *
	 * @note Enabling this option requires extended advertising support in
	 *       the peer devices scanning for advertisement packets.
	 */
	BT_LE_ADV_OPT_EXT_ADV = BIT(10),

	/**
	 * @brief Disable use of LE 2M PHY on the secondary advertising
	 * channel.
	 *
	 * Disabling the use of LE 2M PHY could be necessary if scanners don't
	 * support the LE 2M PHY.
	 * The advertiser will send primary advertising on LE 1M PHY, and
	 * secondary advertising on LE 1M PHY.
	 * Connections will be established on LE 1M PHY.
	 *
	 * @note Cannot be set if BT_LE_ADV_OPT_CODED is set.
	 *
	 * @note Requires @ref BT_LE_ADV_OPT_EXT_ADV.
	 */
	BT_LE_ADV_OPT_NO_2M = BIT(11),

	/**
	 * @brief Advertise on the LE Coded PHY (Long Range).
	 *
	 * The advertiser will send both primary and secondary advertising
	 * on the LE Coded PHY. This gives the advertiser increased range with
	 * the trade-off of lower data rate and higher power consumption.
	 * Connections will be established on LE Coded PHY.
	 *
	 * @note Requires @ref BT_LE_ADV_OPT_EXT_ADV
	 */
	BT_LE_ADV_OPT_CODED = BIT(12),

	/**
	 * @brief Advertise without a device address (identity or RPA).
	 *
	 * @note Requires @ref BT_LE_ADV_OPT_EXT_ADV
	 */
	BT_LE_ADV_OPT_ANONYMOUS = BIT(13),

	/**
	 * @brief Advertise with transmit power.
	 *
	 * @note Requires @ref BT_LE_ADV_OPT_EXT_ADV
	 */
	BT_LE_ADV_OPT_USE_TX_POWER = BIT(14),

	/** Disable advertising on channel index 37. */
	BT_LE_ADV_OPT_DISABLE_CHAN_37 = BIT(15),

	/** Disable advertising on channel index 38. */
	BT_LE_ADV_OPT_DISABLE_CHAN_38 = BIT(16),

	/** Disable advertising on channel index 39. */
	BT_LE_ADV_OPT_DISABLE_CHAN_39 = BIT(17),

	/**
	 * @brief Put GAP device name into advert data
	 *
	 * Will place the GAP device name into the advertising data rather
	 * than the scan response data.
	 *
	 * @note Requires @ref BT_LE_ADV_OPT_USE_NAME
	 */
	BT_LE_ADV_OPT_FORCE_NAME_IN_AD = BIT(18),
};

/** LE Advertising Parameters. */
struct bt_le_adv_param {
	/**
	 * @brief Local identity.
	 *
	 * @note When extended advertising @kconfig{CONFIG_BT_EXT_ADV} is not
	 *       enabled or not supported by the controller it is not possible
	 *       to scan and advertise simultaneously using two different
	 *       random addresses.
	 */
	uint8_t  id;

	/**
	 * @brief Advertising Set Identifier, valid range 0x00 - 0x0f.
	 *
	 * @note Requires @ref BT_LE_ADV_OPT_EXT_ADV
	 **/
	uint8_t  sid;

	/**
	 * @brief Secondary channel maximum skip count.
	 *
	 * Maximum advertising events the advertiser can skip before it must
	 * send advertising data on the secondary advertising channel.
	 *
	 * @note Requires @ref BT_LE_ADV_OPT_EXT_ADV
	 */
	uint8_t  secondary_max_skip;

	/** Bit-field of advertising options */
	uint32_t options;

	/** Minimum Advertising Interval (N * 0.625 milliseconds)
	 * Minimum Advertising Interval shall be less than or equal to the
	 * Maximum Advertising Interval. The Minimum Advertising Interval and
	 * Maximum Advertising Interval should not be the same value (as stated
	 * in Bluetooth Core Spec 5.2, section 7.8.5)
	 * Range: 0x0020 to 0x4000
	 */
	uint32_t interval_min;

	/** Maximum Advertising Interval (N * 0.625 milliseconds)
	 * Minimum Advertising Interval shall be less than or equal to the
	 * Maximum Advertising Interval. The Minimum Advertising Interval and
	 * Maximum Advertising Interval should not be the same value (as stated
	 * in Bluetooth Core Spec 5.2, section 7.8.5)
	 * Range: 0x0020 to 0x4000
	 */
	uint32_t interval_max;

	/**
	 * @brief Directed advertising to peer
	 *
	 * When this parameter is set the advertiser will send directed
	 * advertising to the remote device.
	 *
	 * The advertising type will either be high duty cycle, or low duty
	 * cycle if the BT_LE_ADV_OPT_DIR_MODE_LOW_DUTY option is enabled.
	 * When using @ref BT_LE_ADV_OPT_EXT_ADV then only low duty cycle is
	 * allowed.
	 *
	 * In case of connectable high duty cycle if the connection could not
	 * be established within the timeout the connected() callback will be
	 * called with the status set to @ref BT_HCI_ERR_ADV_TIMEOUT.
	 */
	const bt_addr_le_t *peer;
};


/** Periodic Advertising options */
enum {
	/** Convenience value when no options are specified. */
	BT_LE_PER_ADV_OPT_NONE = 0,

	/**
	 * @brief Advertise with transmit power.
	 *
	 * @note Requires @ref BT_LE_ADV_OPT_EXT_ADV
	 */
	BT_LE_PER_ADV_OPT_USE_TX_POWER = BIT(1),
};

struct bt_le_per_adv_param {
	/**
	 * @brief Minimum Periodic Advertising Interval (N * 1.25 ms)
	 *
	 * Shall be greater or equal to BT_GAP_PER_ADV_MIN_INTERVAL and
	 * less or equal to interval_max.
	 */
	uint16_t interval_min;

	/**
	 * @brief Maximum Periodic Advertising Interval (N * 1.25 ms)
	 *
	 * Shall be less or equal to BT_GAP_PER_ADV_MAX_INTERVAL and
	 * greater or equal to interval_min.
	 */
	uint16_t interval_max;

	/** Bit-field of periodic advertising options */
	uint32_t options;
};

/**
 * @brief Initialize advertising parameters
 *
 * @param _options   Advertising Options
 * @param _int_min   Minimum advertising interval
 * @param _int_max   Maximum advertising interval
 * @param _peer      Peer address, set to NULL for undirected advertising or
 *                   address of peer for directed advertising.
 */
#define BT_LE_ADV_PARAM_INIT(_options, _int_min, _int_max, _peer) \
{ \
	.id = BT_ID_DEFAULT, \
	.sid = 0, \
	.secondary_max_skip = 0, \
	.options = (_options), \
	.interval_min = (_int_min), \
	.interval_max = (_int_max), \
	.peer = (_peer), \
}

/**
 * @brief Helper to declare advertising parameters inline
 *
 * @param _options   Advertising Options
 * @param _int_min   Minimum advertising interval
 * @param _int_max   Maximum advertising interval
 * @param _peer      Peer address, set to NULL for undirected advertising or
 *                   address of peer for directed advertising.
 */
#define BT_LE_ADV_PARAM(_options, _int_min, _int_max, _peer) \
	((struct bt_le_adv_param[]) { \
		BT_LE_ADV_PARAM_INIT(_options, _int_min, _int_max, _peer) \
	 })

#define BT_LE_ADV_CONN_DIR(_peer) BT_LE_ADV_PARAM(BT_LE_ADV_OPT_CONNECTABLE |  \
						  BT_LE_ADV_OPT_ONE_TIME, 0, 0,\
						  _peer)


#define BT_LE_ADV_CONN BT_LE_ADV_PARAM(BT_LE_ADV_OPT_CONNECTABLE, \
				       BT_GAP_ADV_FAST_INT_MIN_2, \
				       BT_GAP_ADV_FAST_INT_MAX_2, NULL)

#define BT_LE_ADV_CONN_NAME BT_LE_ADV_PARAM(BT_LE_ADV_OPT_CONNECTABLE | \
					    BT_LE_ADV_OPT_USE_NAME, \
					    BT_GAP_ADV_FAST_INT_MIN_2, \
					    BT_GAP_ADV_FAST_INT_MAX_2, NULL)

#define BT_LE_ADV_CONN_NAME_AD BT_LE_ADV_PARAM(BT_LE_ADV_OPT_CONNECTABLE | \
					    BT_LE_ADV_OPT_USE_NAME | \
					    BT_LE_ADV_OPT_FORCE_NAME_IN_AD, \
					    BT_GAP_ADV_FAST_INT_MIN_2, \
					    BT_GAP_ADV_FAST_INT_MAX_2, NULL)

#define BT_LE_ADV_CONN_DIR_LOW_DUTY(_peer) \
	BT_LE_ADV_PARAM(BT_LE_ADV_OPT_CONNECTABLE | BT_LE_ADV_OPT_ONE_TIME | \
			BT_LE_ADV_OPT_DIR_MODE_LOW_DUTY, \
			BT_GAP_ADV_FAST_INT_MIN_2, BT_GAP_ADV_FAST_INT_MAX_2, \
			_peer)

/** Non-connectable advertising with private address */
#define BT_LE_ADV_NCONN BT_LE_ADV_PARAM(0, BT_GAP_ADV_FAST_INT_MIN_2, \
					BT_GAP_ADV_FAST_INT_MAX_2, NULL)

/** Non-connectable advertising with @ref BT_LE_ADV_OPT_USE_NAME */
#define BT_LE_ADV_NCONN_NAME BT_LE_ADV_PARAM(BT_LE_ADV_OPT_USE_NAME, \
					     BT_GAP_ADV_FAST_INT_MIN_2, \
					     BT_GAP_ADV_FAST_INT_MAX_2, NULL)

/** Non-connectable advertising with @ref BT_LE_ADV_OPT_USE_IDENTITY */
#define BT_LE_ADV_NCONN_IDENTITY BT_LE_ADV_PARAM(BT_LE_ADV_OPT_USE_IDENTITY, \
						 BT_GAP_ADV_FAST_INT_MIN_2, \
						 BT_GAP_ADV_FAST_INT_MAX_2, \
						 NULL)

/** Connectable extended advertising with @ref BT_LE_ADV_OPT_USE_NAME */
#define BT_LE_EXT_ADV_CONN_NAME BT_LE_ADV_PARAM(BT_LE_ADV_OPT_EXT_ADV | \
						BT_LE_ADV_OPT_CONNECTABLE | \
						BT_LE_ADV_OPT_USE_NAME, \
						BT_GAP_ADV_FAST_INT_MIN_2, \
						BT_GAP_ADV_FAST_INT_MAX_2, \
						NULL)

/** Non-connectable extended advertising with private address */
#define BT_LE_EXT_ADV_NCONN BT_LE_ADV_PARAM(BT_LE_ADV_OPT_EXT_ADV, \
					    BT_GAP_ADV_FAST_INT_MIN_2, \
					    BT_GAP_ADV_FAST_INT_MAX_2, NULL)

/** Non-connectable extended advertising with @ref BT_LE_ADV_OPT_USE_NAME */
#define BT_LE_EXT_ADV_NCONN_NAME BT_LE_ADV_PARAM(BT_LE_ADV_OPT_EXT_ADV | \
						 BT_LE_ADV_OPT_USE_NAME, \
						 BT_GAP_ADV_FAST_INT_MIN_2, \
						 BT_GAP_ADV_FAST_INT_MAX_2, \
						 NULL)

/** Non-connectable extended advertising with @ref BT_LE_ADV_OPT_USE_IDENTITY */
#define BT_LE_EXT_ADV_NCONN_IDENTITY \
		BT_LE_ADV_PARAM(BT_LE_ADV_OPT_EXT_ADV | \
				BT_LE_ADV_OPT_USE_IDENTITY, \
				BT_GAP_ADV_FAST_INT_MIN_2, \
				BT_GAP_ADV_FAST_INT_MAX_2, NULL)

/** Non-connectable extended advertising on coded PHY with private address */
#define BT_LE_EXT_ADV_CODED_NCONN BT_LE_ADV_PARAM(BT_LE_ADV_OPT_EXT_ADV | \
						  BT_LE_ADV_OPT_CODED, \
						  BT_GAP_ADV_FAST_INT_MIN_2, \
						  BT_GAP_ADV_FAST_INT_MAX_2, \
						  NULL)

/** Non-connectable extended advertising on coded PHY with
 *  @ref BT_LE_ADV_OPT_USE_NAME
 */
#define BT_LE_EXT_ADV_CODED_NCONN_NAME \
		BT_LE_ADV_PARAM(BT_LE_ADV_OPT_EXT_ADV | BT_LE_ADV_OPT_CODED | \
				BT_LE_ADV_OPT_USE_NAME, \
				BT_GAP_ADV_FAST_INT_MIN_2, \
				BT_GAP_ADV_FAST_INT_MAX_2, NULL)

/** Non-connectable extended advertising on coded PHY with
 *  @ref BT_LE_ADV_OPT_USE_IDENTITY
 */
#define BT_LE_EXT_ADV_CODED_NCONN_IDENTITY \
		BT_LE_ADV_PARAM(BT_LE_ADV_OPT_EXT_ADV | BT_LE_ADV_OPT_CODED | \
				BT_LE_ADV_OPT_USE_IDENTITY, \
				BT_GAP_ADV_FAST_INT_MIN_2, \
				BT_GAP_ADV_FAST_INT_MAX_2, NULL)

/**
 * Helper to initialize extended advertising start parameters inline
 *
 * @param _timeout Advertiser timeout
 * @param _n_evts  Number of advertising events
 */
#define BT_LE_EXT_ADV_START_PARAM_INIT(_timeout, _n_evts) \
{ \
	.timeout = (_timeout), \
	.num_events = (_n_evts), \
}

/**
 * Helper to declare extended advertising start parameters inline
 *
 * @param _timeout Advertiser timeout
 * @param _n_evts  Number of advertising events
 */
#define BT_LE_EXT_ADV_START_PARAM(_timeout, _n_evts) \
	((struct bt_le_ext_adv_start_param[]) { \
		BT_LE_EXT_ADV_START_PARAM_INIT((_timeout), (_n_evts)) \
	})

#define BT_LE_EXT_ADV_START_DEFAULT BT_LE_EXT_ADV_START_PARAM(0, 0)

/**
 * Helper to declare periodic advertising parameters inline
 *
 * @param _int_min     Minimum periodic advertising interval
 * @param _int_max     Maximum periodic advertising interval
 * @param _options     Periodic advertising properties bitfield.
 */
#define BT_LE_PER_ADV_PARAM_INIT(_int_min, _int_max, _options) \
{ \
	.interval_min = (_int_min), \
	.interval_max = (_int_max), \
	.options = (_options), \
}

/**
 * Helper to declare periodic advertising parameters inline
 *
 * @param _int_min     Minimum periodic advertising interval
 * @param _int_max     Maximum periodic advertising interval
 * @param _options     Periodic advertising properties bitfield.
 */
#define BT_LE_PER_ADV_PARAM(_int_min, _int_max, _options) \
	((struct bt_le_per_adv_param[]) { \
		BT_LE_PER_ADV_PARAM_INIT(_int_min, _int_max, _options) \
	})

#define BT_LE_PER_ADV_DEFAULT BT_LE_PER_ADV_PARAM(BT_GAP_ADV_SLOW_INT_MIN, \
						  BT_GAP_ADV_SLOW_INT_MAX, \
						  BT_LE_PER_ADV_OPT_NONE)

/**
 * @brief Start advertising
 *
 * Set advertisement data, scan response data, advertisement parameters
 * and start advertising.
 *
 * When the advertisement parameter peer address has been set the advertising
 * will be directed to the peer. In this case advertisement data and scan
 * response data parameters are ignored. If the mode is high duty cycle
 * the timeout will be @ref BT_GAP_ADV_HIGH_DUTY_CYCLE_MAX_TIMEOUT.
 *
 * @param param Advertising parameters.
 * @param ad Data to be used in advertisement packets.
 * @param ad_len Number of elements in ad
 * @param sd Data to be used in scan response packets.
 * @param sd_len Number of elements in sd
 *
 * @return Zero on success or (negative) error code otherwise.
 * @return -ENOMEM No free connection objects available for connectable
 *                 advertiser.
 * @return -ECONNREFUSED When connectable advertising is requested and there
 *                       is already maximum number of connections established
 *                       in the controller.
 *                       This error code is only guaranteed when using Zephyr
 *                       controller, for other controllers code returned in
 *                       this case may be -EIO.
 */
int bt_le_adv_start(const struct bt_le_adv_param *param,
		    const struct bt_data *ad, size_t ad_len,
		    const struct bt_data *sd, size_t sd_len);

/**
 * @brief Update advertising
 *
 * Update advertisement and scan response data.
 *
 * @param ad Data to be used in advertisement packets.
 * @param ad_len Number of elements in ad
 * @param sd Data to be used in scan response packets.
 * @param sd_len Number of elements in sd
 *
 * @return Zero on success or (negative) error code otherwise.
 */
int bt_le_adv_update_data(const struct bt_data *ad, size_t ad_len,
			  const struct bt_data *sd, size_t sd_len);

/**
 * @brief Stop advertising
 *
 * Stops ongoing advertising.
 *
 * @return Zero on success or (negative) error code otherwise.
 */
int bt_le_adv_stop(void);

/**
 * @brief Create advertising set.
 *
 * Create a new advertising set and set advertising parameters.
 * Advertising parameters can be updated with @ref bt_le_ext_adv_update_param.
 *
 * @param[in] param Advertising parameters.
 * @param[in] cb    Callback struct to notify about advertiser activity. Can be
 *                  NULL. Must point to valid memory during the lifetime of the
 *                  advertising set.
 * @param[out] adv  Valid advertising set object on success.
 *
 * @return Zero on success or (negative) error code otherwise.
 */
int bt_le_ext_adv_create(const struct bt_le_adv_param *param,
			 const struct bt_le_ext_adv_cb *cb,
			 struct bt_le_ext_adv **adv);

struct bt_le_ext_adv_start_param {
	/**
	 * @brief Advertiser timeout (N * 10 ms).
	 *
	 * Application will be notified by the advertiser sent callback.
	 * Set to zero for no timeout.
	 *
	 * When using high duty cycle directed connectable advertising then
	 * this parameters must be set to a non-zero value less than or equal
	 * to the maximum of @ref BT_GAP_ADV_HIGH_DUTY_CYCLE_MAX_TIMEOUT.
	 *
	 * If privacy @kconfig{CONFIG_BT_PRIVACY} is enabled then the timeout
	 * must be less than @kconfig{CONFIG_BT_RPA_TIMEOUT}.
	 */
	uint16_t timeout;
	/**
	 * @brief Number of advertising events.
	 *
	 * Application will be notified by the advertiser sent callback.
	 * Set to zero for no limit.
	 */
	uint8_t  num_events;
};

/**
 * @brief Start advertising with the given advertising set
 *
 * If the advertiser is limited by either the timeout or number of advertising
 * events the application will be notified by the advertiser sent callback once
 * the limit is reached.
 * If the advertiser is limited by both the timeout and the number of
 * advertising events then the limit that is reached first will stop the
 * advertiser.
 *
 * @param adv    Advertising set object.
 * @param param  Advertise start parameters.
 */
int bt_le_ext_adv_start(struct bt_le_ext_adv *adv,
			struct bt_le_ext_adv_start_param *param);

/**
 * @brief Stop advertising with the given advertising set
 *
 * Stop advertising with a specific advertising set. When using this function
 * the advertising sent callback will not be called.
 *
 * @param adv Advertising set object.
 *
 * @return Zero on success or (negative) error code otherwise.
 */
int bt_le_ext_adv_stop(struct bt_le_ext_adv *adv);

/**
 * @brief Set an advertising set's advertising or scan response data.
 *
 * Set advertisement data or scan response data. If the advertising set is
 * currently advertising then the advertising data will be updated in
 * subsequent advertising events.
 *
 * When both @ref BT_LE_ADV_OPT_EXT_ADV and @ref BT_LE_ADV_OPT_SCANNABLE are
 * enabled then advertising data is ignored.
 * When @ref BT_LE_ADV_OPT_SCANNABLE is not enabled then scan response data is
 * ignored.
 *
 * If the advertising set has been configured to send advertising data on the
 * primary advertising channels then the maximum data length is
 * @ref BT_GAP_ADV_MAX_ADV_DATA_LEN bytes.
 * If the advertising set has been configured for extended advertising,
 * then the maximum data length is defined by the controller with the maximum
 * possible of @ref BT_GAP_ADV_MAX_EXT_ADV_DATA_LEN bytes.
 *
 * @note Not all scanners support extended data length advertising data.
 *
 * @note When updating the advertising data while advertising the advertising
 *       data and scan response data length must be smaller or equal to what
 *       can be fit in a single advertising packet. Otherwise the
 *       advertiser must be stopped.
 *
 * @param adv     Advertising set object.
 * @param ad      Data to be used in advertisement packets.
 * @param ad_len  Number of elements in ad
 * @param sd      Data to be used in scan response packets.
 * @param sd_len  Number of elements in sd
 *
 * @return Zero on success or (negative) error code otherwise.
 */
int bt_le_ext_adv_set_data(struct bt_le_ext_adv *adv,
			   const struct bt_data *ad, size_t ad_len,
			   const struct bt_data *sd, size_t sd_len);

/**
 * @brief Update advertising parameters.
 *
 * Update the advertising parameters. The function will return an error if the
 * advertiser set is currently advertising. Stop the advertising set before
 * calling this function.
 *
 * @param adv   Advertising set object.
 * @param param Advertising parameters.
 *
 * @return Zero on success or (negative) error code otherwise.
 */
int bt_le_ext_adv_update_param(struct bt_le_ext_adv *adv,
			       const struct bt_le_adv_param *param);

/**
 * @brief Delete advertising set.
 *
 * Delete advertising set. This will free up the advertising set and make it
 * possible to create a new advertising set.
 *
 * @return Zero on success or (negative) error code otherwise.
 */
int bt_le_ext_adv_delete(struct bt_le_ext_adv *adv);

/**
 * @brief Get array index of an advertising set.
 *
 * This function is used to map bt_adv to index of an array of
 * advertising sets. The array has CONFIG_BT_EXT_ADV_MAX_ADV_SET elements.
 *
 * @param adv Advertising set.
 *
 * @return Index of the advertising set object.
 * The range of the returned value is 0..CONFIG_BT_EXT_ADV_MAX_ADV_SET-1
 */
uint8_t bt_le_ext_adv_get_index(struct bt_le_ext_adv *adv);

/** @brief Advertising set info structure. */
struct bt_le_ext_adv_info {
	/* Local identity */
	uint8_t                    id;

	/** Currently selected Transmit Power (dBM). */
	int8_t                     tx_power;
};

/**
 * @brief Get advertising set info
 *
 * @param adv Advertising set object
 * @param info Advertising set info object
 *
 * @return Zero on success or (negative) error code on failure.
 */
int bt_le_ext_adv_get_info(const struct bt_le_ext_adv *adv,
			   struct bt_le_ext_adv_info *info);

/**
 * @typedef bt_le_scan_cb_t
 * @brief Callback type for reporting LE scan results.
 *
 * A function of this type is given to the bt_le_scan_start() function
 * and will be called for any discovered LE device.
 *
 * @param addr Advertiser LE address and type.
 * @param rssi Strength of advertiser signal.
 * @param adv_type Type of advertising response from advertiser.
 * @param buf Buffer containing advertiser data.
 */
typedef void bt_le_scan_cb_t(const bt_addr_le_t *addr, int8_t rssi,
			     uint8_t adv_type, struct net_buf_simple *buf);

/**
 * @brief Set or update the periodic advertising parameters.
 *
 * The periodic advertising parameters can only be set or updated on an
 * extended advertisement set which is neither scannable, connectable nor
 * anonymous.
 *
 * @param adv   Advertising set object.
 * @param param Advertising parameters.
 *
 * @return Zero on success or (negative) error code otherwise.
 */
int bt_le_per_adv_set_param(struct bt_le_ext_adv *adv,
			    const struct bt_le_per_adv_param *param);

/**
 * @brief Set or update the periodic advertising data.
 *
 * The periodic advertisement data can only be set or updated on an
 * extended advertisement set which is neither scannable, connectable nor
 * anonymous.
 *
 * @param adv       Advertising set object.
 * @param ad        Advertising data.
 * @param ad_len    Advertising data length.
 *
 * @return          Zero on success or (negative) error code otherwise.
 */
int bt_le_per_adv_set_data(const struct bt_le_ext_adv *adv,
			   const struct bt_data *ad, size_t ad_len);

/**
 * @brief Starts periodic advertising.
 *
 * Enabling the periodic advertising can be done independently of extended
 * advertising, but both periodic advertising and extended advertising
 * shall be enabled before any periodic advertising data is sent. The
 * periodic advertising and extended advertising can be enabled in any order.
 *
 * Once periodic advertising has been enabled, it will continue advertising
 * until @ref bt_le_per_adv_stop() has been called, or if the advertising set
 * is deleted by @ref bt_le_ext_adv_delete(). Calling @ref bt_le_ext_adv_stop()
 * will not stop the periodic advertising.
 *
 * @param adv      Advertising set object.
 *
 * @return         Zero on success or (negative) error code otherwise.
 */
int bt_le_per_adv_start(struct bt_le_ext_adv *adv);

/**
 * @brief Stops periodic advertising.
 *
 * Disabling the periodic advertising can be done independently of extended
 * advertising. Disabling periodic advertising will not disable extended
 * advertising.
 *
 * @param adv      Advertising set object.
 *
 * @return         Zero on success or (negative) error code otherwise.
 */
int bt_le_per_adv_stop(struct bt_le_ext_adv *adv);

struct bt_le_per_adv_sync_synced_info {
	/** Advertiser LE address and type. */
	const bt_addr_le_t *addr;

	/** Advertiser SID */
	uint8_t sid;

	/** Periodic advertising interval (N * 1.25 ms) */
	uint16_t interval;

	/** Advertiser PHY */
	uint8_t phy;

	/** True if receiving periodic advertisements, false otherwise. */
	bool recv_enabled;

	/**
	 * @brief Service Data provided by the peer when sync is transferred
	 *
	 * Will always be 0 when the sync is locally created.
	 */
	uint16_t service_data;

	/**
	 * @brief Peer that transferred the periodic advertising sync
	 *
	 * Will always be 0 when the sync is locally created.
	 *
	 */
	struct bt_conn *conn;
};

struct bt_le_per_adv_sync_term_info {
	/** Advertiser LE address and type. */
	const bt_addr_le_t *addr;

	/** Advertiser SID */
	uint8_t sid;
};

struct bt_le_per_adv_sync_recv_info {
	/** Advertiser LE address and type. */
	const bt_addr_le_t *addr;

	/** Advertiser SID */
	uint8_t sid;

	/** The TX power of the advertisement. */
	int8_t tx_power;

	/** The RSSI of the advertisement excluding any CTE. */
	int8_t rssi;

	/** The Constant Tone Extension (CTE) of the advertisement (@ref bt_df_cte_type) */
	uint8_t cte_type;
};


struct bt_le_per_adv_sync_state_info {
	/** True if receiving periodic advertisements, false otherwise. */
	bool recv_enabled;
};

struct bt_le_per_adv_sync_cb {
	/**
	 * @brief The periodic advertising has been successfully synced.
	 *
	 * This callback notifies the application that the periodic advertising
	 * set has been successfully synced, and will now start to
	 * receive periodic advertising reports.
	 *
	 * @param sync The periodic advertising sync object.
	 * @param info Information about the sync event.
	 */
	void (*synced)(struct bt_le_per_adv_sync *sync,
		       struct bt_le_per_adv_sync_synced_info *info);

	/**
	 * @brief The periodic advertising sync has been terminated.
	 *
	 * This callback notifies the application that the periodic advertising
	 * sync has been terminated, either by local request, remote request or
	 * because due to missing data, e.g. by being out of range or sync.
	 *
	 * @param sync  The periodic advertising sync object.
	 */
	void (*term)(struct bt_le_per_adv_sync *sync,
		     const struct bt_le_per_adv_sync_term_info *info);

	/**
	 * @brief Periodic advertising data received.
	 *
	 * This callback notifies the application of an periodic advertising
	 * report.
	 *
	 * @param sync  The advertising set object.
	 * @param info  Information about the periodic advertising event.
	 * @param buf   Buffer containing the periodic advertising data.
	 */
	void (*recv)(struct bt_le_per_adv_sync *sync,
		     const struct bt_le_per_adv_sync_recv_info *info,
		     struct net_buf_simple *buf);

	/**
	 * @brief The periodic advertising sync state has changed.
	 *
	 * This callback notifies the application about changes to the sync
	 * state. Initialize sync and termination is handled by their individual
	 * callbacks, and won't be notified here.
	 *
	 * @param sync  The periodic advertising sync object.
	 * @param info  Information about the state change.
	 */
	void (*state_changed)(struct bt_le_per_adv_sync *sync,
			      const struct bt_le_per_adv_sync_state_info *info);

	/**
	 * @brief BIGInfo advertising report received.
	 *
	 * This callback notifies the application of a BIGInfo advertising report.
	 * This is received if the advertiser is broadcasting isochronous streams in a BIG.
	 * See iso.h for more information.
	 *
	 * @param sync     The advertising set object.
	 * @param biginfo  The BIGInfo report.
	 */
	void (*biginfo)(struct bt_le_per_adv_sync *sync, const struct bt_iso_biginfo *biginfo);

	/**
	 * @brief Callback for IQ samples report collected when sampling
	 *        CTE received with periodic advertising PDU.
	 *
	 * @param sync The periodic advertising sync object.
	 * @param info Information about the sync event.
	 */
	void (*cte_report_cb)(struct bt_le_per_adv_sync *sync,
			      struct bt_df_per_adv_sync_iq_samples_report const *info);

	sys_snode_t node;
};

/** Periodic advertising sync options */
enum {
	/** Convenience value when no options are specified. */
	BT_LE_PER_ADV_SYNC_OPT_NONE = 0,

	/**
	 * @brief Use the periodic advertising list to sync with advertiser
	 *
	 * When this option is set, the address and SID of the parameters
	 * are ignored.
	 */
	BT_LE_PER_ADV_SYNC_OPT_USE_PER_ADV_LIST = BIT(0),

	/**
	 * @brief Disables periodic advertising reports
	 *
	 * No advertisement reports will be handled until enabled.
	 */
	BT_LE_PER_ADV_SYNC_OPT_REPORTING_INITIALLY_DISABLED = BIT(1),

	/** Sync with Angle of Arrival (AoA) constant tone extension */
	BT_LE_PER_ADV_SYNC_OPT_DONT_SYNC_AOA = BIT(2),

	/** Sync with Angle of Departure (AoD) 1 us constant tone extension */
	BT_LE_PER_ADV_SYNC_OPT_DONT_SYNC_AOD_1US = BIT(3),

	/** Sync with Angle of Departure (AoD) 2 us constant tone extension */
	BT_LE_PER_ADV_SYNC_OPT_DONT_SYNC_AOD_2US = BIT(4),

	/** Do not sync to packets without a constant tone extension */
	BT_LE_PER_ADV_SYNC_OPT_SYNC_ONLY_CONST_TONE_EXT = BIT(5),
};

struct bt_le_per_adv_sync_param {
	/**
	 * @brief Periodic Advertiser Address
	 *
	 * Only valid if not using the periodic advertising list
	 */
	bt_addr_le_t addr;

	/**
	 * @brief Advertiser SID
	 *
	 * Only valid if not using the periodic advertising list
	 */
	uint8_t sid;

	/** Bit-field of periodic advertising sync options. */
	uint32_t options;

	/**
	 * @brief Maximum event skip
	 *
	 * Maximum number of periodic advertising events that can be
	 * skipped after a successful receive
	 */
	uint16_t skip;

	/**
	 * @brief Synchronization timeout (N * 10 ms)
	 *
	 * Synchronization timeout for the periodic advertising sync.
	 * Range 0x000A to 0x4000 (100 ms to 163840 ms)
	 */
	uint16_t timeout;
};

/**
 * @brief Get array index of an periodic advertising sync object.
 *
 * This function is get the index of an array of periodic advertising sync
 * objects. The array has CONFIG_BT_PER_ADV_SYNC_MAX elements.
 *
 * @param per_adv_sync The periodic advertising sync object.
 *
 * @return Index of the periodic advertising sync object.
 * The range of the returned value is 0..CONFIG_BT_PER_ADV_SYNC_MAX-1
 */
uint8_t bt_le_per_adv_sync_get_index(struct bt_le_per_adv_sync *per_adv_sync);

/** @brief Advertising set info structure. */
struct bt_le_per_adv_sync_info {
	/** Periodic Advertiser Address */
	bt_addr_le_t addr;

	/** Advertiser SID */
	uint8_t sid;

	/** Periodic advertising interval (N * 1.25 ms) */
	uint16_t interval;

	/** Advertiser PHY */
	uint8_t phy;
};

/**
 * @brief Get periodic adv sync information.
 *
 * @param per_adv_sync Periodic advertising sync object.
 * @param info          Periodic advertising sync info object
 *
 * @return Zero on success or (negative) error code on failure.
 */
int bt_le_per_adv_sync_get_info(struct bt_le_per_adv_sync *per_adv_sync,
				struct bt_le_per_adv_sync_info *info);

/**
 * @brief Look up an existing periodic advertising sync object by advertiser address.
 *
 * @param adv_addr Advertiser address.
 * @param sid      The advertising set ID.
 *
 * @return Periodic advertising sync object or NULL if not found.
 */
struct bt_le_per_adv_sync *bt_le_per_adv_sync_lookup_addr(const bt_addr_le_t *adv_addr,
							  uint8_t sid);

/**
 * @brief Create a periodic advertising sync object.
 *
 * Create a periodic advertising sync object that can try to synchronize
 * to periodic advertising reports from an advertiser. Scan shall either be
 * disabled or extended scan shall be enabled.
 *
 * @param[in]  param     Periodic advertising sync parameters.
 * @param[out] out_sync  Periodic advertising sync object on.
 *
 * @return Zero on success or (negative) error code otherwise.
 */
int bt_le_per_adv_sync_create(const struct bt_le_per_adv_sync_param *param,
			      struct bt_le_per_adv_sync **out_sync);

/**
 * @brief Delete periodic advertising sync.
 *
 * Delete the periodic advertising sync object. Can be called regardless of the
 * state of the sync. If the syncing is currently syncing, the syncing is
 * cancelled. If the sync has been established, it is terminated. The
 * periodic advertising sync object will be invalidated afterwards.
 *
 * If the state of the sync object is syncing, then a new periodic advertising
 * sync object may not be created until the controller has finished canceling
 * this object.
 *
 * @param per_adv_sync The periodic advertising sync object.
 *
 * @return Zero on success or (negative) error code otherwise.
 */
int bt_le_per_adv_sync_delete(struct bt_le_per_adv_sync *per_adv_sync);

/**
 * @brief Register periodic advertising sync callbacks.
 *
 * Adds the callback structure to the list of callback structures for periodic
 * adverising syncs.
 *
 * This callback will be called for all periodic advertising sync activity,
 * such as synced, terminated and when data is received.
 *
 * @param cb Callback struct. Must point to memory that remains valid.
 */
void bt_le_per_adv_sync_cb_register(struct bt_le_per_adv_sync_cb *cb);

/**
 * @brief Enables receiving periodic advertising reports for a sync.
 *
 * If the sync is already receiving the reports, -EALREADY is returned.
 *
 * @param per_adv_sync The periodic advertising sync object.
 *
 * @return Zero on success or (negative) error code otherwise.
 */
int bt_le_per_adv_sync_recv_enable(struct bt_le_per_adv_sync *per_adv_sync);

/**
 * @brief Disables receiving periodic advertising reports for a sync.
 *
 * If the sync report receiving is already disabled, -EALREADY is returned.
 *
 * @param per_adv_sync The periodic advertising sync object.
 *
 * @return Zero on success or (negative) error code otherwise.
 */
int bt_le_per_adv_sync_recv_disable(struct bt_le_per_adv_sync *per_adv_sync);

/** Periodic Advertising Sync Transfer options */
enum {
	/** Convenience value when no options are specified. */
	BT_LE_PER_ADV_SYNC_TRANSFER_OPT_NONE = 0,

	/**
	 * @brief No Angle of Arrival (AoA)
	 *
	 * Do not sync with Angle of Arrival (AoA) constant tone extension
	 **/
	BT_LE_PER_ADV_SYNC_TRANSFER_OPT_SYNC_NO_AOA = BIT(0),

	/**
	 * @brief No Angle of Departure (AoD) 1 us
	 *
	 * Do not sync with Angle of Departure (AoD) 1 us
	 * constant tone extension
	 */
	BT_LE_PER_ADV_SYNC_TRANSFER_OPT_SYNC_NO_AOD_1US = BIT(1),

	/**
	 * @brief No Angle of Departure (AoD) 2
	 *
	 * Do not sync with Angle of Departure (AoD) 2 us
	 * constant tone extension
	 */
	BT_LE_PER_ADV_SYNC_TRANSFER_OPT_SYNC_NO_AOD_2US = BIT(2),

	/** Only sync to packets with constant tone extension */
	BT_LE_PER_ADV_SYNC_TRANSFER_OPT_SYNC_ONLY_CTE = BIT(3),
};

struct bt_le_per_adv_sync_transfer_param {
	/**
	 * @brief Maximum event skip
	 *
	 * The number of periodic advertising packets that can be skipped
	 * after a successful receive.
	 */
	uint16_t skip;

	/**
	 * @brief Synchronization timeout (N * 10 ms)
	 *
	 * Synchronization timeout for the periodic advertising sync.
	 * Range 0x000A to 0x4000 (100 ms to 163840 ms)
	 */
	uint16_t timeout;

	/** Periodic Advertising Sync Transfer options */
	uint32_t options;
};

/**
 * @brief Transfer the periodic advertising sync information to a peer device.
 *
 * This will allow another device to quickly synchronize to the same periodic
 * advertising train that this device is currently synced to.
 *
 * @param per_adv_sync  The periodic advertising sync to transfer.
 * @param conn          The peer device that will receive the sync information.
 * @param service_data  Application service data provided to the remote host.
 *
 * @return Zero on success or (negative) error code otherwise.
 */
int bt_le_per_adv_sync_transfer(const struct bt_le_per_adv_sync *per_adv_sync,
				const struct bt_conn *conn,
				uint16_t service_data);


/**
 * @brief Transfer the information about a periodic advertising set.
 *
 * This will allow another device to quickly synchronize to periodic
 * advertising set from this device.
 *
 * @param adv           The periodic advertising set to transfer info of.
 * @param conn          The peer device that will receive the information.
 * @param service_data  Application service data provided to the remote host.
 *
 * @return Zero on success or (negative) error code otherwise.
 */
int bt_le_per_adv_set_info_transfer(const struct bt_le_ext_adv *adv,
				    const struct bt_conn *conn,
				    uint16_t service_data);

/**
 * @brief Subscribe to periodic advertising sync transfers (PASTs).
 *
 * Sets the parameters and allow other devices to transfer periodic advertising
 * syncs.
 *
 * @param conn    The connection to set the parameters for. If NULL default
 *                parameters for all connections will be set. Parameters set
 *                for specific connection will always have precedence.
 * @param param   The periodic advertising sync transfer parameters.
 *
 * @return Zero on success or (negative) error code otherwise.
 */
int bt_le_per_adv_sync_transfer_subscribe(
	const struct bt_conn *conn,
	const struct bt_le_per_adv_sync_transfer_param *param);

/**
 * @brief Unsubscribe from periodic advertising sync transfers (PASTs).
 *
 * Remove the parameters that allow other devices to transfer periodic
 * advertising syncs.
 *
 * @param conn    The connection to remove the parameters for. If NULL default
 *                parameters for all connections will be removed. Unsubscribing
 *                for a specific device, will still allow other devices to
 *                transfer periodic advertising syncs.
 *
 * @return Zero on success or (negative) error code otherwise.
 */
int bt_le_per_adv_sync_transfer_unsubscribe(const struct bt_conn *conn);

/**
 * @brief Add a device to the periodic advertising list.
 *
 * Add peer device LE address to the periodic advertising list. This will make
 * it possibly to automatically create a periodic advertising sync to this
 * device.
 *
 * @param addr Bluetooth LE identity address.
 * @param sid  The advertising set ID. This value is obtained from the
 *             @ref bt_le_scan_recv_info in the scan callback.
 *
 * @return Zero on success or (negative) error code otherwise.
 */
int bt_le_per_adv_list_add(const bt_addr_le_t *addr, uint8_t sid);

/**
 * @brief Remove a device from the periodic advertising list.
 *
 * Removes peer device LE address from the periodic advertising list.
 *
 * @param addr Bluetooth LE identity address.
 * @param sid  The advertising set ID. This value is obtained from the
 *             @ref bt_le_scan_recv_info in the scan callback.
 *
 * @return Zero on success or (negative) error code otherwise.
 */
int bt_le_per_adv_list_remove(const bt_addr_le_t *addr, uint8_t sid);

/**
 * @brief Clear the periodic advertising list.
 *
 * Clears the entire periodic advertising list.
 *
 * @return Zero on success or (negative) error code otherwise.
 */
int bt_le_per_adv_list_clear(void);

enum {
	/** Convenience value when no options are specified. */
	BT_LE_SCAN_OPT_NONE = 0,

	/** Filter duplicates. */
	BT_LE_SCAN_OPT_FILTER_DUPLICATE = BIT(0),

	/** Filter using whitelist. */
	BT_LE_SCAN_OPT_FILTER_WHITELIST = BIT(1),

	/** Enable scan on coded PHY (Long Range).*/
	BT_LE_SCAN_OPT_CODED = BIT(2),

	/**
	 * @brief Disable scan on 1M phy.
	 *
	 * @note Requires @ref BT_LE_SCAN_OPT_CODED.
	 */
	BT_LE_SCAN_OPT_NO_1M = BIT(3),
};

enum {
	/** Scan without requesting additional information from advertisers. */
	BT_LE_SCAN_TYPE_PASSIVE = 0x00,

	/** Scan and request additional information from advertisers. */
	BT_LE_SCAN_TYPE_ACTIVE = 0x01,
};

/** LE scan parameters */
struct bt_le_scan_param {
	/** Scan type (BT_LE_SCAN_TYPE_ACTIVE or BT_LE_SCAN_TYPE_PASSIVE) */
	uint8_t  type;

	/** Bit-field of scanning options. */
	uint32_t options;

	/** Scan interval (N * 0.625 ms) */
	uint16_t interval;

	/** Scan window (N * 0.625 ms) */
	uint16_t window;

	/**
	 * @brief Scan timeout (N * 10 ms)
	 *
	 * Application will be notified by the scan timeout callback.
	 * Set zero to disable timeout.
	 */
	uint16_t timeout;

	/**
	 * @brief Scan interval LE Coded PHY (N * 0.625 MS)
	 *
	 * Set zero to use same as LE 1M PHY scan interval.
	 */
	uint16_t interval_coded;

	/**
	 * @brief Scan window LE Coded PHY (N * 0.625 MS)
	 *
	 * Set zero to use same as LE 1M PHY scan window.
	 */
	uint16_t window_coded;
};

/** LE advertisement packet information */
struct bt_le_scan_recv_info {
	/**
	 * @brief Advertiser LE address and type.
	 *
	 * If advertiser is anonymous then this address will be
	 * @ref BT_ADDR_LE_ANY.
	 */
	const bt_addr_le_t *addr;

	/** Advertising Set Identifier. */
	uint8_t sid;

	/** Strength of advertiser signal. */
	int8_t rssi;

	/** Transmit power of the advertiser. */
	int8_t tx_power;

	/** Advertising packet type. */
	uint8_t adv_type;

	/** Advertising packet properties. */
	uint16_t adv_props;

	/**
	 * @brief Periodic advertising interval.
	 *
	 * If 0 there is no periodic advertising.
	 */
	uint16_t interval;

	/** Primary advertising channel PHY. */
	uint8_t primary_phy;

	/** Secondary advertising channel PHY. */
	uint8_t secondary_phy;
};

/** Listener context for (LE) scanning. */
struct bt_le_scan_cb {

	/**
	 * @brief Advertisement packet received callback.
	 *
	 * @param info Advertiser packet information.
	 * @param buf  Buffer containing advertiser data.
	 */
	void (*recv)(const struct bt_le_scan_recv_info *info,
		     struct net_buf_simple *buf);

	/** @brief The scanner has stopped scanning after scan timeout. */
	void (*timeout)(void);

	sys_snode_t node;
};

/**
 * @brief Initialize scan parameters
 *
 * @param _type     Scan Type, BT_LE_SCAN_TYPE_ACTIVE or
 *                  BT_LE_SCAN_TYPE_PASSIVE.
 * @param _options  Scan options
 * @param _interval Scan Interval (N * 0.625 ms)
 * @param _window   Scan Window (N * 0.625 ms)
 */
#define BT_LE_SCAN_PARAM_INIT(_type, _options, _interval, _window) \
{ \
	.type = (_type), \
	.options = (_options), \
	.interval = (_interval), \
	.window = (_window), \
	.timeout = 0, \
	.interval_coded = 0, \
	.window_coded = 0, \
}

/**
 * @brief Helper to declare scan parameters inline
 *
 * @param _type     Scan Type, BT_LE_SCAN_TYPE_ACTIVE or
 *                  BT_LE_SCAN_TYPE_PASSIVE.
 * @param _options  Scan options
 * @param _interval Scan Interval (N * 0.625 ms)
 * @param _window   Scan Window (N * 0.625 ms)
 */
#define BT_LE_SCAN_PARAM(_type, _options, _interval, _window) \
	((struct bt_le_scan_param[]) { \
		BT_LE_SCAN_PARAM_INIT(_type, _options, _interval, _window) \
	 })

/**
 * @brief Helper macro to enable active scanning to discover new devices.
 */
#define BT_LE_SCAN_ACTIVE BT_LE_SCAN_PARAM(BT_LE_SCAN_TYPE_ACTIVE, \
					   BT_LE_SCAN_OPT_FILTER_DUPLICATE, \
					   BT_GAP_SCAN_FAST_INTERVAL, \
					   BT_GAP_SCAN_FAST_WINDOW)

/**
 * @brief Helper macro to enable passive scanning to discover new devices.
 *
 * This macro should be used if information required for device identification
 * (e.g., UUID) are known to be placed in Advertising Data.
 */
#define BT_LE_SCAN_PASSIVE BT_LE_SCAN_PARAM(BT_LE_SCAN_TYPE_PASSIVE, \
					    BT_LE_SCAN_OPT_FILTER_DUPLICATE, \
					    BT_GAP_SCAN_FAST_INTERVAL, \
					    BT_GAP_SCAN_FAST_WINDOW)

/**
 * @brief Helper macro to enable active scanning to discover new devices.
 * Include scanning on Coded PHY in addition to 1M PHY.
 */
#define BT_LE_SCAN_CODED_ACTIVE \
		BT_LE_SCAN_PARAM(BT_LE_SCAN_TYPE_ACTIVE, \
				 BT_LE_SCAN_OPT_CODED | \
				 BT_LE_SCAN_OPT_FILTER_DUPLICATE, \
				 BT_GAP_SCAN_FAST_INTERVAL, \
				 BT_GAP_SCAN_FAST_WINDOW)

/**
 * @brief Helper macro to enable passive scanning to discover new devices.
 * Include scanning on Coded PHY in addition to 1M PHY.
 *
 * This macro should be used if information required for device identification
 * (e.g., UUID) are known to be placed in Advertising Data.
 */
#define BT_LE_SCAN_CODED_PASSIVE \
		BT_LE_SCAN_PARAM(BT_LE_SCAN_TYPE_PASSIVE, \
				 BT_LE_SCAN_OPT_CODED | \
				 BT_LE_SCAN_OPT_FILTER_DUPLICATE, \
				 BT_GAP_SCAN_FAST_INTERVAL, \
				 BT_GAP_SCAN_FAST_WINDOW)

/**
 * @brief Start (LE) scanning
 *
 * Start LE scanning with given parameters and provide results through
 * the specified callback.
 *
 * @note The LE scanner by default does not use the Identity Address of the
 *       local device when @kconfig{CONFIG_BT_PRIVACY} is disabled. This is to
 *       prevent the active scanner from disclosing the identity information
 *       when requesting additional information from advertisers.
 *       In order to enable directed advertiser reports then
 *       @kconfig{CONFIG_BT_SCAN_WITH_IDENTITY} must be enabled.
 *
 * @param param Scan parameters.
 * @param cb Callback to notify scan results. May be NULL if callback
 *           registration through @ref bt_le_scan_cb_register is preferred.
 *
 * @return Zero on success or error code otherwise, positive in case of
 *         protocol error or negative (POSIX) in case of stack internal error.
 */
int bt_le_scan_start(const struct bt_le_scan_param *param, bt_le_scan_cb_t cb);

/**
 * @brief Stop (LE) scanning.
 *
 * Stops ongoing LE scanning.
 *
 * @return Zero on success or error code otherwise, positive in case of
 *         protocol error or negative (POSIX) in case of stack internal error.
 */
int bt_le_scan_stop(void);

/**
 * @brief Register scanner packet callbacks.
 *
 * Adds the callback structure to the list of callback structures that monitors
 * scanner activity.
 *
 * This callback will be called for all scanner activity, regardless of what
 * API was used to start the scanner.
 *
 * @param cb Callback struct. Must point to memory that remains valid.
 */
void bt_le_scan_cb_register(struct bt_le_scan_cb *cb);

/**
 * @brief Unregister scanner packet callbacks.
 *
 * Remove the callback structure from the list of scanner callbacks.
 *
 * @param cb Callback struct. Must point to memory that remains valid.
 */
void bt_le_scan_cb_unregister(struct bt_le_scan_cb *cb);

/**
 * @brief Add device (LE) to whitelist.
 *
 * Add peer device LE address to the whitelist.
 *
 * @note The whitelist cannot be modified when an LE role is using
 * the whitelist, i.e advertiser or scanner using a whitelist or automatic
 * connecting to devices using whitelist.
 *
 * @param addr Bluetooth LE identity address.
 *
 * @return Zero on success or error code otherwise, positive in case of
 *         protocol error or negative (POSIX) in case of stack internal error.
 */
int bt_le_whitelist_add(const bt_addr_le_t *addr);

/**
 * @brief Remove device (LE) from whitelist.
 *
 * Remove peer device LE address from the whitelist.
 *
 * @note The whitelist cannot be modified when an LE role is using
 * the whitelist, i.e advertiser or scanner using a whitelist or automatic
 * connecting to devices using whitelist.
 *
 * @param addr Bluetooth LE identity address.
 *
 * @return Zero on success or error code otherwise, positive in case of
 *         protocol error or negative (POSIX) in case of stack internal error.
 */
int bt_le_whitelist_rem(const bt_addr_le_t *addr);

/**
 * @brief Clear whitelist.
 *
 * Clear all devices from the whitelist.
 *
 * @note The whitelist cannot be modified when an LE role is using
 * the whitelist, i.e advertiser or scanner using a whitelist or automatic
 * connecting to devices using whitelist.
 *
 * @return Zero on success or error code otherwise, positive in case of
 *         protocol error or negative (POSIX) in case of stack internal error.
 */
int bt_le_whitelist_clear(void);

/**
 * @brief Set (LE) channel map.
 *
 * @param chan_map Channel map.
 *
 * @return Zero on success or error code otherwise, positive in case of
 *         protocol error or negative (POSIX) in case of stack internal error.
 */
int bt_le_set_chan_map(uint8_t chan_map[5]);

/**
 * @brief Helper for parsing advertising (or EIR or OOB) data.
 *
 * A helper for parsing the basic data types used for Extended Inquiry
 * Response (EIR), Advertising Data (AD), and OOB data blocks. The most
 * common scenario is to call this helper on the advertising data
 * received in the callback that was given to bt_le_scan_start().
 *
 * @param ad        Advertising data as given to the bt_le_scan_cb_t callback.
 * @param func      Callback function which will be called for each element
 *                  that's found in the data. The callback should return
 *                  true to continue parsing, or false to stop parsing.
 * @param user_data User data to be passed to the callback.
 */
void bt_data_parse(struct net_buf_simple *ad,
		   bool (*func)(struct bt_data *data, void *user_data),
		   void *user_data);

/** LE Secure Connections pairing Out of Band data. */
struct bt_le_oob_sc_data {
	/** Random Number. */
	uint8_t r[16];

	/** Confirm Value. */
	uint8_t c[16];
};

/** LE Out of Band information. */
struct bt_le_oob {
	/** LE address. If privacy is enabled this is a Resolvable Private
	 *  Address.
	 */
	bt_addr_le_t addr;

	/** LE Secure Connections pairing Out of Band data. */
	struct bt_le_oob_sc_data le_sc_data;
};

/**
 * @brief Get local LE Out of Band (OOB) information.
 *
 * This function allows to get local information that are useful for
 * Out of Band pairing or connection creation.
 *
 * If privacy @kconfig{CONFIG_BT_PRIVACY} is enabled this will result in
 * generating new Resolvable Private Address (RPA) that is valid for
 * @kconfig{CONFIG_BT_RPA_TIMEOUT} seconds. This address will be used for
 * advertising started by @ref bt_le_adv_start, active scanning and
 * connection creation.
 *
 * @note If privacy is enabled the RPA cannot be refreshed in the following
 *       cases:
 *       - Creating a connection in progress, wait for the connected callback.
 *      In addition when extended advertising @kconfig{CONFIG_BT_EXT_ADV} is
 *      not enabled or not supported by the controller:
 *       - Advertiser is enabled using a Random Static Identity Address for a
 *         different local identity.
 *       - The local identity conflicts with the local identity used by other
 *         roles.
 *
 * @param[in]  id  Local identity, in most cases BT_ID_DEFAULT.
 * @param[out] oob LE OOB information
 *
 * @return Zero on success or error code otherwise, positive in case of
 *         protocol error or negative (POSIX) in case of stack internal error.
 */
int bt_le_oob_get_local(uint8_t id, struct bt_le_oob *oob);

/**
 * @brief Get local LE Out of Band (OOB) information.
 *
 * This function allows to get local information that are useful for
 * Out of Band pairing or connection creation.
 *
 * If privacy @kconfig{CONFIG_BT_PRIVACY} is enabled this will result in
 * generating new Resolvable Private Address (RPA) that is valid for
 * @kconfig{CONFIG_BT_RPA_TIMEOUT} seconds. This address will be used by the
 * advertising set.
 *
 * @note When generating OOB information for multiple advertising set all
 *       OOB information needs to be generated at the same time.
 *
 * @note If privacy is enabled the RPA cannot be refreshed in the following
 *       cases:
 *       - Creating a connection in progress, wait for the connected callback.
 *
 * @param[in]  adv The advertising set object
 * @param[out] oob LE OOB information
 *
 * @return Zero on success or error code otherwise, positive in case
 * of protocol error or negative (POSIX) in case of stack internal error.
 */
int bt_le_ext_adv_oob_get_local(struct bt_le_ext_adv *adv,
				struct bt_le_oob *oob);

/** @brief BR/EDR discovery result structure */
struct bt_br_discovery_result {
	/** private */
	uint8_t _priv[4];

	/** Remote device address */
	bt_addr_t addr;

	/** RSSI from inquiry */
	int8_t rssi;

	/** Class of Device */
	uint8_t cod[3];

	/** Extended Inquiry Response */
	uint8_t eir[240];
};

/**
 * @typedef bt_br_discovery_cb_t
 * @brief Callback type for reporting BR/EDR discovery (inquiry)
 *        results.
 *
 * A callback of this type is given to the bt_br_discovery_start()
 * function and will be called at the end of the discovery with
 * information about found devices populated in the results array.
 *
 * @param results Storage used for discovery results
 * @param count Number of valid discovery results.
 */
typedef void bt_br_discovery_cb_t(struct bt_br_discovery_result *results,
				  size_t count);

/** BR/EDR discovery parameters */
struct bt_br_discovery_param {
	/** Maximum length of the discovery in units of 1.28 seconds.
	 *  Valid range is 0x01 - 0x30.
	 */
	uint8_t length;

	/** True if limited discovery procedure is to be used. */
	bool limited;
};

/**
 * @brief Start BR/EDR discovery
 *
 * Start BR/EDR discovery (inquiry) and provide results through the specified
 * callback. When bt_br_discovery_cb_t is called it indicates that discovery
 * has completed. If more inquiry results were received during session than
 * fits in provided result storage, only ones with highest RSSI will be
 * reported.
 *
 * @param param Discovery parameters.
 * @param results Storage for discovery results.
 * @param count Number of results in storage. Valid range: 1-255.
 * @param cb Callback to notify discovery results.
 *
 * @return Zero on success or error code otherwise, positive in case
 * of protocol error or negative (POSIX) in case of stack internal error
 */
int bt_br_discovery_start(const struct bt_br_discovery_param *param,
			  struct bt_br_discovery_result *results, size_t count,
			  bt_br_discovery_cb_t cb);

/**
 * @brief Stop BR/EDR discovery.
 *
 * Stops ongoing BR/EDR discovery. If discovery was stopped by this call
 * results won't be reported
 *
 * @return Zero on success or error code otherwise, positive in case of
 *         protocol error or negative (POSIX) in case of stack internal error.
 */
int bt_br_discovery_stop(void);

struct bt_br_oob {
	/** BR/EDR address. */
	bt_addr_t addr;
};

/**
 * @brief Get BR/EDR local Out Of Band information
 *
 * This function allows to get local controller information that are useful
 * for Out Of Band pairing or connection creation process.
 *
 * @param oob Out Of Band information
 */
int bt_br_oob_get_local(struct bt_br_oob *oob);


/**
 * @brief Enable/disable set controller in discoverable state.
 *
 * Allows make local controller to listen on INQUIRY SCAN channel and responds
 * to devices making general inquiry. To enable this state it's mandatory
 * to first be in connectable state.
 *
 * @param enable Value allowing/disallowing controller to become discoverable.
 *
 * @return Negative if fail set to requested state or requested state has been
 *         already set. Zero if done successfully.
 */
int bt_br_set_discoverable(bool enable);

/**
 * @brief Enable/disable set controller in connectable state.
 *
 * Allows make local controller to be connectable. It means the controller
 * start listen to devices requests on PAGE SCAN channel. If disabled also
 * resets discoverability if was set.
 *
 * @param enable Value allowing/disallowing controller to be connectable.
 *
 * @return Negative if fail set to requested state or requested state has been
 *         already set. Zero if done successfully.
 */
int bt_br_set_connectable(bool enable);

/**
 * @brief Clear pairing information.
 *
 * @param id    Local identity (mostly just BT_ID_DEFAULT).
 * @param addr  Remote address, NULL or BT_ADDR_LE_ANY to clear all remote
 *              devices.
 *
 * @return 0 on success or negative error value on failure.
 */
int bt_unpair(uint8_t id, const bt_addr_le_t *addr);

/** Information about a bond with a remote device. */
struct bt_bond_info {
	/** Address of the remote device. */
	bt_addr_le_t addr;
};

/**
 * @brief Iterate through all existing bonds.
 *
 * @param id         Local identity (mostly just BT_ID_DEFAULT).
 * @param func       Function to call for each bond.
 * @param user_data  Data to pass to the callback function.
 */
void bt_foreach_bond(uint8_t id, void (*func)(const struct bt_bond_info *info,
					   void *user_data),
		     void *user_data);

/**
 * @}
 */

#ifdef __cplusplus
}
#endif
/**
 * @}
 */

#endif /* ZEPHYR_INCLUDE_BLUETOOTH_BLUETOOTH_H_ */<|MERGE_RESOLUTION|>--- conflicted
+++ resolved
@@ -130,11 +130,7 @@
  * Enable Bluetooth. Must be the called before any calls that
  * require communication with the local Bluetooth hardware.
  *
-<<<<<<< HEAD
- * When @option{CONFIG_BT_SETTINGS} has been enabled and the application is not
-=======
  * When @kconfig{CONFIG_BT_SETTINGS} has been enabled and the application is not
->>>>>>> 395b0c3a
  * managing identities of the stack itself then the application must call
  * @ref settings_load() before the stack is fully enabled.
  * See @ref bt_id_create() for more information.
