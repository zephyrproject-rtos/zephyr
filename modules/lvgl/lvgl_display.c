--- conflicted
+++ resolved
@@ -95,15 +95,12 @@
 		lv_display_set_flush_cb(display, lvgl_flush_cb_16bit);
 		lv_display_add_event_cb(display, lvgl_rounder_cb, LV_EVENT_INVALIDATE_AREA,
 					display);
-<<<<<<< HEAD
-=======
 		break;
 	case PIXEL_FORMAT_L_8:
 		lv_display_set_color_format(display, LV_COLOR_FORMAT_L8);
 		lv_display_set_flush_cb(display, lvgl_flush_cb_8bit);
 		lv_display_add_event_cb(display, lvgl_rounder_cb, LV_EVENT_INVALIDATE_AREA,
 					display);
->>>>>>> fad916bd
 		break;
 	case PIXEL_FORMAT_MONO01:
 	case PIXEL_FORMAT_MONO10:
