--- conflicted
+++ resolved
@@ -61,10 +61,6 @@
     ${rp2_common_dir}/hardware_clocks/clocks.c
     ${rp2_common_dir}/hardware_pll/pll.c
     ${rp2_common_dir}/hardware_xosc/xosc.c
-<<<<<<< HEAD
-    ${rp2_common_dir}/hardware_watchdog/watchdog.c
-=======
->>>>>>> fad916bd
     ${rp2_common_dir}/hardware_sync_spin_lock/sync_spin_lock.c
     ${rp2_common_dir}/hardware_ticks/ticks.c
     ${rp2_common_dir}/pico_bootrom/bootrom.c
