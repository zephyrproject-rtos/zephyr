/**
 * Copyright (c) 2023 Nordic Semiconductor ASA
 * Copyright 2024 NXP
 *
 * SPDX-License-Identifier: Apache-2.0
 */
#include <stdarg.h>

#include <zephyr/logging/log.h>
#include <zephyr/kernel.h>
#include <zephyr/net/wifi_mgmt.h>

#include "includes.h"
#include "common.h"
#include "common/defs.h"
#include "common/ieee802_11_defs.h"
#include "common/ieee802_11_common.h"
#include "wpa_supplicant/config.h"
#include "wpa_supplicant_i.h"
#include "driver_i.h"

#include "supp_main.h"
#include "supp_api.h"
#include "wpa_cli_zephyr.h"
#ifdef CONFIG_WIFI_NM_HOSTAPD_AP
#include "hostapd.h"
#include "hostapd_cli_zephyr.h"
#include "ap_drv_ops.h"
#endif
#ifdef CONFIG_WIFI_NM_WPA_SUPPLICANT_CRYPTO_ENTERPRISE
#include "eap_peer/eap.h"
#endif
#include "supp_events.h"
#include "wpa_supplicant/bss.h"

extern struct k_sem wpa_supplicant_ready_sem;
extern struct wpa_global *global;

/* save the last wifi connection parameters */
static struct wifi_connect_req_params last_wifi_conn_params;

enum requested_ops {
	CONNECT = 0,
	DISCONNECT,
	WPS_PBC,
	WPS_PIN,
};

enum status_thread_state {
	STATUS_THREAD_STOPPED = 0,
	STATUS_THREAD_RUNNING,
};

#define OP_STATUS_POLLING_INTERVAL 1

#define CONNECTION_SUCCESS 0
#define CONNECTION_FAILURE 1
#define CONNECTION_TERMINATED 2

#define DISCONNECT_TIMEOUT_MS 5000

#ifdef CONFIG_WIFI_NM_WPA_SUPPLICANT_CRYPTO_ENTERPRISE
static struct wifi_enterprise_creds_params enterprise_creds;
#endif

K_MUTEX_DEFINE(wpa_supplicant_mutex);

extern struct k_work_q *get_workq(void);

struct wpa_supp_api_ctrl {
	const struct device *dev;
	enum requested_ops requested_op;
	enum status_thread_state status_thread_state;
	int connection_timeout; /* in seconds */
	struct k_work_sync sync;
	bool terminate;
};

static struct wpa_supp_api_ctrl wpas_api_ctrl;

static void supp_shell_connect_status(struct k_work *work);

static K_WORK_DELAYABLE_DEFINE(wpa_supp_status_work,
		supp_shell_connect_status);

#define wpa_cli_cmd_v(cmd, ...)	({					\
	bool status;							\
									\
	if (zephyr_wpa_cli_cmd_v(cmd, ##__VA_ARGS__) < 0) {		\
		wpa_printf(MSG_ERROR,					\
			   "Failed to execute wpa_cli command: %s",	\
			   cmd);					\
		status = false;						\
	} else {							\
		status = true;						\
	}								\
									\
	status;								\
})

static struct wpa_supplicant *get_wpa_s_handle(const struct device *dev)
{
	struct net_if *iface = net_if_lookup_by_dev(dev);
	char if_name[CONFIG_NET_INTERFACE_NAME_LEN + 1];
	struct wpa_supplicant *wpa_s;
	int ret;

	if (!iface) {
		wpa_printf(MSG_ERROR, "Interface for device %s not found", dev->name);
		return NULL;
	}

	ret = net_if_get_name(iface, if_name, sizeof(if_name));
	if (!ret) {
		wpa_printf(MSG_ERROR, "Cannot get interface name (%d)", ret);
		return NULL;
	}

	wpa_s = zephyr_get_handle_by_ifname(if_name);
	if (!wpa_s) {
		wpa_printf(MSG_ERROR, "Interface %s not found", if_name);
		return NULL;
	}

	return wpa_s;
}

#ifdef CONFIG_WIFI_NM_HOSTAPD_AP
#define hostapd_cli_cmd_v(cmd, ...) ({					\
	bool status;							\
									\
	if (zephyr_hostapd_cli_cmd_v(cmd, ##__VA_ARGS__) < 0) {		\
		wpa_printf(MSG_ERROR,					\
			   "Failed to execute wpa_cli command: %s",	\
			   cmd);					\
		status = false;						\
	} else {							\
		status = true;						\
	}								\
									\
	status;								\
})

static inline struct hostapd_iface *get_hostapd_handle(const struct device *dev)
{
	struct net_if *iface = net_if_lookup_by_dev(dev);
	char if_name[CONFIG_NET_INTERFACE_NAME_LEN + 1];
	struct hostapd_iface *hapd;
	int ret;

	if (!iface) {
		wpa_printf(MSG_ERROR, "Interface for device %s not found", dev->name);
		return NULL;
	}

	ret = net_if_get_name(iface, if_name, sizeof(if_name));
	if (!ret) {
		wpa_printf(MSG_ERROR, "Cannot get interface name (%d)", ret);
		return NULL;
	}

	hapd = zephyr_get_hapd_handle_by_ifname(if_name);
	if (!hapd) {
		wpa_printf(MSG_ERROR, "Interface %s not found", if_name);
		return NULL;
	}

	return hapd;
}
#endif

#define WPA_SUPP_STATE_POLLING_MS 10
static int wait_for_disconnect_complete(const struct device *dev)
{
	int ret = 0;
	int attempts = 0;
	struct wpa_supplicant *wpa_s = get_wpa_s_handle(dev);
	unsigned int max_attempts = DISCONNECT_TIMEOUT_MS / WPA_SUPP_STATE_POLLING_MS;

	if (!wpa_s) {
		ret = -ENODEV;
		wpa_printf(MSG_ERROR, "Failed to get wpa_s handle");
		goto out;
	}

	while (wpa_s->wpa_state != WPA_DISCONNECTED) {
		if (attempts++ > max_attempts) {
			ret = -ETIMEDOUT;
			wpa_printf(MSG_WARNING, "Failed to disconnect from network");
			break;
		}

		k_sleep(K_MSEC(WPA_SUPP_STATE_POLLING_MS));
	}
out:
	return ret;
}

static void supp_shell_connect_status(struct k_work *work)
{
	static int seconds_counter;
	int status = CONNECTION_SUCCESS;
	int conn_result = CONNECTION_FAILURE;
	struct wpa_supplicant *wpa_s;
	struct wpa_supp_api_ctrl *ctrl = &wpas_api_ctrl;

	k_mutex_lock(&wpa_supplicant_mutex, K_FOREVER);

	if (ctrl->status_thread_state == STATUS_THREAD_RUNNING &&  ctrl->terminate) {
		status = CONNECTION_TERMINATED;
		goto out;
	}

	wpa_s = get_wpa_s_handle(ctrl->dev);
	if (!wpa_s) {
		status = CONNECTION_FAILURE;
		goto out;
	}

	if (ctrl->requested_op == CONNECT && wpa_s->wpa_state != WPA_COMPLETED) {
		if (ctrl->connection_timeout > 0 &&
		    seconds_counter++ > ctrl->connection_timeout) {
			if (!wpa_cli_cmd_v("disconnect")) {
				goto out;
			}

			conn_result = -ETIMEDOUT;
			supplicant_send_wifi_mgmt_event(wpa_s->ifname,
							NET_EVENT_WIFI_CMD_CONNECT_RESULT,
							(void *)&conn_result, sizeof(int));
			status = CONNECTION_FAILURE;
			goto out;
		}

		k_work_reschedule_for_queue(get_workq(), &wpa_supp_status_work,
					    K_SECONDS(OP_STATUS_POLLING_INTERVAL));
		ctrl->status_thread_state = STATUS_THREAD_RUNNING;
		k_mutex_unlock(&wpa_supplicant_mutex);
		return;
	}
out:
	seconds_counter = 0;

	ctrl->status_thread_state = STATUS_THREAD_STOPPED;
	k_mutex_unlock(&wpa_supplicant_mutex);
}

static struct hostapd_hw_modes *get_mode_by_band(struct wpa_supplicant *wpa_s, uint8_t band)
{
	enum hostapd_hw_mode hw_mode;
	bool is_6ghz = (band == WIFI_FREQ_BAND_6_GHZ) ? true : false;

	if (band == WIFI_FREQ_BAND_2_4_GHZ) {
		hw_mode = HOSTAPD_MODE_IEEE80211G;
	} else if ((band == WIFI_FREQ_BAND_5_GHZ) ||
		   (band == WIFI_FREQ_BAND_6_GHZ)) {
		hw_mode = HOSTAPD_MODE_IEEE80211A;
	} else {
		return NULL;
	}

	return get_mode(wpa_s->hw.modes, wpa_s->hw.num_modes, hw_mode, is_6ghz);
}

static int wpa_supp_supported_channels(struct wpa_supplicant *wpa_s, uint8_t band, char **chan_list)
{
	struct hostapd_hw_modes *mode = NULL;
	int i;
	int offset, retval;
	int size;
	char *_chan_list;

	mode = get_mode_by_band(wpa_s, band);
	if (!mode) {
		wpa_printf(MSG_ERROR, "Unsupported or invalid band: %d", band);
		return -EINVAL;
	}

	size = ((mode->num_channels) * CHAN_NUM_LEN) + 1;
	_chan_list = os_malloc(size);
	if (!_chan_list) {
		wpa_printf(MSG_ERROR, "Mem alloc failed for channel list");
		return -ENOMEM;
	}

	retval = 0;
	offset = 0;
	for (i = 0; i < mode->num_channels; i++) {
		retval = snprintf(_chan_list + offset, CHAN_NUM_LEN, " %d",
				  mode->channels[i].freq);
		offset += retval;
	}
	*chan_list = _chan_list;

	return 0;
}

static int wpa_supp_band_chan_compat(struct wpa_supplicant *wpa_s, uint8_t band, uint8_t channel)
{
	struct hostapd_hw_modes *mode = NULL;
	int i;

	mode = get_mode_by_band(wpa_s, band);
	if (!mode) {
		wpa_printf(MSG_ERROR, "Unsupported or invalid band: %d", band);
		return -EINVAL;
	}

	for (i = 0; i < mode->num_channels; i++) {
		if (mode->channels[i].chan == channel) {
			return mode->channels[i].freq;
		}
	}

	wpa_printf(MSG_ERROR, "Channel %d not supported for band %d", channel, band);

	return -EINVAL;
}

static inline void wpa_supp_restart_status_work(void)
{
	/* Terminate synchronously */
	wpas_api_ctrl.terminate = 1;
	k_work_flush_delayable(&wpa_supp_status_work, &wpas_api_ctrl.sync);
	wpas_api_ctrl.terminate = 0;

	/* Start afresh */
	k_work_reschedule_for_queue(get_workq(), &wpa_supp_status_work, K_MSEC(10));
}

static inline int chan_to_freq(int chan)
{
	/* We use global channel list here and also use the widest
	 * op_class for 5GHz channels as there is no user input
	 * for these (yet).
	 */
	int freq = -1;
	int op_classes[] = {81, 82, 128};
	int op_classes_size = ARRAY_SIZE(op_classes);

	for (int i = 0; i < op_classes_size; i++) {
		freq = ieee80211_chan_to_freq(NULL, op_classes[i], chan);
		if (freq > 0) {
			break;
		}
	}

	if (freq <= 0) {
		wpa_printf(MSG_ERROR, "Invalid channel %d", chan);
		return -1;
	}

	return freq;
}

static inline enum wifi_frequency_bands wpas_band_to_zephyr(enum wpa_radio_work_band band)
{
	switch (band) {
	case BAND_2_4_GHZ:
		return WIFI_FREQ_BAND_2_4_GHZ;
	case BAND_5_GHZ:
		return WIFI_FREQ_BAND_5_GHZ;
	default:
		return WIFI_FREQ_BAND_UNKNOWN;
	}
}

static inline enum wifi_wpa3_enterprise_type wpas_key_mgmt_to_zephyr_wpa3_ent(int key_mgmt)
<<<<<<< HEAD
{
	switch (key_mgmt) {
	case WPA_KEY_MGMT_IEEE8021X_SUITE_B:
		return WIFI_WPA3_ENTERPRISE_SUITEB;
	case WPA_KEY_MGMT_IEEE8021X_SUITE_B_192:
		return WIFI_WPA3_ENTERPRISE_SUITEB_192;
	case WPA_KEY_MGMT_IEEE8021X_SHA256:
		return WIFI_WPA3_ENTERPRISE_ONLY;
	default:
		return WIFI_WPA3_ENTERPRISE_NA;
	}
}

static inline enum wifi_security_type wpas_key_mgmt_to_zephyr(bool is_hapd,
				void *config, int key_mgmt, int proto, int pwe)
{
	switch (key_mgmt) {
=======
{
	switch (key_mgmt) {
	case WPA_KEY_MGMT_IEEE8021X_SUITE_B:
		return WIFI_WPA3_ENTERPRISE_SUITEB;
	case WPA_KEY_MGMT_IEEE8021X_SUITE_B_192:
		return WIFI_WPA3_ENTERPRISE_SUITEB_192;
	case WPA_KEY_MGMT_IEEE8021X_SHA256:
		return WIFI_WPA3_ENTERPRISE_ONLY;
	default:
		return WIFI_WPA3_ENTERPRISE_NA;
	}
}

static inline enum wifi_security_type wpas_key_mgmt_to_zephyr(bool is_hapd,
				void *config, int key_mgmt, int proto, int pwe)
{
	switch (key_mgmt) {
>>>>>>> fad916bd
#ifdef CONFIG_WIFI_NM_WPA_SUPPLICANT_CRYPTO_ENTERPRISE
	case WPA_KEY_MGMT_IEEE8021X:
	case WPA_KEY_MGMT_IEEE8021X_SUITE_B:
	case WPA_KEY_MGMT_IEEE8021X_SUITE_B_192:
	case WPA_KEY_MGMT_IEEE8021X_SHA256:
		if (is_hapd) {
#ifdef CONFIG_WIFI_NM_HOSTAPD_CRYPTO_ENTERPRISE
			struct hostapd_bss_config *conf = (struct hostapd_bss_config *)config;

			switch (conf->eap_user->methods[0].method) {
			case WIFI_EAP_TYPE_PEAP:
				if (conf->eap_user->next && conf->eap_user->next->phase2) {
					switch (conf->eap_user->next->methods[0].method) {
					case WIFI_EAP_TYPE_MSCHAPV2:
						return WIFI_SECURITY_TYPE_EAP_PEAP_MSCHAPV2;
					case WIFI_EAP_TYPE_GTC:
						return WIFI_SECURITY_TYPE_EAP_PEAP_GTC;
					case WIFI_EAP_TYPE_TLS:
						return WIFI_SECURITY_TYPE_EAP_PEAP_TLS;
					}
				}
			case WIFI_EAP_TYPE_TTLS:
				if (conf->eap_user->next && conf->eap_user->next->phase2) {
					if (conf->eap_user->next->ttls_auth & 0x1E) {
						return WIFI_SECURITY_TYPE_EAP_TTLS_MSCHAPV2;
					}
				}
			}
#endif
		} else {
			struct wpa_ssid *ssid = (struct wpa_ssid *)config;

			switch (ssid->eap.eap_methods->method) {
			case WIFI_EAP_TYPE_TTLS:
				if (!os_memcmp(ssid->eap.phase2, "auth=MSCHAPV2",
							   os_strlen(ssid->eap.phase2))) {
					return WIFI_SECURITY_TYPE_EAP_TTLS_MSCHAPV2;
				}
			case WIFI_EAP_TYPE_PEAP:
				if (!os_memcmp(ssid->eap.phase2, "auth=MSCHAPV2",
							   os_strlen(ssid->eap.phase2))) {
					return WIFI_SECURITY_TYPE_EAP_PEAP_MSCHAPV2;
				} else if (!os_memcmp(ssid->eap.phase2, "auth=GTC",
							os_strlen(ssid->eap.phase2))) {
					return WIFI_SECURITY_TYPE_EAP_PEAP_GTC;
				} else if (!os_memcmp(ssid->eap.phase2, "auth=TLS",
							os_strlen(ssid->eap.phase2))) {
					return WIFI_SECURITY_TYPE_EAP_PEAP_TLS;
				}
			}
		}
		return WIFI_SECURITY_TYPE_EAP_TLS;
#endif
	case WPA_KEY_MGMT_NONE:
		return WIFI_SECURITY_TYPE_NONE;
	case WPA_KEY_MGMT_PSK:
		if (proto == WPA_PROTO_RSN) {
			return WIFI_SECURITY_TYPE_PSK;
		} else {
			return WIFI_SECURITY_TYPE_WPA_PSK;
		}
	case WPA_KEY_MGMT_PSK_SHA256:
		return WIFI_SECURITY_TYPE_PSK_SHA256;
	case WPA_KEY_MGMT_SAE:
		if (pwe == 1) {
			return WIFI_SECURITY_TYPE_SAE_H2E;
		} else if (pwe == 2) {
			return WIFI_SECURITY_TYPE_SAE_AUTO;
		} else {
			return WIFI_SECURITY_TYPE_SAE_HNP;
		}
	case WPA_KEY_MGMT_SAE | WPA_KEY_MGMT_PSK:
		return WIFI_SECURITY_TYPE_WPA_AUTO_PERSONAL;
	case WPA_KEY_MGMT_FT_PSK:
		return WIFI_SECURITY_TYPE_FT_PSK;
	case WPA_KEY_MGMT_FT_SAE:
		return WIFI_SECURITY_TYPE_FT_SAE;
	case WPA_KEY_MGMT_FT_IEEE8021X:
		return WIFI_SECURITY_TYPE_FT_EAP;
	case WPA_KEY_MGMT_FT_IEEE8021X_SHA384:
		return WIFI_SECURITY_TYPE_FT_EAP_SHA384;
	case WPA_KEY_MGMT_SAE_EXT_KEY:
		return WIFI_SECURITY_TYPE_SAE_EXT_KEY;
	default:
		return WIFI_SECURITY_TYPE_UNKNOWN;
	}
}

#ifdef CONFIG_WIFI_NM_WPA_SUPPLICANT_CRYPTO_ENTERPRISE
static int wpas_config_process_blob(struct wpa_config *config, char *name, uint8_t *data,
				uint32_t data_len)
{
	struct wpa_config_blob *blob;

	if (!data || !data_len) {
		return -1;
	}

	blob = os_zalloc(sizeof(*blob));
	if (blob == NULL) {
		return -1;
	}

	blob->data = os_zalloc(data_len);
	if (blob->data == NULL) {
		os_free(blob);
		return -1;
	}

	blob->name = os_strdup(name);

	if (blob->name == NULL) {
		wpa_config_free_blob(blob);
		return -1;
	}

	os_memcpy(blob->data, data, data_len);
	blob->len = data_len;

	wpa_config_set_blob(config, blob);

	return 0;
}
#endif

#if defined CONFIG_WIFI_NM_WPA_SUPPLICANT_CRYPTO_ENTERPRISE || \
	defined CONFIG_WIFI_NM_HOSTAPD_CRYPTO_ENTERPRISE
int supplicant_add_enterprise_creds(const struct device *dev,
			struct wifi_enterprise_creds_params *creds)
{
	int ret = 0;

	if (!creds) {
		ret = -1;
		wpa_printf(MSG_ERROR, "enterprise creds is NULL");
		goto out;
	}

	memcpy((void *)&enterprise_creds, (void *)creds,
			sizeof(struct wifi_enterprise_creds_params));

out:
	return ret;
}

static const struct wifi_cipher_desc ciphers[] = {
	{WPA_CAPA_ENC_GCMP_256, "GCMP-256"},
	{WPA_CAPA_ENC_CCMP, "CCMP"},
	{WPA_CAPA_ENC_GCMP, "GCMP"},
};

static const struct wifi_cipher_desc ciphers_group_mgmt[] = {
	{WPA_CAPA_ENC_BIP, "AES-128-CMAC"},
	{WPA_CAPA_ENC_BIP_GMAC_128, "BIP-GMAC-128"},
	{WPA_CAPA_ENC_BIP_GMAC_256, "BIP-GMAC-256"},
};

static struct wifi_eap_config eap_config[] = {
	{WIFI_SECURITY_TYPE_EAP_TLS, WIFI_EAP_TYPE_TLS, WIFI_EAP_TYPE_NONE, "TLS", NULL},
	{WIFI_SECURITY_TYPE_EAP_PEAP_MSCHAPV2, WIFI_EAP_TYPE_PEAP, WIFI_EAP_TYPE_MSCHAPV2, "PEAP",
	 "auth=MSCHAPV2"},
	{WIFI_SECURITY_TYPE_EAP_PEAP_GTC, WIFI_EAP_TYPE_PEAP, WIFI_EAP_TYPE_GTC, "PEAP",
	 "auth=GTC"},
	{WIFI_SECURITY_TYPE_EAP_TTLS_MSCHAPV2, WIFI_EAP_TYPE_TTLS, WIFI_EAP_TYPE_NONE, "TTLS",
	 "auth=MSCHAPV2"},
	{WIFI_SECURITY_TYPE_EAP_PEAP_TLS, WIFI_EAP_TYPE_PEAP, WIFI_EAP_TYPE_TLS, "PEAP",
	 "auth=TLS"},
};

int process_cipher_config(struct wifi_connect_req_params *params,
			  struct wifi_eap_cipher_config *cipher_config)
{
	unsigned int cipher_capa;
	unsigned int gropu_mgmt_cipher_capa;
	unsigned int index;

	if (params->wpa3_ent_mode == WIFI_WPA3_ENTERPRISE_SUITEB) {
		cipher_capa = WPA_CAPA_ENC_GCMP;
		gropu_mgmt_cipher_capa = WPA_CAPA_ENC_BIP_GMAC_128;
		cipher_config->key_mgmt = "WPA-EAP-SUITE-B";
		cipher_config->openssl_ciphers = "SUITEB128";
		cipher_config->tls_flags = "[SUITEB]";
	} else if (params->wpa3_ent_mode == WIFI_WPA3_ENTERPRISE_SUITEB_192) {
		cipher_capa = WPA_CAPA_ENC_GCMP_256;
		gropu_mgmt_cipher_capa = WPA_CAPA_ENC_BIP_GMAC_256;
		if (params->ft_used) {
			cipher_config->key_mgmt = "WPA-EAP-SUITE-B-192 FT-EAP-SHA384";
		} else {
			cipher_config->key_mgmt = "WPA-EAP-SUITE-B-192";
		}
		cipher_config->openssl_ciphers = "SUITEB192";
		cipher_config->tls_flags = "[SUITEB]";
	} else if (params->wpa3_ent_mode == WIFI_WPA3_ENTERPRISE_ONLY) {
		cipher_capa = WPA_CAPA_ENC_CCMP;
		gropu_mgmt_cipher_capa = WPA_CAPA_ENC_BIP;
		cipher_config->key_mgmt = "WPA-EAP-SHA256";
	} else {
		cipher_capa = WPA_CAPA_ENC_CCMP;
		gropu_mgmt_cipher_capa = WPA_CAPA_ENC_BIP;
		if (params->ft_used) {
			cipher_config->key_mgmt = "WPA-EAP FT-EAP";
		} else {
			cipher_config->key_mgmt = "WPA-EAP";
		}
	}

	for (index = 0; index < ARRAY_SIZE(ciphers); index++) {
		if (cipher_capa == ciphers[index].capa) {
			cipher_config->group_cipher = ciphers[index].name;
			cipher_config->pairwise_cipher = ciphers[index].name;
			break;
		}
	}

	if (index == ARRAY_SIZE(ciphers)) {
		wpa_printf(MSG_ERROR, "Get ciphers error");
		goto out;
	}

	for (index = 0; index < ARRAY_SIZE(ciphers_group_mgmt); index++) {
		if (gropu_mgmt_cipher_capa == ciphers_group_mgmt[index].capa) {
			cipher_config->group_mgmt_cipher = ciphers_group_mgmt[index].name;
			break;
		}
	}

	if (index == ARRAY_SIZE(ciphers_group_mgmt)) {
		wpa_printf(MSG_ERROR, "Get group mgmt ciphers error");
		goto out;
	}

	return 0;
out:
	return -EINVAL;
}

static int is_eap_valid_security(int security)
{
	return (security == WIFI_SECURITY_TYPE_EAP_TLS ||
		    security == WIFI_SECURITY_TYPE_EAP_PEAP_MSCHAPV2 ||
		    security == WIFI_SECURITY_TYPE_EAP_PEAP_GTC ||
		    security == WIFI_SECURITY_TYPE_EAP_TTLS_MSCHAPV2 ||
		    security == WIFI_SECURITY_TYPE_EAP_PEAP_TLS);
}
#endif

#ifdef CONFIG_WIFI_NM_HOSTAPD_CRYPTO_ENTERPRISE
static int hapd_process_cert_data(struct hostapd_bss_config *conf,
	char *type, uint8_t *data, uint32_t data_len)
{
	if (os_strcmp(type, "ca_cert_blob") == 0) {
		conf->ca_cert_blob = data;
		conf->ca_cert_blob_len = data_len;
	} else if (os_strcmp(type, "server_cert_blob") == 0) {
		conf->server_cert_blob = data;
		conf->server_cert_blob_len = data_len;
	} else if (os_strcmp(type, "private_key_blob") == 0) {
		conf->private_key_blob = data;
		conf->private_key_blob_len = data_len;
	} else if (os_strcmp(type, "dh_blob") == 0) {
		conf->dh_blob = data;
		conf->dh_blob_len = data_len;
	} else {
		wpa_printf(MSG_ERROR, "input type error");
		return -ENOTSUP;
	}

	return 0;
}

static int hapd_get_eap_config(struct wifi_connect_req_params *params,
	struct wifi_eap_config *eap_cfg)
{
	unsigned int index = 0;

	for (index = 0; index < ARRAY_SIZE(eap_config); index++) {
		if (params->security == eap_config[index].type) {
			memcpy(eap_cfg, &eap_config[index], sizeof(struct wifi_eap_config));
			break;
		}
	}

	if (index == ARRAY_SIZE(eap_config)) {
		wpa_printf(MSG_ERROR, "Get eap method type with security type: %d",
		params->security);
		return -ENOTSUP;
	}

	return 0;
}

static struct hostapd_eap_user *hostapd_process_eap_user_phase1(
	struct wifi_connect_req_params *params, struct hostapd_eap_user **pnew_user)
{
	struct hostapd_eap_user *user = NULL, *tail = NULL, *new_user = NULL;
	struct wifi_eap_config eap_cfg;

	user = os_zalloc(sizeof(*user));
	if (user == NULL) {
		wpa_printf(MSG_ERROR, "EAP user allocation failed");
		goto failed;
	}

	user->force_version = -1;
	if (params->eap_ver >= 0) {
		user->force_version = params->eap_ver;
	}

	if (hapd_get_eap_config(params, &eap_cfg)) {
		goto failed;
	}

	user->methods[0].method = eap_cfg.eap_type_phase1;
	user->methods[0].vendor = 0;

	if (tail == NULL) {
		tail = new_user = user;
	} else {
		tail->next = user;
		tail       = user;
	}

	*pnew_user = new_user;

	return tail;

failed:
	if (user) {
		hostapd_config_free_eap_user(user);
	}

	return NULL;
}

static int hostapd_process_eap_user(struct wifi_connect_req_params *params,
	struct hostapd_bss_config *conf)
{
	struct hostapd_eap_user *user = NULL, *tail = NULL, *user_list = NULL;
	int i, nusers = params->nusers;
	const char *identity, *password;
	struct wifi_eap_config eap_cfg;
	int ret = 0;

	if (hapd_get_eap_config(params, &eap_cfg)) {
		goto failed;
	}

	if (eap_cfg.phase2 != NULL) {
		tail = hostapd_process_eap_user_phase1(params, &user_list);
	}

	if (eap_cfg.phase2 != NULL && !nusers) {
		wpa_printf(MSG_ERROR, "EAP users not found.");
		goto failed;
	}

	for (i = 0; i < nusers; i++) {
		user = os_zalloc(sizeof(*user));
		if (user == NULL) {
			wpa_printf(MSG_ERROR, "EAP user allocation failed");
			goto failed;
		}

		user->force_version = -1;
		if (params->eap_ver >= 0) {
			user->force_version = params->eap_ver;
		}

		identity = params->identities[i];
		password = params->passwords[i];

		user->identity = os_memdup(identity, os_strlen(identity));
		if (user->identity == NULL) {
			wpa_printf(MSG_ERROR,
				"Failed to allocate "
				"memory for EAP identity");
			goto failed;
		}
		user->identity_len = os_strlen(identity);

		user->methods[0].method = eap_cfg.eap_type_phase1;
		user->methods[0].vendor = 0;

		if (eap_cfg.phase2 != NULL) {
			user->methods[0].method = eap_cfg.eap_type_phase2;
			user->password = os_memdup(password, os_strlen(password));
			if (user->password == NULL) {
				wpa_printf(MSG_ERROR,
					"Failed to allocate "
					"memory for EAP password");
				goto failed;
			}
			user->password_len = os_strlen(password);

			user->phase2 = 1;
		}

		if (params->security == WIFI_SECURITY_TYPE_EAP_TTLS_MSCHAPV2) {
			user->ttls_auth |= 0x1E;
		}

		if (tail == NULL) {
			tail = user_list = user;
		} else {
			tail->next = user;
			tail       = user;
		}

		continue;

failed:
		if (user) {
			hostapd_config_free_eap_user(user);
		}

		ret = -1;
		break;
	}

	if (ret == 0) {
		hostapd_config_free_eap_users(conf->eap_user);
		conf->eap_user = user_list;
	} else {
		hostapd_config_free_eap_users(user_list);
	}

	return ret;
}

int hapd_process_enterprise_config(struct hostapd_iface *iface,
	struct wifi_connect_req_params *params)
{
	struct wifi_eap_cipher_config cipher_config = {
		NULL, "DEFAULT:!EXP:!LOW", "CCMP", "CCMP", "AES-128-CMAC", NULL};
	int ret = 0;

	if (process_cipher_config(params, &cipher_config)) {
		goto out;
	}

	if (!hostapd_cli_cmd_v("set wpa %d", WPA_PROTO_RSN)) {
		goto out;
	}

	if (!hostapd_cli_cmd_v("set wpa_key_mgmt %s", cipher_config.key_mgmt)) {
		goto out;
	}

	if (!hostapd_cli_cmd_v("set rsn_pairwise %s", cipher_config.pairwise_cipher)) {
		goto out;
	}

	if (!hostapd_cli_cmd_v("set wpa_pairwise %s", cipher_config.pairwise_cipher)) {
		goto out;
	}

	if (!hostapd_cli_cmd_v("set group_cipher %s", cipher_config.group_cipher)) {
		goto out;
	}

	if (!hostapd_cli_cmd_v("set group_mgmt_cipher %s", cipher_config.group_mgmt_cipher)) {
		goto out;
	}

	if (cipher_config.tls_flags != NULL) {
		if (!hostapd_cli_cmd_v("set tls_flags %s", cipher_config.tls_flags)) {
			goto out;
		}
	}

	if (!hostapd_cli_cmd_v("set ieee8021x %d", 1)) {
		goto out;
	}

	if (!hostapd_cli_cmd_v("set eapol_version %d", 2)) {
		goto out;
	}

	if (!hostapd_cli_cmd_v("set eap_server %d", 1)) {
		goto out;
	}

	if (hapd_process_cert_data(iface->bss[0]->conf, "ca_cert_blob",
		enterprise_creds.ca_cert, enterprise_creds.ca_cert_len)) {
		goto out;
	}

	if (hapd_process_cert_data(iface->bss[0]->conf, "server_cert_blob",
		enterprise_creds.server_cert, enterprise_creds.server_cert_len)) {
		goto out;
	}

	if (hapd_process_cert_data(iface->bss[0]->conf, "private_key_blob",
		enterprise_creds.server_key, enterprise_creds.server_key_len)) {
		goto out;
	}

	if (hapd_process_cert_data(iface->bss[0]->conf, "dh_blob",
		enterprise_creds.dh_param, enterprise_creds.dh_param_len)) {
		goto out;
	}

	if (!hostapd_cli_cmd_v("set private_key_passwd %s", params->key_passwd)) {
		goto out;
	}

	if (hostapd_process_eap_user(params, iface->bss[0]->conf)) {
		goto out;
	}

	return ret;
out:
	return -1;
}
#endif

#ifdef CONFIG_WIFI_NM_WPA_SUPPLICANT_CRYPTO_ENTERPRISE
static void wpas_remove_certs(struct wpa_supplicant *wpa_s)
{
	wpa_config_remove_blob(wpa_s->conf, "ca_cert");
	wpa_config_remove_blob(wpa_s->conf, "client_cert");
	wpa_config_remove_blob(wpa_s->conf, "private_key");
	wpa_config_remove_blob(wpa_s->conf, "ca_cert2");
	wpa_config_remove_blob(wpa_s->conf, "client_cert2");
	wpa_config_remove_blob(wpa_s->conf, "private_key2");
}
#endif

static int wpas_add_and_config_network(struct wpa_supplicant *wpa_s,
				       struct wifi_connect_req_params *params,
				       bool mode_ap)
{
	struct add_network_resp resp = {0};
	char *chan_list = NULL;
	struct net_eth_addr mac = {0};
	int ret = 0;
	uint8_t ssid_null_terminated[WIFI_SSID_MAX_LEN + 1];
	uint8_t psk_null_terminated[WIFI_PSK_MAX_LEN + 1];
	uint8_t sae_null_terminated[WIFI_SAE_PSWD_MAX_LEN + 1];
#ifdef CONFIG_WIFI_NM_WPA_SUPPLICANT_CRYPTO_ENTERPRISE
	struct wifi_eap_cipher_config cipher_config = {NULL,   "DEFAULT:!EXP:!LOW", "CCMP",
						       "CCMP", "AES-128-CMAC",      NULL};
	char *method = NULL;
	char phase1[128] = {0};
	char *phase2 = NULL;
	unsigned int index;

	wpas_remove_certs(wpa_s);
#endif

	if (!wpa_cli_cmd_v("remove_network all")) {
		goto out;
	}

	ret = z_wpa_ctrl_add_network(&resp);
	if (ret) {
		wpa_printf(MSG_ERROR, "Failed to add network");
		goto out;
	}

	wpa_printf(MSG_DEBUG, "NET added: %d", resp.network_id);

	if (mode_ap) {
		if (!wpa_cli_cmd_v("set_network %d mode 2", resp.network_id)) {
			goto out;
		}
	}

	if (params->ssid_length > WIFI_SSID_MAX_LEN) {
		wpa_printf(MSG_ERROR, "SSID too long (max %d characters)", WIFI_SSID_MAX_LEN);
		goto out;
	}

	strncpy(ssid_null_terminated, params->ssid, WIFI_SSID_MAX_LEN);
	ssid_null_terminated[params->ssid_length] = '\0';

	if (!wpa_cli_cmd_v("set_network %d ssid \"%s\"",
			   resp.network_id, ssid_null_terminated)) {
		goto out;
	}

	if (!wpa_cli_cmd_v("set_network %d scan_ssid 1", resp.network_id)) {
		goto out;
	}

	if (!wpa_cli_cmd_v("set_network %d key_mgmt NONE", resp.network_id)) {
		goto out;
	}

	if (!wpa_cli_cmd_v("set_network %d ieee80211w 0", resp.network_id)) {
		goto out;
	}

	if (params->band != WIFI_FREQ_BAND_UNKNOWN) {
		ret = wpa_supp_supported_channels(wpa_s, params->band, &chan_list);
		if (ret < 0) {
			goto rem_net;
		}

		if (chan_list) {
			if (!wpa_cli_cmd_v("set_network %d scan_freq%s", resp.network_id,
					   chan_list)) {
				os_free(chan_list);
				goto out;
			}

			os_free(chan_list);
		}
	}

	if (params->security != WIFI_SECURITY_TYPE_NONE) {
		if (params->psk) {
			if ((params->psk_length < WIFI_PSK_MIN_LEN) ||
			    (params->psk_length > WIFI_PSK_MAX_LEN)) {
				wpa_printf(MSG_ERROR,
					   "Passphrase should be in range (%d-%d) characters",
					   WIFI_PSK_MIN_LEN, WIFI_PSK_MAX_LEN);
				goto out;
			}
			strncpy(psk_null_terminated, params->psk, WIFI_PSK_MAX_LEN);
			psk_null_terminated[params->psk_length] = '\0';
		}

		/* SAP - only open and WPA2-PSK are supported for now */
		if (mode_ap && params->security != WIFI_SECURITY_TYPE_PSK) {
			ret = -1;
			wpa_printf(MSG_ERROR, "Unsupported security type: %d",
				params->security);
			goto rem_net;
		}

		/* Except for WPA-PSK, rest all are under WPA2 */
		if (params->security != WIFI_SECURITY_TYPE_WPA_PSK) {
			if (!wpa_cli_cmd_v("set_network %d proto RSN",
					   resp.network_id)) {
				goto out;
			}
		}

		if (params->security == WIFI_SECURITY_TYPE_SAE_HNP ||
		    params->security == WIFI_SECURITY_TYPE_SAE_H2E ||
		    params->security == WIFI_SECURITY_TYPE_SAE_AUTO ||
		    params->security == WIFI_SECURITY_TYPE_SAE_EXT_KEY) {
			if (params->sae_password) {
				if ((params->sae_password_length < WIFI_PSK_MIN_LEN) ||
				    (params->sae_password_length > WIFI_SAE_PSWD_MAX_LEN)) {
					wpa_printf(MSG_ERROR,
						"Passphrase should be in range (%d-%d) characters",
						WIFI_PSK_MIN_LEN, WIFI_SAE_PSWD_MAX_LEN);
					goto out;
				}
				strncpy(sae_null_terminated, params->sae_password,
					WIFI_SAE_PSWD_MAX_LEN);
				sae_null_terminated[params->sae_password_length] = '\0';
				if (!wpa_cli_cmd_v("set_network %d sae_password \"%s\"",
						   resp.network_id, sae_null_terminated)) {
					goto out;
				}
			} else {
				if (!wpa_cli_cmd_v("set_network %d sae_password \"%s\"",
						   resp.network_id, psk_null_terminated)) {
					goto out;
				}
			}

			if (!wpa_cli_cmd_v("set sae_pwe %d",
				(params->security == WIFI_SECURITY_TYPE_SAE_H2E)
				   ? 1
				   : ((params->security == WIFI_SECURITY_TYPE_SAE_HNP)
					   ? 0
					   : 2))) {
				goto out;
			}

			if (params->security != WIFI_SECURITY_TYPE_SAE_EXT_KEY) {
				if (!wpa_cli_cmd_v("set_network %d key_mgmt SAE%s", resp.network_id,
						   params->ft_used ? " FT-SAE" : "")) {
					goto out;
				}
			} else {
				if (!wpa_cli_cmd_v("set_network %d key_mgmt SAE-EXT-KEY%s",
						   resp.network_id,
						   params->ft_used ? " FT-SAE-EXT-KEY" : "")) {
					goto out;
				}
			}
		} else if (params->security == WIFI_SECURITY_TYPE_PSK_SHA256) {
			if (!wpa_cli_cmd_v("set_network %d psk \"%s\"",
					   resp.network_id, psk_null_terminated)) {
				goto out;
			}

			if (!wpa_cli_cmd_v("set_network %d key_mgmt WPA-PSK-SHA256",
					   resp.network_id)) {
				goto out;
			}
		} else if (params->security == WIFI_SECURITY_TYPE_PSK ||
			   params->security == WIFI_SECURITY_TYPE_WPA_PSK) {
			if (!wpa_cli_cmd_v("set_network %d psk \"%s\"",
					   resp.network_id, psk_null_terminated)) {
				goto out;
			}

			if (!wpa_cli_cmd_v("set_network %d key_mgmt WPA-PSK%s",
					   resp.network_id, params->ft_used ? " FT-PSK" : "")) {
				goto out;
			}

			if (params->security == WIFI_SECURITY_TYPE_WPA_PSK) {
				if (!wpa_cli_cmd_v("set_network %d proto WPA",
						   resp.network_id)) {
					goto out;
				}
			}
		} else if (params->security == WIFI_SECURITY_TYPE_WPA_AUTO_PERSONAL) {
			if (!wpa_cli_cmd_v("set_network %d psk \"%s\"", resp.network_id,
					   psk_null_terminated)) {
				goto out;
			}

			if (params->sae_password) {
				if (!wpa_cli_cmd_v("set_network %d sae_password \"%s\"",
						   resp.network_id, sae_null_terminated)) {
					goto out;
				}
			} else {
				if (!wpa_cli_cmd_v("set_network %d sae_password \"%s\"",
						   resp.network_id, psk_null_terminated)) {
					goto out;
				}
			}

			if (!wpa_cli_cmd_v("set sae_pwe 2")) {
				goto out;
			}

			if (!wpa_cli_cmd_v("set_network %d key_mgmt WPA-PSK SAE",
					   resp.network_id)) {
				goto out;
			}
#ifdef CONFIG_WIFI_NM_WPA_SUPPLICANT_CRYPTO_ENTERPRISE
		} else if (is_eap_valid_security(params->security)) {
			if (process_cipher_config(params, &cipher_config)) {
				goto out;
			}

			for (index = 0; index < ARRAY_SIZE(eap_config); index++) {
				if (params->security == eap_config[index].type) {
					method = eap_config[index].method;
					phase2 = eap_config[index].phase2;
					break;
				}
			}

			if (index == ARRAY_SIZE(eap_config)) {
				wpa_printf(MSG_ERROR, "Get eap method error with security type: %d",
					   params->security);
				goto out;
			}

			if (params->wpa3_ent_mode == WIFI_WPA3_ENTERPRISE_SUITEB_192) {
				if (params->TLS_cipher == WIFI_EAP_TLS_ECC_P384) {
					if (!wpa_cli_cmd_v("set_network %d openssl_ciphers \"%s\"",
							resp.network_id,
							cipher_config.openssl_ciphers))
						goto out;
				} else if (params->TLS_cipher == WIFI_EAP_TLS_RSA_3K) {
					snprintf(phase1, sizeof(phase1), "tls_suiteb=1");
					if (!wpa_cli_cmd_v("set_network %d phase1 \"%s\"",
							resp.network_id, &phase1[0]))
						goto out;
				}
			}

			if (!wpa_cli_cmd_v("set_network %d key_mgmt %s", resp.network_id,
					   cipher_config.key_mgmt)) {
				goto out;
			}

			if (!wpa_cli_cmd_v("set openssl_ciphers \"%s\"",
					   cipher_config.openssl_ciphers)) {
				goto out;
			}

			if (!wpa_cli_cmd_v("set_network %d group %s", resp.network_id,
					   cipher_config.group_cipher)) {
				goto out;
			}

			if (!wpa_cli_cmd_v("set_network %d pairwise %s", resp.network_id,
					   cipher_config.pairwise_cipher)) {
				goto out;
			}

			if (!wpa_cli_cmd_v("set_network %d group_mgmt %s", resp.network_id,
					   cipher_config.group_mgmt_cipher)) {
				goto out;
			}

			if (!wpa_cli_cmd_v("set_network %d proto RSN",
					   resp.network_id)) {
				goto out;
			}

			if (method != NULL) {
				if (!wpa_cli_cmd_v("set_network %d eap %s", resp.network_id,
						   method)) {
					goto out;
				}
			}

			if (params->security == WIFI_SECURITY_TYPE_EAP_PEAP_MSCHAPV2 ||
			    params->security == WIFI_SECURITY_TYPE_EAP_PEAP_GTC ||
			    params->security == WIFI_SECURITY_TYPE_EAP_PEAP_TLS) {
				snprintk(phase1, sizeof(phase1),
					 "peapver=%d peaplabel=0 crypto_binding=0",
					 params->eap_ver);

				if (!wpa_cli_cmd_v("set_network %d phase1 \"%s\"", resp.network_id,
						   &phase1[0])) {
					goto out;
				}
			}

			if (phase2 != NULL) {
				if (!wpa_cli_cmd_v("set_network %d phase2 \"%s\"", resp.network_id,
						   phase2)) {
					goto out;
				}
			}

			if (params->eap_id_length > 0) {
				if (!wpa_cli_cmd_v("set_network %d identity \"%s\"",
						   resp.network_id, params->eap_identity)) {
					goto out;
				}
			}

			if (params->eap_passwd_length > 0) {
				if (!wpa_cli_cmd_v("set_network %d password \"%s\"",
						   resp.network_id, params->eap_password)) {
					goto out;
				}
			}

			if (!wpa_cli_cmd_v("set_network %d anonymous_identity \"%s\"",
					   resp.network_id, params->anon_id)) {
				goto out;
			}

			if (false == ((params->security == WIFI_SECURITY_TYPE_EAP_PEAP_MSCHAPV2 ||
			    params->security == WIFI_SECURITY_TYPE_EAP_TTLS_MSCHAPV2) &&
			    (!params->verify_peer_cert))) {
				if (wpas_config_process_blob(wpa_s->conf, "ca_cert",
						   enterprise_creds.ca_cert,
						   enterprise_creds.ca_cert_len)) {
					goto out;
				}

				if (!wpa_cli_cmd_v("set_network %d ca_cert \"blob://ca_cert\"",
						   resp.network_id)) {
					goto out;
				}
			}

			if (wpas_config_process_blob(wpa_s->conf, "client_cert",
					   enterprise_creds.client_cert,
					   enterprise_creds.client_cert_len)) {
				goto out;
			}

			if (!wpa_cli_cmd_v("set_network %d client_cert \"blob://client_cert\"",
					   resp.network_id)) {
				goto out;
			}

			if (wpas_config_process_blob(wpa_s->conf, "private_key",
					   enterprise_creds.client_key,
					   enterprise_creds.client_key_len)) {
				goto out;
			}

			if (!wpa_cli_cmd_v("set_network %d private_key \"blob://private_key\"",
					   resp.network_id)) {
				goto out;
			}

			if (!wpa_cli_cmd_v("set_network %d private_key_passwd \"%s\"",
					   resp.network_id, params->key_passwd)) {
				goto out;
			}

			if (wpas_config_process_blob(wpa_s->conf, "ca_cert2",
						     enterprise_creds.ca_cert2,
						     enterprise_creds.ca_cert2_len)) {
				goto out;
			}

			if (!wpa_cli_cmd_v("set_network %d ca_cert2 \"blob://ca_cert2\"",
					   resp.network_id)) {
				goto out;
			}

			if (wpas_config_process_blob(wpa_s->conf, "client_cert2",
						     enterprise_creds.client_cert2,
						     enterprise_creds.client_cert2_len)) {
				goto out;
			}

			if (!wpa_cli_cmd_v("set_network %d client_cert2 \"blob://client_cert2\"",
					   resp.network_id)) {
				goto out;
			}

			if (wpas_config_process_blob(wpa_s->conf, "private_key2",
						     enterprise_creds.client_key2,
						     enterprise_creds.client_key2_len)) {
				goto out;
			}

			if (!wpa_cli_cmd_v("set_network %d private_key2 \"blob://private_key2\"",
					   resp.network_id)) {
				goto out;
			}

			if (!wpa_cli_cmd_v("set_network %d private_key2_passwd \"%s\"",
					   resp.network_id, params->key2_passwd)) {
				goto out;
			}
#endif
		} else {
			ret = -1;
			wpa_printf(MSG_ERROR, "Unsupported security type: %d",
				params->security);
			goto rem_net;
		}

		if (params->mfp) {
			if (!wpa_cli_cmd_v("set_network %d ieee80211w %d",
					   resp.network_id, params->mfp)) {
				goto out;
			}
		}
	}

	if (params->channel != WIFI_CHANNEL_ANY) {
		int freq;

		if (params->band != WIFI_FREQ_BAND_UNKNOWN) {
			freq = wpa_supp_band_chan_compat(wpa_s, params->band, params->channel);
			if (freq < 0) {
				goto rem_net;
			}
		} else {
			freq = chan_to_freq(params->channel);
			if (freq < 0) {
				ret = -1;
				wpa_printf(MSG_ERROR, "Invalid channel %d",
					params->channel);
				goto rem_net;
			}
		}

		if (mode_ap) {
			if (!wpa_cli_cmd_v("set_network %d frequency %d",
					   resp.network_id, freq)) {
				goto out;
			}
		} else {
			if (!wpa_cli_cmd_v("set_network %d scan_freq %d",
					   resp.network_id, freq)) {
				goto out;
			}
		}
	}

	memcpy((void *)&mac, params->bssid, WIFI_MAC_ADDR_LEN);
	if (net_eth_is_addr_broadcast(&mac) ||
	    net_eth_is_addr_multicast(&mac)) {
		wpa_printf(MSG_ERROR, "Invalid BSSID. Configuration "
			   "of multicast or broadcast MAC is not allowed.");
		ret =  -EINVAL;
		goto rem_net;
	}

	if (!net_eth_is_addr_unspecified(&mac)) {
		char bssid_str[MAC_STR_LEN] = {0};

		snprintf(bssid_str, MAC_STR_LEN, "%02x:%02x:%02x:%02x:%02x:%02x",
			params->bssid[0], params->bssid[1], params->bssid[2],
			params->bssid[3], params->bssid[4], params->bssid[5]);

		if (!wpa_cli_cmd_v("set_network %d bssid %s",
				   resp.network_id, bssid_str)) {
			goto out;
		}
	}

	/* enable and select network */
	if (!wpa_cli_cmd_v("enable_network %d", resp.network_id)) {
		goto out;
	}

	if (!wpa_cli_cmd_v("select_network %d", resp.network_id)) {
		goto out;
	}

	memset(&last_wifi_conn_params, 0, sizeof(struct wifi_connect_req_params));
	memcpy((void *)&last_wifi_conn_params, params, sizeof(struct wifi_connect_req_params));
	return 0;

rem_net:
	if (!wpa_cli_cmd_v("remove_network %d", resp.network_id)) {
		goto out;
	}

out:
	return ret;
}

static int wpas_disconnect_network(const struct device *dev, int cur_mode)
{
	struct net_if *iface = net_if_lookup_by_dev(dev);
	struct wpa_supplicant *wpa_s;
	bool is_ap = false;
	int ret = 0;

	if (!iface) {
		ret = -ENOENT;
		wpa_printf(MSG_ERROR, "Interface for device %s not found", dev->name);
		return ret;
	}

	wpa_s = get_wpa_s_handle(dev);
	if (!wpa_s) {
		ret = -1;
		wpa_printf(MSG_ERROR, "Interface %s not found", dev->name);
		goto out;
	}

	k_mutex_lock(&wpa_supplicant_mutex, K_FOREVER);

	if (wpa_s->current_ssid && wpa_s->current_ssid->mode != cur_mode) {
		ret = -EBUSY;
		wpa_printf(MSG_ERROR, "Interface %s is not in %s mode", dev->name,
			   cur_mode == WPAS_MODE_INFRA ? "STA" : "AP");
		goto out;
	}

	is_ap = (cur_mode == WPAS_MODE_AP);

	wpas_api_ctrl.dev = dev;
	wpas_api_ctrl.requested_op = DISCONNECT;

	if (!wpa_cli_cmd_v("disconnect")) {
		goto out;
	}

out:
	k_mutex_unlock(&wpa_supplicant_mutex);

	if (ret) {
		wpa_printf(MSG_ERROR, "Disconnect failed: %s", strerror(-ret));
		return ret;
	}

	wpa_supp_restart_status_work();

	ret = wait_for_disconnect_complete(dev);
#ifdef CONFIG_AP
	if (is_ap) {
		supplicant_send_wifi_mgmt_ap_status(wpa_s,
			NET_EVENT_WIFI_CMD_AP_DISABLE_RESULT,
			ret == 0 ? WIFI_STATUS_AP_SUCCESS : WIFI_STATUS_AP_FAIL);
	} else {
#else
	{
#endif /* CONFIG_AP */
		wifi_mgmt_raise_disconnect_complete_event(iface, ret);
	}

#ifdef CONFIG_WIFI_NM_WPA_SUPPLICANT_CRYPTO_ENTERPRISE
	wpas_remove_certs(wpa_s);
#endif

	if (!wpa_cli_cmd_v("remove_network all")) {
		wpa_printf(MSG_ERROR, "Failed to remove all networks");
	}

	return ret;
}

/* Public API */
int supplicant_connect(const struct device *dev, struct wifi_connect_req_params *params)
{
	struct wpa_supplicant *wpa_s;
	int ret = 0;

	if (!net_if_is_admin_up(net_if_lookup_by_dev(dev))) {
		wpa_printf(MSG_ERROR,
			   "Interface %s is down, dropping connect",
			   dev->name);
		return -1;
	}

	k_mutex_lock(&wpa_supplicant_mutex, K_FOREVER);

	wpa_s = get_wpa_s_handle(dev);
	if (!wpa_s) {
		ret = -1;
		wpa_printf(MSG_ERROR, "Device %s not found", dev->name);
		goto out;
	}

	/* Allow connect in STA mode only even if we are connected already */
	if  (wpa_s->current_ssid && wpa_s->current_ssid->mode != WPAS_MODE_INFRA) {
		ret = -EBUSY;
		wpa_printf(MSG_ERROR, "Interface %s is not in STA mode", dev->name);
		goto out;
	}

	ret = wpas_add_and_config_network(wpa_s, params, false);
	if (ret) {
		wpa_printf(MSG_ERROR, "Failed to add and configure network for STA mode: %d", ret);
		goto out;
	}

	wpas_api_ctrl.dev = dev;
	wpas_api_ctrl.requested_op = CONNECT;
	wpas_api_ctrl.connection_timeout = params->timeout;

out:
	k_mutex_unlock(&wpa_supplicant_mutex);

	if (!ret) {
		wpa_supp_restart_status_work();
	}

	return ret;
}

int supplicant_disconnect(const struct device *dev)
{
	return wpas_disconnect_network(dev, WPAS_MODE_INFRA);
}

static enum wifi_mfp_options get_mfp(enum mfp_options supp_mfp_option)
{
	switch (supp_mfp_option) {
	case NO_MGMT_FRAME_PROTECTION:
		return WIFI_MFP_DISABLE;
	case MGMT_FRAME_PROTECTION_OPTIONAL:
		return WIFI_MFP_OPTIONAL;
	case MGMT_FRAME_PROTECTION_REQUIRED:
		return WIFI_MFP_REQUIRED;
	default:
		wpa_printf(MSG_ERROR, "Invalid mfp mapping %d", supp_mfp_option);
		break;
	}

	return WIFI_MFP_DISABLE;
}

static enum wifi_iface_mode get_iface_mode(enum wpas_mode supp_mode)
{
	switch (supp_mode) {
	case WPAS_MODE_INFRA:
		return WIFI_MODE_INFRA;
	case WPAS_MODE_IBSS:
		return WIFI_MODE_IBSS;
	case WPAS_MODE_AP:
		return WIFI_MODE_AP;
	case WPAS_MODE_P2P_GO:
		return WIFI_MODE_P2P_GO;
	case WPAS_MODE_P2P_GROUP_FORMATION:
		return WIFI_MODE_P2P_GROUP_FORMATION;
	case WPAS_MODE_MESH:
		return WIFI_MODE_MESH;
	default:
		break;
	}

	return WIFI_MODE_UNKNOWN;
}

int supplicant_status(const struct device *dev, struct wifi_iface_status *status)
{
	struct net_if *iface = net_if_lookup_by_dev(dev);
	struct wpa_supplicant *wpa_s;
	int ret = -1;
	struct wpa_signal_info *si = NULL;
	struct wpa_conn_info *conn_info = NULL;

	if (!iface) {
		ret = -ENOENT;
		wpa_printf(MSG_ERROR, "Interface for device %s not found", dev->name);
		return ret;
	}

	k_mutex_lock(&wpa_supplicant_mutex, K_FOREVER);

	wpa_s = get_wpa_s_handle(dev);
	if (!wpa_s) {
		wpa_printf(MSG_ERROR, "Device %s not found", dev->name);
		goto out;
	}

	si = os_zalloc(sizeof(struct wpa_signal_info));
	if (!si) {
		wpa_printf(MSG_ERROR, "Failed to allocate memory for signal info");
		goto out;
	}

	status->state = wpa_s->wpa_state; /* 1-1 Mapping */

	if (wpa_s->wpa_state >= WPA_ASSOCIATED) {
		struct wpa_ssid *ssid = wpa_s->current_ssid;
		u8 channel;
		struct signal_poll_resp signal_poll;
		u8 *_ssid = ssid->ssid;
		size_t ssid_len = ssid->ssid_len;
		struct status_resp cli_status;
		int proto;
		int key_mgmt;
		int sae_pwe;

		if (!ssid) {
			wpa_printf(MSG_ERROR, "Failed to get current ssid");
			goto out;
		}

		proto = ssid->proto;
		key_mgmt = ssid->key_mgmt;
		sae_pwe = wpa_s->conf->sae_pwe;
		os_memcpy(status->bssid, wpa_s->bssid, WIFI_MAC_ADDR_LEN);
		status->band = wpas_band_to_zephyr(wpas_freq_to_band(wpa_s->assoc_freq));
		status->wpa3_ent_type = wpas_key_mgmt_to_zephyr_wpa3_ent(key_mgmt);
		status->security = wpas_key_mgmt_to_zephyr(0, ssid, key_mgmt, proto, sae_pwe);
		status->mfp = get_mfp(ssid->ieee80211w);
		ieee80211_freq_to_chan(wpa_s->assoc_freq, &channel);
		status->channel = channel;

		if (ssid_len == 0) {
			int _res = z_wpa_ctrl_status(&cli_status);

			if (_res < 0) {
				ssid_len = 0;
			} else {
				ssid_len = cli_status.ssid_len;
			}

			_ssid = cli_status.ssid;
		}

		os_memcpy(status->ssid, _ssid, ssid_len);
		status->ssid_len = ssid_len;
		status->iface_mode = get_iface_mode(ssid->mode);

		if (wpa_s->connection_set == 1) {
			status->link_mode = wpa_s->connection_he ? WIFI_6 :
					wpa_s->connection_vht ? WIFI_5 :
					wpa_s->connection_ht ? WIFI_4 :
					wpa_s->connection_g ? WIFI_3 :
					wpa_s->connection_a ? WIFI_2 :
					wpa_s->connection_b ? WIFI_1 :
					WIFI_0;
		} else {
			status->link_mode = WIFI_LINK_MODE_UNKNOWN;
		}

		status->rssi = -WPA_INVALID_NOISE;
		if (status->iface_mode == WIFI_MODE_INFRA) {
			ret = z_wpa_ctrl_signal_poll(&signal_poll);
			if (!ret) {
				status->rssi = signal_poll.rssi;
				status->current_phy_tx_rate = signal_poll.current_txrate;
			} else {
				wpa_printf(MSG_WARNING, "%s: Failed to read signal poll info",
						   __func__);
			}
		}

		conn_info = os_zalloc(sizeof(struct wpa_conn_info));
		if (!conn_info) {
			wpa_printf(MSG_ERROR, "%s:Failed to allocate memory\n",
				__func__);
			ret = -ENOMEM;
			goto out;
		}

		ret = wpa_drv_get_conn_info(wpa_s, conn_info);
		if (!ret) {
			status->beacon_interval = conn_info->beacon_interval;
			status->dtim_period = conn_info->dtim_period;
			status->twt_capable = conn_info->twt_capable;
		} else {
			wpa_printf(MSG_WARNING, "%s: Failed to get connection info\n",
				__func__);

			status->beacon_interval = 0;
			status->dtim_period = 0;
			status->twt_capable = false;
			ret = 0;
		}

		os_free(conn_info);
	} else {
		ret = 0;
	}

out:
	os_free(si);
	k_mutex_unlock(&wpa_supplicant_mutex);
	return ret;
}

/* Below APIs are not natively supported by WPA supplicant, so,
 * these are just wrappers around driver offload APIs. But it is
 * transparent to the user.
 *
 * In the future these might be implemented natively by the WPA
 * supplicant.
 */

static const struct wifi_mgmt_ops *const get_wifi_mgmt_api(const struct device *dev)
{
	struct net_wifi_mgmt_offload *api = (struct net_wifi_mgmt_offload *)dev->api;

	return api ? api->wifi_mgmt_api : NULL;
}

int supplicant_get_version(const struct device *dev, struct wifi_version *params)
{
	const struct wifi_mgmt_ops *const wifi_mgmt_api = get_wifi_mgmt_api(dev);

	if (!wifi_mgmt_api || !wifi_mgmt_api->get_version) {
		wpa_printf(MSG_ERROR, "get_version not supported");
		return -ENOTSUP;
	}

	return wifi_mgmt_api->get_version(dev, params);
}

int supplicant_scan(const struct device *dev, struct wifi_scan_params *params,
		    scan_result_cb_t cb)
{
	const struct wifi_mgmt_ops *const wifi_mgmt_api = get_wifi_mgmt_api(dev);

	if (!wifi_mgmt_api || !wifi_mgmt_api->scan) {
		wpa_printf(MSG_ERROR, "Scan not supported");
		return -ENOTSUP;
	}

	return wifi_mgmt_api->scan(dev, params, cb);
}

#ifdef CONFIG_NET_STATISTICS_WIFI
int supplicant_get_stats(const struct device *dev, struct net_stats_wifi *stats)
{
	const struct wifi_mgmt_ops *const wifi_mgmt_api = get_wifi_mgmt_api(dev);

	if (!wifi_mgmt_api || !wifi_mgmt_api->get_stats) {
		wpa_printf(MSG_ERROR, "Get stats not supported");
		return -ENOTSUP;
	}

	return wifi_mgmt_api->get_stats(dev, stats);
}

int supplicant_reset_stats(const struct device *dev)
{
	const struct wifi_mgmt_ops *const wifi_mgmt_api = get_wifi_mgmt_api(dev);

	if (!wifi_mgmt_api || !wifi_mgmt_api->reset_stats) {
		wpa_printf(MSG_WARNING, "Reset stats not supported");
		return -ENOTSUP;
	}

	return wifi_mgmt_api->reset_stats(dev);
}
#endif /* CONFIG_NET_STATISTICS_WIFI */

int supplicant_pmksa_flush(const struct device *dev)
{
	struct wpa_supplicant *wpa_s;
	int ret = 0;

	k_mutex_lock(&wpa_supplicant_mutex, K_FOREVER);

	wpa_s = get_wpa_s_handle(dev);
	if (!wpa_s) {
		ret = -1;
		wpa_printf(MSG_ERROR, "Device %s not found", dev->name);
		goto out;
	}

	if (!wpa_cli_cmd_v("pmksa_flush")) {
		ret = -1;
		wpa_printf(MSG_ERROR, "pmksa_flush failed");
		goto out;
	}

out:
	k_mutex_unlock(&wpa_supplicant_mutex);
	return ret;
}

int supplicant_11k_cfg(const struct device *dev, struct wifi_11k_params *params)
{
	const struct wifi_mgmt_ops *const wifi_mgmt_api = get_wifi_mgmt_api(dev);

	if (!wifi_mgmt_api || !wifi_mgmt_api->cfg_11k) {
		wpa_printf(MSG_ERROR, "cfg 11k not supported");
		return -ENOTSUP;
	}

	return wifi_mgmt_api->cfg_11k(dev, params);
}

int supplicant_11k_neighbor_request(const struct device *dev, struct wifi_11k_params *params)
{
	int ssid_len = strlen(params->ssid);

	if (params != NULL && ssid_len > 0) {
		if (ssid_len > WIFI_SSID_MAX_LEN) {
			wpa_printf(MSG_ERROR, "%s: ssid too long %u",
				   __func__, ssid_len);
			return -1;
		}

		if (!wpa_cli_cmd_v("neighbor_rep_request ssid %s",
				   params->ssid)) {
			wpa_printf(MSG_ERROR,
				   "%s: cli cmd <neighbor_rep_request ssid %s> fail",
				   __func__, params->ssid);
			return -1;
		}
	} else {
		if (!wpa_cli_cmd_v("neighbor_rep_request")) {
			wpa_printf(MSG_ERROR,
				   "%s: cli cmd <neighbor_rep_request> fail",
				   __func__);
			return -1;
		}
	}

	return 0;
}

#ifdef CONFIG_WIFI_NM_WPA_SUPPLICANT_ROAMING
#define SUPPLICANT_CANDIDATE_SCAN_CMD_BUF_SIZE 100
int supplicant_candidate_scan(const struct device *dev, struct wifi_scan_params *params)
{
	int i = 0;
	char cmd[SUPPLICANT_CANDIDATE_SCAN_CMD_BUF_SIZE] = {0};
	char *pos = cmd;
	char *end = pos + SUPPLICANT_CANDIDATE_SCAN_CMD_BUF_SIZE;
	int freq = 0;

	strcpy(pos, "freq=");
	pos += 5;
	while (params->band_chan[i].channel) {
		if (i > 0) {
			pos += snprintf(pos, end - pos, ",");
		}
		freq = chan_to_freq(params->band_chan[i].channel);
		pos += snprintf(pos, end - pos, "%d", freq);
		i++;
	}

	if (!wpa_cli_cmd_v("scan %s", cmd)) {
		wpa_printf(MSG_ERROR,
			   "%s: cli cmd <scan %s> fail",
			   __func__, cmd);
		return -1;
	}

	return 0;
}

int supplicant_11r_roaming(const struct device *dev)
{
	struct wpa_supplicant *wpa_s;
	int ret = 0;

	k_mutex_lock(&wpa_supplicant_mutex, K_FOREVER);

	wpa_s = get_wpa_s_handle(dev);
	if (!wpa_s) {
		wpa_printf(MSG_ERROR, "Device %s not found", dev->name);
		ret = -1;
		goto out;
	}

	if (wpa_s->reassociate || (wpa_s->wpa_state >= WPA_AUTHENTICATING &&
	    wpa_s->wpa_state < WPA_COMPLETED)) {
		wpa_printf(MSG_INFO, "Reassociation is in progress, skip");
		ret = 0;
		goto out;
	}

	if (!wpa_cli_cmd_v("reassociate")) {
		wpa_printf(MSG_ERROR, "%s: cli cmd <reassociate> fail",
			   __func__);
		ret = -1;
		goto out;
	}

out:
	k_mutex_unlock(&wpa_supplicant_mutex);
	return ret;
}
#endif

int supplicant_set_power_save(const struct device *dev, struct wifi_ps_params *params)
{
	const struct wifi_mgmt_ops *const wifi_mgmt_api = get_wifi_mgmt_api(dev);

	if (!wifi_mgmt_api || !wifi_mgmt_api->set_power_save) {
		wpa_printf(MSG_ERROR, "Set power save not supported");
		return -ENOTSUP;
	}

	return wifi_mgmt_api->set_power_save(dev, params);
}

int supplicant_set_twt(const struct device *dev, struct wifi_twt_params *params)
{
	const struct wifi_mgmt_ops *const wifi_mgmt_api = get_wifi_mgmt_api(dev);

	if (!wifi_mgmt_api || !wifi_mgmt_api->set_twt) {
		wpa_printf(MSG_ERROR, "Set TWT not supported");
		return -ENOTSUP;
	}

	return wifi_mgmt_api->set_twt(dev, params);
}

int supplicant_set_btwt(const struct device *dev, struct wifi_twt_params *params)
{
	const struct wifi_mgmt_ops *const wifi_mgmt_api = get_wifi_mgmt_api(dev);

	if (!wifi_mgmt_api || !wifi_mgmt_api->set_btwt) {
		wpa_printf(MSG_ERROR, "Set Broadcast TWT not supported");
		return -ENOTSUP;
	}

	return wifi_mgmt_api->set_btwt(dev, params);
}

int supplicant_get_power_save_config(const struct device *dev,
				     struct wifi_ps_config *config)
{
	const struct wifi_mgmt_ops *const wifi_mgmt_api = get_wifi_mgmt_api(dev);

	if (!wifi_mgmt_api || !wifi_mgmt_api->get_power_save_config) {
		wpa_printf(MSG_ERROR, "Get power save config not supported");
		return -ENOTSUP;
	}

	return wifi_mgmt_api->get_power_save_config(dev, config);
}

int supplicant_reg_domain(const struct device *dev,
			  struct wifi_reg_domain *reg_domain)
{
	const struct wifi_mgmt_ops *const wifi_mgmt_api = get_wifi_mgmt_api(dev);
	struct wpa_supplicant *wpa_s;
	int ret = -1;

	if (!wifi_mgmt_api || !wifi_mgmt_api->reg_domain) {
		wpa_printf(MSG_ERROR, "Regulatory domain not supported");
		return -ENOTSUP;
	}

	if (reg_domain->oper == WIFI_MGMT_GET) {
		return wifi_mgmt_api->reg_domain(dev, reg_domain);
	}

	if (reg_domain->oper == WIFI_MGMT_SET) {
		k_mutex_lock(&wpa_supplicant_mutex, K_FOREVER);

		wpa_s = get_wpa_s_handle(dev);
		if (!wpa_s) {
			wpa_printf(MSG_ERROR, "Interface %s not found", dev->name);
			goto out;
		}

		if (!wpa_cli_cmd_v("set country %s", reg_domain->country_code)) {
			goto out;
		}

#ifdef CONFIG_WIFI_NM_HOSTAPD_AP
		if (!hostapd_cli_cmd_v("set country_code %s", reg_domain->country_code)) {
			goto out;
		}
#endif

		ret = 0;

out:
		k_mutex_unlock(&wpa_supplicant_mutex);
	}

	return ret;
}

int supplicant_mode(const struct device *dev, struct wifi_mode_info *mode)
{
	const struct wifi_mgmt_ops *const wifi_mgmt_api = get_wifi_mgmt_api(dev);

	if (!wifi_mgmt_api || !wifi_mgmt_api->mode) {
		wpa_printf(MSG_ERROR, "Setting mode not supported");
		return -ENOTSUP;
	}

	return wifi_mgmt_api->mode(dev, mode);
}

int supplicant_filter(const struct device *dev, struct wifi_filter_info *filter)
{
	const struct wifi_mgmt_ops *const wifi_mgmt_api = get_wifi_mgmt_api(dev);

	if (!wifi_mgmt_api || !wifi_mgmt_api->filter) {
		wpa_printf(MSG_ERROR, "Setting filter not supported");
		return -ENOTSUP;
	}

	return wifi_mgmt_api->filter(dev, filter);
}

int supplicant_channel(const struct device *dev, struct wifi_channel_info *channel)
{
	const struct wifi_mgmt_ops *const wifi_mgmt_api = get_wifi_mgmt_api(dev);

	if (!wifi_mgmt_api || !wifi_mgmt_api->channel) {
		wpa_printf(MSG_ERROR, "Setting channel not supported");
		return -ENOTSUP;
	}

	return wifi_mgmt_api->channel(dev, channel);
}

int supplicant_set_rts_threshold(const struct device *dev, unsigned int rts_threshold)
{
	const struct wifi_mgmt_ops *const wifi_mgmt_api = get_wifi_mgmt_api(dev);

	if (!wifi_mgmt_api || !wifi_mgmt_api->set_rts_threshold) {
		wpa_printf(MSG_ERROR, "Set RTS not supported");
		return -ENOTSUP;
	}

	return wifi_mgmt_api->set_rts_threshold(dev, rts_threshold);
}

int supplicant_get_rts_threshold(const struct device *dev, unsigned int *rts_threshold)
{
	const struct wifi_mgmt_ops *const wifi_mgmt_api = get_wifi_mgmt_api(dev);

	if (!wifi_mgmt_api || !wifi_mgmt_api->get_rts_threshold) {
		wpa_printf(MSG_ERROR, "Get RTS not supported");
		return -ENOTSUP;
	}

	return wifi_mgmt_api->get_rts_threshold(dev, rts_threshold);
}

int supplicant_bss_ext_capab(const struct device *dev, int capab)
{
	struct wpa_supplicant *wpa_s;
	int is_support = 0;

	wpa_s = get_wpa_s_handle(dev);
	if (!wpa_s) {
		wpa_printf(MSG_ERROR, "Interface %s not found", dev->name);
		return 0;
	}

	k_mutex_lock(&wpa_supplicant_mutex, K_FOREVER);
	is_support = wpa_bss_ext_capab(wpa_s->current_bss, capab);
	k_mutex_unlock(&wpa_supplicant_mutex);

	return is_support;
}

int supplicant_legacy_roam(const struct device *dev)
{
	int ret = -1;

	k_mutex_lock(&wpa_supplicant_mutex, K_FOREVER);
	if (!wpa_cli_cmd_v("scan")) {
		goto out;
	}

	ret = 0;

out:
	k_mutex_unlock(&wpa_supplicant_mutex);

	return ret;
}

#ifdef CONFIG_WIFI_NM_WPA_SUPPLICANT_WNM
int supplicant_btm_query(const struct device *dev, uint8_t reason)
{
	struct wpa_supplicant *wpa_s;
	int ret = -1;

	k_mutex_lock(&wpa_supplicant_mutex, K_FOREVER);

	wpa_s = get_wpa_s_handle(dev);
	if (!wpa_s) {
		ret = -1;
		wpa_printf(MSG_ERROR, "Interface %s not found", dev->name);
		goto out;
	}

	if (!wpa_cli_cmd_v("wnm_bss_query %d", reason)) {
		goto out;
	}

	ret = 0;

out:
	k_mutex_unlock(&wpa_supplicant_mutex);

	return ret;
}
#endif

int supplicant_get_wifi_conn_params(const struct device *dev,
			struct wifi_connect_req_params *params)
{
	struct wpa_supplicant *wpa_s;
	int ret = 0;

	k_mutex_lock(&wpa_supplicant_mutex, K_FOREVER);

	wpa_s = get_wpa_s_handle(dev);
	if (!wpa_s) {
		ret = -1;
		wpa_printf(MSG_ERROR, "Device %s not found", dev->name);
		goto out;
	}

	memcpy(params, &last_wifi_conn_params, sizeof(struct wifi_connect_req_params));
out:
	k_mutex_unlock(&wpa_supplicant_mutex);
	return ret;
}

static int supplicant_wps_pbc(const struct device *dev)
{
	struct wpa_supplicant *wpa_s;
	int ret = -1;

	k_mutex_lock(&wpa_supplicant_mutex, K_FOREVER);

	wpa_s = get_wpa_s_handle(dev);
	if (!wpa_s) {
		ret = -1;
		wpa_printf(MSG_ERROR, "Interface %s not found", dev->name);
		goto out;
	}

	if (!wpa_cli_cmd_v("wps_pbc")) {
		goto out;
	}

	wpas_api_ctrl.dev = dev;
	wpas_api_ctrl.requested_op = WPS_PBC;

	ret = 0;

out:
	k_mutex_unlock(&wpa_supplicant_mutex);

	return ret;
}

static int supplicant_wps_pin(const struct device *dev, struct wifi_wps_config_params *params)
{
	struct wpa_supplicant *wpa_s;
	char *get_pin_cmd = "WPS_PIN get";
	int ret = -1;

	k_mutex_lock(&wpa_supplicant_mutex, K_FOREVER);

	wpa_s = get_wpa_s_handle(dev);
	if (!wpa_s) {
		ret = -1;
		wpa_printf(MSG_ERROR, "Interface %s not found", dev->name);
		goto out;
	}

	if (params->oper == WIFI_WPS_PIN_GET) {
		if (zephyr_wpa_cli_cmd_resp(get_pin_cmd, params->pin)) {
			goto out;
		}
	} else if (params->oper == WIFI_WPS_PIN_SET) {
		if (!wpa_cli_cmd_v("wps_check_pin %s", params->pin)) {
			goto out;
		}

		if (!wpa_cli_cmd_v("wps_pin any %s", params->pin)) {
			goto out;
		}

		wpas_api_ctrl.dev = dev;
		wpas_api_ctrl.requested_op = WPS_PIN;
	} else {
		wpa_printf(MSG_ERROR, "Error wps pin operation : %d", params->oper);
		goto out;
	}

	ret = 0;

out:
	k_mutex_unlock(&wpa_supplicant_mutex);

	return ret;
}

int supplicant_wps_config(const struct device *dev, struct wifi_wps_config_params *params)
{
	int ret = 0;

	if (params->oper == WIFI_WPS_PBC) {
		ret = supplicant_wps_pbc(dev);
	} else if (params->oper == WIFI_WPS_PIN_GET || params->oper == WIFI_WPS_PIN_SET) {
		ret = supplicant_wps_pin(dev, params);
	}

	return ret;
}

#ifdef CONFIG_AP
#ifdef CONFIG_WIFI_NM_HOSTAPD_AP
int hapd_state(const struct device *dev, int *state)
{
	struct hostapd_iface *iface;
	int ret = 0;

	k_mutex_lock(&wpa_supplicant_mutex, K_FOREVER);

	iface = get_hostapd_handle(dev);
	if (!iface) {
		wpa_printf(MSG_ERROR, "Device %s not found", dev->name);
		ret = -ENOENT;
		goto out;
	}

	*state = iface->state;

out:
	k_mutex_unlock(&wpa_supplicant_mutex);
	return ret;
}

static int hapd_config_chan_center_seg0(struct wifi_connect_req_params *params)
{
	int ret = 0;
	uint8_t center_freq_seg0_idx = 0;
	uint8_t oper_chwidth = CHANWIDTH_USE_HT;
	const uint8_t *center_freq = NULL;
	static const uint8_t center_freq_40MHz[] = {38,  46,  54,  62,  102, 110,
						    118, 126, 134, 142, 151, 159};
	static const uint8_t center_freq_80MHz[] = {42, 58, 106, 122, 138, 155};
	uint8_t index, index_max, chan_idx, ch_offset = 0;

	/* Unless ACS is being used, both "channel" and "vht_oper_centr_freq_seg0_idx"
	 * parameters must be set.
	 */
	switch (params->bandwidth) {
	case WIFI_FREQ_BANDWIDTH_20MHZ:
		oper_chwidth = CHANWIDTH_USE_HT;
		center_freq_seg0_idx = params->channel;
		break;
	case WIFI_FREQ_BANDWIDTH_40MHZ:
		oper_chwidth = CHANWIDTH_USE_HT;
		center_freq = center_freq_40MHz;
		index_max = ARRAY_SIZE(center_freq_40MHz);
		ch_offset = 2;
		break;
	case WIFI_FREQ_BANDWIDTH_80MHZ:
		oper_chwidth = CHANWIDTH_80MHZ;
		center_freq = center_freq_80MHz;
		index_max = ARRAY_SIZE(center_freq_80MHz);
		ch_offset = 6;
		break;
	default:
		return -EINVAL;
	}

	if (params->bandwidth != WIFI_FREQ_BANDWIDTH_20MHZ) {
		chan_idx = params->channel;
		for (index = 0; index < index_max; index++) {
			if ((chan_idx >= (center_freq[index] - ch_offset)) &&
			    (chan_idx <= (center_freq[index] + ch_offset))) {
				center_freq_seg0_idx = center_freq[index];
				break;
			}
		}
	}

	if (!hostapd_cli_cmd_v("set vht_oper_chwidth %d", oper_chwidth)) {
		goto out;
	}
	if (!hostapd_cli_cmd_v("set vht_oper_centr_freq_seg0_idx %d", center_freq_seg0_idx)) {
		goto out;
	}
#ifdef CONFIG_WIFI_NM_WPA_SUPPLICANT_11AX
	if (!hostapd_cli_cmd_v("set he_oper_chwidth %d", oper_chwidth)) {
		goto out;
	}
	if (!hostapd_cli_cmd_v("set he_oper_centr_freq_seg0_idx %d", center_freq_seg0_idx)) {
		goto out;
	}
#endif

	return ret;
out:
	return -EINVAL;
}

int hapd_config_network(struct hostapd_iface *iface,
			struct wifi_connect_req_params *params)
{
	int ret = 0;

	if (!hostapd_cli_cmd_v("set ssid %s", params->ssid)) {
		goto out;
	}

	if (params->channel == 0) {
		if (params->band == 0) {
			if (!hostapd_cli_cmd_v("set hw_mode g")) {
				goto out;
			}
		} else if (params->band == 1) {
			if (!hostapd_cli_cmd_v("set hw_mode a")) {
				goto out;
			}
		} else {
			wpa_printf(MSG_ERROR, "Invalid band %d", params->band);
			goto out;
		}
	} else if (params->channel > 14) {
		if (!hostapd_cli_cmd_v("set hw_mode a")) {
			goto out;
		}
	} else {
		if (!hostapd_cli_cmd_v("set hw_mode g")) {
			goto out;
		}
	}

	if (!hostapd_cli_cmd_v("set channel %d", params->channel)) {
		goto out;
	}

	ret = hapd_config_chan_center_seg0(params);
	if (ret) {
		goto out;
	}

	if (params->security != WIFI_SECURITY_TYPE_NONE) {
		if (params->security == WIFI_SECURITY_TYPE_WPA_PSK) {
			if (!hostapd_cli_cmd_v("set wpa 1")) {
				goto out;
			}
			if (!hostapd_cli_cmd_v("set wpa_key_mgmt WPA-PSK")) {
				goto out;
			}
			if (!hostapd_cli_cmd_v("set wpa_passphrase %s", params->psk)) {
				goto out;
			}
			if (!hostapd_cli_cmd_v("set wpa_pairwise CCMP")) {
				goto out;
			}
		} else if (params->security == WIFI_SECURITY_TYPE_PSK) {
			if (!hostapd_cli_cmd_v("set wpa 2")) {
				goto out;
			}
			if (!hostapd_cli_cmd_v("set wpa_key_mgmt WPA-PSK")) {
				goto out;
			}
			if (!hostapd_cli_cmd_v("set wpa_passphrase %s", params->psk)) {
				goto out;
			}
			if (!hostapd_cli_cmd_v("set rsn_pairwise CCMP")) {
				goto out;
			}
		} else if (params->security == WIFI_SECURITY_TYPE_PSK_SHA256) {
			if (!hostapd_cli_cmd_v("set wpa 2")) {
				goto out;
			}
			if (!hostapd_cli_cmd_v("set wpa_key_mgmt WPA-PSK-SHA256")) {
				goto out;
			}
			if (!hostapd_cli_cmd_v("set wpa_passphrase %s", params->psk)) {
				goto out;
			}
			if (!hostapd_cli_cmd_v("set rsn_pairwise CCMP")) {
				goto out;
			}
		} else if (params->security == WIFI_SECURITY_TYPE_SAE_HNP ||
			   params->security == WIFI_SECURITY_TYPE_SAE_H2E ||
			   params->security == WIFI_SECURITY_TYPE_SAE_AUTO) {
			if (!hostapd_cli_cmd_v("set wpa 2")) {
				goto out;
			}
			if (!hostapd_cli_cmd_v("set wpa_key_mgmt SAE")) {
				goto out;
			}
			if (!hostapd_cli_cmd_v("set sae_password %s",
					       params->sae_password ? params->sae_password :
					       params->psk)) {
				goto out;
			}
			if (!hostapd_cli_cmd_v("set rsn_pairwise CCMP")) {
				goto out;
			}
			if (params->security == WIFI_SECURITY_TYPE_SAE_H2E ||
			    params->security == WIFI_SECURITY_TYPE_SAE_AUTO) {
				if (!hostapd_cli_cmd_v("set sae_pwe %d",
					(params->security == WIFI_SECURITY_TYPE_SAE_H2E)
						? 1
						: 2)) {
					goto out;
				}
			}
		} else if (params->security == WIFI_SECURITY_TYPE_WPA_AUTO_PERSONAL) {
			if (!hostapd_cli_cmd_v("set wpa 2")) {
				goto out;
			}

			if (!hostapd_cli_cmd_v("set wpa_key_mgmt WPA-PSK SAE")) {
				goto out;
			}

			if (!hostapd_cli_cmd_v("set wpa_passphrase %s", params->psk)) {
				goto out;
			}

			if (!hostapd_cli_cmd_v("set sae_password %s",
					       params->sae_password ? params->sae_password
								    : params->psk)) {
				goto out;
			}

			if (!hostapd_cli_cmd_v("set rsn_pairwise CCMP")) {
				goto out;
			}

			if (!hostapd_cli_cmd_v("set sae_pwe 2")) {
				goto out;
			}
		} else if (params->security == WIFI_SECURITY_TYPE_DPP) {
			if (!hostapd_cli_cmd_v("set wpa 2")) {
				goto out;
			}
			if (!hostapd_cli_cmd_v("set wpa_key_mgmt WPA-PSK DPP")) {
				goto out;
			}
			if (!hostapd_cli_cmd_v("set wpa_passphrase %s", params->psk)) {
				goto out;
			}
			if (!hostapd_cli_cmd_v("set wpa_pairwise CCMP")) {
				goto out;
			}
			if (!hostapd_cli_cmd_v("set rsn_pairwise CCMP")) {
				goto out;
			}
			if (!hostapd_cli_cmd_v("set dpp_configurator_connectivity 1")) {
				goto out;
			}
#ifdef CONFIG_WIFI_NM_HOSTAPD_CRYPTO_ENTERPRISE
		} else if (is_eap_valid_security(params->security)) {
			if (hapd_process_enterprise_config(iface, params)) {
				goto out;
			}
#endif
		} else {
			wpa_printf(MSG_ERROR, "Security type %d is not supported",
				   params->security);
			goto out;
		}
	} else {
		if (!hostapd_cli_cmd_v("set wpa 0")) {
			goto out;
		}
		iface->bss[0]->conf->wpa_key_mgmt = WPA_KEY_MGMT_NONE;
	}

	if (!hostapd_cli_cmd_v("set ieee80211w %d", params->mfp)) {
		goto out;
	}

	if (!hostapd_cli_cmd_v("set ignore_broadcast_ssid %d", params->ignore_broadcast_ssid)) {
		goto out;
	}

	return ret;
out:
	return -1;
}

static int set_ap_config_params(const struct device *dev, struct wifi_ap_config_params *params)
{
	const struct wifi_mgmt_ops *const wifi_mgmt_api = get_wifi_mgmt_api(dev);

	if (wifi_mgmt_api == NULL || wifi_mgmt_api->ap_config_params == NULL) {
		return -ENOTSUP;
	}

	return wifi_mgmt_api->ap_config_params(dev, params);
}

int supplicant_ap_config_params(const struct device *dev, struct wifi_ap_config_params *params)
{
	struct hostapd_iface *iface;
	int ret = 0;

	ret = set_ap_config_params(dev, params);
	if (ret && (ret != -ENOTSUP)) {
		wpa_printf(MSG_ERROR, "Failed to set ap config params");
		return -EINVAL;
	}

	k_mutex_lock(&wpa_supplicant_mutex, K_FOREVER);

	iface = get_hostapd_handle(dev);
	if (iface == NULL) {
		ret = -ENOENT;
		wpa_printf(MSG_ERROR, "Interface %s not found", dev->name);
		goto out;
	}

	if (iface->state > HAPD_IFACE_DISABLED) {
		ret = -EBUSY;
		wpa_printf(MSG_ERROR, "Interface %s is not in disable state", dev->name);
		goto out;
	}

	if (params->type & WIFI_AP_CONFIG_PARAM_MAX_NUM_STA) {
		if (!hostapd_cli_cmd_v("set max_num_sta %d", params->max_num_sta)) {
			ret = -EINVAL;
			wpa_printf(MSG_ERROR, "Failed to set maximum number of stations");
			goto out;
		}
		wpa_printf(MSG_INFO, "Set maximum number of stations: %d", params->max_num_sta);
	}

	if (params->type & WIFI_AP_CONFIG_PARAM_HT_CAPAB) {
		if (!hostapd_cli_cmd_v("set ht_capab %s", params->ht_capab)) {
			ret = -EINVAL;
			wpa_printf(MSG_ERROR, "Failed to set HT capabilities");
			goto out;
		}
		wpa_printf(MSG_INFO, "Set HT capabilities: %s", params->ht_capab);
	}

	if (params->type & WIFI_AP_CONFIG_PARAM_VHT_CAPAB) {
		if (!hostapd_cli_cmd_v("set vht_capab %s", params->vht_capab)) {
			ret = -EINVAL;
			wpa_printf(MSG_ERROR, "Failed to set VHT capabilities");
			goto out;
		}
		wpa_printf(MSG_INFO, "Set VHT capabilities: %s", params->vht_capab);
	}

out:
		k_mutex_unlock(&wpa_supplicant_mutex);

	return ret;
}

int supplicant_ap_status(const struct device *dev, struct wifi_iface_status *status)
{
	int ret = 0;
	struct hostapd_iface *iface;
	struct hostapd_config *conf;
	struct hostapd_data *hapd;
	struct hostapd_bss_config *bss;
	struct hostapd_ssid *ssid;
	struct hostapd_hw_modes *hw_mode;
	int proto;    /* Wi-Fi secure protocol */
	int key_mgmt; /*  Wi-Fi key management */
	int sae_pwe;

	k_mutex_lock(&wpa_supplicant_mutex, K_FOREVER);

	iface = get_hostapd_handle(dev);
	if (!iface) {
		ret = -1;
		wpa_printf(MSG_ERROR, "Interface %s not found", dev->name);
		goto out;
	}

	conf = iface->conf;
	if (!conf) {
		ret = -1;
		wpa_printf(MSG_ERROR, "Conf %s not found", dev->name);
		goto out;
	}

	bss = conf->bss[0];
	if (!bss) {
		ret = -1;
		wpa_printf(MSG_ERROR, "Bss_conf %s not found", dev->name);
		goto out;
	}

	hapd = iface->bss[0];
	if (!hapd) {
		ret = -1;
		wpa_printf(MSG_ERROR, "Bss %s not found", dev->name);
		goto out;
	}

	status->state = iface->state;
	ssid = &bss->ssid;

	os_memcpy(status->bssid, hapd->own_addr, WIFI_MAC_ADDR_LEN);
	status->iface_mode = WIFI_MODE_AP;
	status->band = wpas_band_to_zephyr(wpas_freq_to_band(iface->freq));
	key_mgmt = bss->wpa_key_mgmt;
	proto = bss->wpa;
	sae_pwe = bss->sae_pwe;
	status->wpa3_ent_type = wpas_key_mgmt_to_zephyr_wpa3_ent(key_mgmt);
	status->security = wpas_key_mgmt_to_zephyr(1, hapd->conf, key_mgmt, proto, sae_pwe);
	status->mfp = get_mfp(bss->ieee80211w);
	status->channel = conf->channel;
	os_memcpy(status->ssid, ssid->ssid, ssid->ssid_len);

	status->dtim_period = bss->dtim_period;
	status->beacon_interval = conf->beacon_int;

	hw_mode = iface->current_mode;

	status->link_mode = conf->ieee80211ax                          ? WIFI_6
			    : conf->ieee80211ac                        ? WIFI_5
			    : conf->ieee80211n                         ? WIFI_4
			    : hw_mode->mode == HOSTAPD_MODE_IEEE80211G ? WIFI_3
			    : hw_mode->mode == HOSTAPD_MODE_IEEE80211A ? WIFI_2
			    : hw_mode->mode == HOSTAPD_MODE_IEEE80211B ? WIFI_1
								       : WIFI_0;
	status->twt_capable = (hw_mode->he_capab[IEEE80211_MODE_AP].mac_cap[0] & 0x04);

out:
	k_mutex_unlock(&wpa_supplicant_mutex);
	return ret;
}
#endif /* CONFIG_WIFI_NM_HOSTAPD_AP */

#ifdef CONFIG_WIFI_NM_HOSTAPD_WPS
int supplicant_ap_wps_pbc(const struct device *dev)
{
	struct hostapd_iface *iface;
	int ret = -1;

	k_mutex_lock(&wpa_supplicant_mutex, K_FOREVER);

	iface = get_hostapd_handle(dev);
	if (!iface) {
		ret = -1;
		wpa_printf(MSG_ERROR, "Interface %s not found", dev->name);
		goto out;
	}

	if (iface->state != HAPD_IFACE_ENABLED) {
		ret = -EBUSY;
		wpa_printf(MSG_ERROR, "Interface %s is not in enable state", dev->name);
		goto out;
	}

	if (!hostapd_cli_cmd_v("wps_pbc")) {
		goto out;
	}

	wpas_api_ctrl.dev = dev;
	wpas_api_ctrl.requested_op = WPS_PBC;

	ret = 0;

out:
	k_mutex_unlock(&wpa_supplicant_mutex);

	return ret;
}

int supplicant_ap_wps_pin(const struct device *dev, struct wifi_wps_config_params *params)
{
#define WPS_PIN_EXPIRE_TIME 120
	struct hostapd_iface *iface;
	char *get_pin_cmd = "WPS_AP_PIN random";
	int ret  = 0;

	k_mutex_lock(&wpa_supplicant_mutex, K_FOREVER);

	iface = get_hostapd_handle(dev);
	if (!iface) {
		ret = -1;
		wpa_printf(MSG_ERROR, "Interface %s not found", dev->name);
		goto out;
	}

	if (iface->state != HAPD_IFACE_ENABLED) {
		ret = -EBUSY;
		wpa_printf(MSG_ERROR, "Interface %s is not in enable state", dev->name);
		goto out;
	}

	if (params->oper == WIFI_WPS_PIN_GET) {
		if (zephyr_hostapd_cli_cmd_resp(get_pin_cmd, params->pin)) {
			goto out;
		}
	} else if (params->oper == WIFI_WPS_PIN_SET) {
		if (!hostapd_cli_cmd_v("wps_check_pin %s", params->pin)) {
			goto out;
		}

		if (!hostapd_cli_cmd_v("wps_pin any %s %d", params->pin, WPS_PIN_EXPIRE_TIME)) {
			goto out;
		}

		wpas_api_ctrl.dev = dev;
		wpas_api_ctrl.requested_op = WPS_PIN;
	} else {
		wpa_printf(MSG_ERROR, "Error wps pin operation : %d", params->oper);
		goto out;
	}

	ret = 0;

out:
	k_mutex_unlock(&wpa_supplicant_mutex);

	return ret;
}


int supplicant_ap_wps_config(const struct device *dev, struct wifi_wps_config_params *params)
{
	int ret = 0;

	if (params->oper == WIFI_WPS_PBC) {
		ret = supplicant_ap_wps_pbc(dev);
	} else if (params->oper == WIFI_WPS_PIN_GET || params->oper == WIFI_WPS_PIN_SET) {
		ret = supplicant_ap_wps_pin(dev, params);
	}

	return ret;
}
#endif

static int set_ap_bandwidth(const struct device *dev, enum wifi_frequency_bandwidths bandwidth)
{
	const struct wifi_mgmt_ops *const wifi_mgmt_api = get_wifi_mgmt_api(dev);
	struct wifi_ap_config_params params = {0};

	if (wifi_mgmt_api == NULL || wifi_mgmt_api->ap_config_params == NULL) {
		return -ENOTSUP;
	}

	params.bandwidth = bandwidth;
	params.type = WIFI_AP_CONFIG_PARAM_BANDWIDTH;
	return wifi_mgmt_api->ap_config_params(dev, &params);
}

int supplicant_ap_enable(const struct device *dev,
			 struct wifi_connect_req_params *params)
{
#ifdef CONFIG_WIFI_NM_HOSTAPD_AP
	struct hostapd_iface *iface;
	struct hostapd_data *hapd;
	struct wpa_driver_capa capa;
#else
	struct wpa_supplicant *wpa_s;
#endif
	int ret;

	if (!net_if_is_admin_up(net_if_lookup_by_dev(dev))) {
		wpa_printf(MSG_ERROR,
			   "Interface %s is down, dropping connect",
			   dev->name);
		return -1;
	}

	ret = set_ap_bandwidth(dev, params->bandwidth);
	if (ret && (ret != -ENOTSUP)) {
		wpa_printf(MSG_ERROR, "Failed to set ap bandwidth");
		return -EINVAL;
	}

	k_mutex_lock(&wpa_supplicant_mutex, K_FOREVER);

#ifdef CONFIG_WIFI_NM_HOSTAPD_AP
	iface = get_hostapd_handle(dev);
	if (!iface) {
		ret = -1;
		wpa_printf(MSG_ERROR, "Interface %s not found", dev->name);
		goto out;
	}

	iface->owner = iface;

	if (iface->state == HAPD_IFACE_ENABLED) {
		ret = -EBUSY;
		wpa_printf(MSG_ERROR, "Interface %s is not in disable state", dev->name);
		goto out;
	}

	ret = hapd_config_network(iface, params);
	if (ret) {
		wpa_printf(MSG_ERROR, "Failed to configure network for AP: %d", ret);
		goto out;
	}

	hapd = iface->bss[0];
	if (!iface->extended_capa || !iface->extended_capa_mask) {
		if (hapd->driver->get_capa && hapd->driver->get_capa(hapd->drv_priv, &capa) == 0) {
			iface->extended_capa         = capa.extended_capa;
			iface->extended_capa_mask    = capa.extended_capa_mask;
			iface->extended_capa_len     = capa.extended_capa_len;
			iface->drv_max_acl_mac_addrs = capa.max_acl_mac_addrs;

			/*
			 * Override extended capa with per-interface type (AP), if
			 * available from the driver.
			 */
			hostapd_get_ext_capa(iface);
		} else {
			ret = -1;
			wpa_printf(MSG_ERROR, "Failed to get capability for AP: %d", ret);
			goto out;
		}
	}

	if (!hostapd_cli_cmd_v("enable")) {
		goto out;
	}

#else
	wpa_s = get_wpa_s_handle(dev);
	if (!wpa_s) {
		ret = -1;
		wpa_printf(MSG_ERROR, "Interface %s not found", dev->name);
		goto out;
	}

	if (wpa_s->wpa_state != WPA_DISCONNECTED) {
		ret = -EBUSY;
		wpa_printf(MSG_ERROR, "Interface %s is not in disconnected state", dev->name);
		goto out;
	}

	/* No need to check for existing network to join for SoftAP */
	wpa_s->conf->ap_scan = 2;
	/* Set BSS parameter max_num_sta to default configured value */
	wpa_s->conf->max_num_sta = CONFIG_WIFI_MGMT_AP_MAX_NUM_STA;

	ret = wpas_add_and_config_network(wpa_s, params, true);
	if (ret) {
		wpa_printf(MSG_ERROR, "Failed to add and configure network for AP mode: %d", ret);
		goto out;
	}
#endif

out:
	k_mutex_unlock(&wpa_supplicant_mutex);

	return ret;
}

int supplicant_ap_disable(const struct device *dev)
{
#ifdef CONFIG_WIFI_NM_HOSTAPD_AP
	struct hostapd_iface *iface;
	int ret = 0;
#else
	struct wpa_supplicant *wpa_s;
	int ret = -1;
#endif

	k_mutex_lock(&wpa_supplicant_mutex, K_FOREVER);

#ifdef CONFIG_WIFI_NM_HOSTAPD_AP
	iface = get_hostapd_handle(dev);
	if (!iface) {
		ret = -ENOENT;
		wpa_printf(MSG_ERROR, "Interface %s not found", dev->name);
		goto out;
	}

	if (iface->state != HAPD_IFACE_ENABLED) {
		ret = -EBUSY;
		wpa_printf(MSG_ERROR, "Interface %s is not in enable state", dev->name);
		goto out;
	}

	if (!hostapd_cli_cmd_v("disable")) {
		goto out;
	}

	iface->freq = 0;
#else
	wpa_s = get_wpa_s_handle(dev);
	if (!wpa_s) {
		ret = -1;
		wpa_printf(MSG_ERROR, "Interface %s not found", dev->name);
		goto out;
	}

	ret = wpas_disconnect_network(dev, WPAS_MODE_AP);
	if (ret) {
		wpa_printf(MSG_ERROR, "Failed to disconnect from network");
		goto out;
	}

	/* Restore ap_scan to default value */
	wpa_s->conf->ap_scan = 1;
#endif

out:
	k_mutex_unlock(&wpa_supplicant_mutex);
	return ret;
}

int supplicant_ap_sta_disconnect(const struct device *dev,
				 const uint8_t *mac_addr)
{
#ifdef CONFIG_WIFI_NM_HOSTAPD_AP
	struct hostapd_iface *iface;
	int ret  = 0;
#else
	struct wpa_supplicant *wpa_s;
	int ret = -1;
#endif

	k_mutex_lock(&wpa_supplicant_mutex, K_FOREVER);

#ifdef CONFIG_WIFI_NM_HOSTAPD_AP
	iface = get_hostapd_handle(dev);
	if (!iface) {
		ret = -1;
		wpa_printf(MSG_ERROR, "Interface %s not found", dev->name);
		goto out;
	}

	if (iface->state != HAPD_IFACE_ENABLED) {
		ret = -EBUSY;
		wpa_printf(MSG_ERROR, "Interface %s is not in enable state", dev->name);
		goto out;
	}

	if (!mac_addr) {
		ret = -EINVAL;
		wpa_printf(MSG_ERROR, "Invalid MAC address");
		goto out;
	}

	if (!hostapd_cli_cmd_v("deauthenticate %02x:%02x:%02x:%02x:%02x:%02x",
				mac_addr[0], mac_addr[1], mac_addr[2],
				mac_addr[3], mac_addr[4], mac_addr[5])) {
		goto out;
	}

#else
	wpa_s = get_wpa_s_handle(dev);
	if (!wpa_s) {
		ret = -1;
		wpa_printf(MSG_ERROR, "Interface %s not found", dev->name);
		goto out;
	}

	if (!mac_addr) {
		ret = -EINVAL;
		wpa_printf(MSG_ERROR, "Invalid MAC address");
		goto out;
	}

	if (!wpa_cli_cmd_v("disassociate %02x:%02x:%02x:%02x:%02x:%02x",
			   mac_addr[0], mac_addr[1], mac_addr[2],
			   mac_addr[3], mac_addr[4], mac_addr[5])) {
		goto out;
	}

	ret = 0;
#endif

out:
	k_mutex_unlock(&wpa_supplicant_mutex);

	return ret;
}
#endif /* CONFIG_AP */

#ifdef CONFIG_WIFI_NM_WPA_SUPPLICANT_DPP
static const char *dpp_params_to_args_curve(int curve)
{
	switch (curve) {
	case WIFI_DPP_CURVES_P_256:
		return "P-256";
	case WIFI_DPP_CURVES_P_384:
		return "P-384";
	case WIFI_DPP_CURVES_P_512:
		return "P-521";
	case WIFI_DPP_CURVES_BP_256:
		return "BP-256";
	case WIFI_DPP_CURVES_BP_384:
		return "BP-384";
	case WIFI_DPP_CURVES_BP_512:
		return "BP-512";
	default:
		return "P-256";
	}
}

static const char *dpp_params_to_args_conf(int conf)
{
	switch (conf) {
	case WIFI_DPP_CONF_STA:
		return "sta-dpp";
	case WIFI_DPP_CONF_AP:
		return "ap-dpp";
	case WIFI_DPP_CONF_QUERY:
		return "query";
	default:
		return "sta-dpp";
	}
}

static const char *dpp_params_to_args_role(int role)
{
	switch (role) {
	case WIFI_DPP_ROLE_CONFIGURATOR:
		return "configurator";
	case WIFI_DPP_ROLE_ENROLLEE:
		return "enrollee";
	case WIFI_DPP_ROLE_EITHER:
		return "either";
	default:
		return "either";
	}
}

static void dpp_ssid_bin2str(char *dst, uint8_t *src, int max_len)
{
	uint8_t *end = src + strlen(src);

	/* do 4 bytes convert first */
	for (; (src + 4) < end; src += 4) {
		snprintf(dst, max_len, "%02x%02x%02x%02x",
			 src[0], src[1], src[2], src[3]);
		dst += 8;
	}

	/* then do 1 byte convert */
	for (; src < end; src++) {
		snprintf(dst, max_len, "%02x", src[0]);
		dst += 2;
	}
}

#define SUPPLICANT_DPP_CMD_BUF_SIZE 384
#define STR_CUR_TO_END(cur) (cur) = (&(cur)[0] + strlen((cur)))

static int dpp_params_to_cmd(struct wifi_dpp_params *params, char *cmd, size_t max_len)
{
	char *pos = cmd;
	char *end = cmd + max_len;

	switch (params->action) {
	case WIFI_DPP_CONFIGURATOR_ADD:
		strncpy(pos, "DPP_CONFIGURATOR_ADD", end - pos);
		STR_CUR_TO_END(pos);

		if (params->configurator_add.curve) {
			snprintf(pos, end - pos, " curve=%s",
				 dpp_params_to_args_curve(params->configurator_add.curve));
			STR_CUR_TO_END(pos);
		}

		if (params->configurator_add.net_access_key_curve) {
			snprintf(pos, end - pos, " net_access_key_curve=%s",
				 dpp_params_to_args_curve(
				 params->configurator_add.net_access_key_curve));
		}
		break;
	case WIFI_DPP_AUTH_INIT:
		strncpy(pos, "DPP_AUTH_INIT", end - pos);
		STR_CUR_TO_END(pos);

		if (params->auth_init.peer) {
			snprintf(pos, end - pos, " peer=%d", params->auth_init.peer);
			STR_CUR_TO_END(pos);
		}

		if (params->auth_init.conf) {
			snprintf(pos, end - pos, " conf=%s",
				 dpp_params_to_args_conf(
				 params->auth_init.conf));
			STR_CUR_TO_END(pos);
		}

		if (params->auth_init.ssid[0]) {
			strncpy(pos, " ssid=", end - pos);
			STR_CUR_TO_END(pos);
			dpp_ssid_bin2str(pos, params->auth_init.ssid,
					 WIFI_SSID_MAX_LEN * 2);
			STR_CUR_TO_END(pos);
		}

		if (params->auth_init.configurator) {
			snprintf(pos, end - pos, " configurator=%d",
				 params->auth_init.configurator);
			STR_CUR_TO_END(pos);
		}

		if (params->auth_init.role) {
			snprintf(pos, end - pos, " role=%s",
				 dpp_params_to_args_role(
				 params->auth_init.role));
		}
		break;
	case WIFI_DPP_QR_CODE:
		strncpy(pos, "DPP_QR_CODE", end - pos);
		STR_CUR_TO_END(pos);

		if (params->dpp_qr_code[0]) {
			snprintf(pos, end - pos, " %s", params->dpp_qr_code);
		}
		break;
	case WIFI_DPP_CHIRP:
		strncpy(pos, "DPP_CHIRP", end - pos);
		STR_CUR_TO_END(pos);

		if (params->chirp.id) {
			snprintf(pos, end - pos, " own=%d", params->chirp.id);
			STR_CUR_TO_END(pos);
		}

		if (params->chirp.freq) {
			snprintf(pos, end - pos, " listen=%d", params->chirp.freq);
		}
		break;
	case WIFI_DPP_LISTEN:
		strncpy(pos, "DPP_LISTEN", end - pos);
		STR_CUR_TO_END(pos);

		if (params->listen.freq) {
			snprintf(pos, end - pos, " %d", params->listen.freq);
			STR_CUR_TO_END(pos);
		}

		if (params->listen.role) {
			snprintf(pos, end - pos, " role=%s",
				 dpp_params_to_args_role(
				 params->listen.role));
		}
		break;
	case WIFI_DPP_BOOTSTRAP_GEN:
		strncpy(pos, "DPP_BOOTSTRAP_GEN", end - pos);
		STR_CUR_TO_END(pos);

		if (params->bootstrap_gen.type) {
			strncpy(pos, " type=qrcode", end - pos);
			STR_CUR_TO_END(pos);
		}

		if (params->bootstrap_gen.op_class &&
		    params->bootstrap_gen.chan) {
			snprintf(pos, end - pos, " chan=%d/%d",
				 params->bootstrap_gen.op_class,
				 params->bootstrap_gen.chan);
			STR_CUR_TO_END(pos);
		}

		/* mac is mandatory, even if it is zero mac address */
		snprintf(pos, end - pos, " mac=%02x:%02x:%02x:%02x:%02x:%02x",
			 params->bootstrap_gen.mac[0], params->bootstrap_gen.mac[1],
			 params->bootstrap_gen.mac[2], params->bootstrap_gen.mac[3],
			 params->bootstrap_gen.mac[4], params->bootstrap_gen.mac[5]);
		STR_CUR_TO_END(pos);

		if (params->bootstrap_gen.curve) {
			snprintf(pos, end - pos, " curve=%s",
				 dpp_params_to_args_curve(params->bootstrap_gen.curve));
		}
		break;
	case WIFI_DPP_BOOTSTRAP_GET_URI:
		snprintf(pos, end - pos, "DPP_BOOTSTRAP_GET_URI %d", params->id);
		break;
	case WIFI_DPP_SET_CONF_PARAM:
		strncpy(pos, "SET dpp_configurator_params", end - pos);
		STR_CUR_TO_END(pos);

		if (params->configurator_set.peer) {
			snprintf(pos, end - pos, " peer=%d", params->configurator_set.peer);
			STR_CUR_TO_END(pos);
		}

		if (params->configurator_set.conf) {
			snprintf(pos, end - pos, " conf=%s",
				 dpp_params_to_args_conf(
				 params->configurator_set.conf));
			STR_CUR_TO_END(pos);
		}

		if (params->configurator_set.ssid[0]) {
			strncpy(pos, " ssid=", end - pos);
			STR_CUR_TO_END(pos);
			dpp_ssid_bin2str(pos, params->configurator_set.ssid,
					 WIFI_SSID_MAX_LEN * 2);
			STR_CUR_TO_END(pos);
		}

		if (params->configurator_set.configurator) {
			snprintf(pos, end - pos, " configurator=%d",
				 params->configurator_set.configurator);
			STR_CUR_TO_END(pos);
		}

		if (params->configurator_set.role) {
			snprintf(pos, end - pos, " role=%s",
				 dpp_params_to_args_role(
				 params->configurator_set.role));
			STR_CUR_TO_END(pos);
		}

		if (params->configurator_set.curve) {
			snprintf(pos, end - pos, " curve=%s",
				 dpp_params_to_args_curve(params->configurator_set.curve));
			STR_CUR_TO_END(pos);
		}

		if (params->configurator_set.net_access_key_curve) {
			snprintf(pos, end - pos, " net_access_key_curve=%s",
				 dpp_params_to_args_curve(
				 params->configurator_set.net_access_key_curve));
		}
		break;
	case WIFI_DPP_SET_WAIT_RESP_TIME:
		snprintf(pos, end - pos, "SET dpp_resp_wait_time %d",
			 params->dpp_resp_wait_time);
		break;
	case WIFI_DPP_RECONFIG:
		snprintf(pos, end - pos, "DPP_RECONFIG %d", params->network_id);
		break;
	default:
		wpa_printf(MSG_ERROR, "Unknown DPP action");
		return -EINVAL;
	}

	return 0;
}

int supplicant_dpp_dispatch(const struct device *dev, struct wifi_dpp_params *params)
{
	int ret;
	char *cmd = NULL;

	if (params == NULL) {
		return -EINVAL;
	}

	cmd = os_zalloc(SUPPLICANT_DPP_CMD_BUF_SIZE);
	if (cmd == NULL) {
		return -ENOMEM;
	}

	/* leave one byte always be 0 */
	ret = dpp_params_to_cmd(params, cmd, SUPPLICANT_DPP_CMD_BUF_SIZE - 2);
	if (ret) {
		os_free(cmd);
		return ret;
	}

	wpa_printf(MSG_DEBUG, "wpa_cli %s", cmd);
	if (zephyr_wpa_cli_cmd_resp(cmd, params->resp)) {
		os_free(cmd);
		return -ENOEXEC;
	}

	os_free(cmd);
	return 0;
}

#ifdef CONFIG_WIFI_NM_HOSTAPD_AP
int hapd_dpp_dispatch(const struct device *dev, struct wifi_dpp_params *params)
{
	int ret;
	char *cmd = NULL;

	if (params == NULL) {
		return -EINVAL;
	}

	cmd = os_zalloc(SUPPLICANT_DPP_CMD_BUF_SIZE);
	if (cmd == NULL) {
		return -ENOMEM;
	}

	/* leave one byte always be 0 */
	ret = dpp_params_to_cmd(params, cmd, SUPPLICANT_DPP_CMD_BUF_SIZE - 2);
	if (ret) {
		os_free(cmd);
		return ret;
	}

	wpa_printf(MSG_DEBUG, "hostapd_cli %s", cmd);
	if (zephyr_hostapd_cli_cmd_resp(cmd, params->resp)) {
		os_free(cmd);
		return -ENOEXEC;
	}

	os_free(cmd);
	return 0;
}
#endif /* CONFIG_WIFI_NM_HOSTAPD_AP */
#endif /* CONFIG_WIFI_NM_WPA_SUPPLICANT_DPP */<|MERGE_RESOLUTION|>--- conflicted
+++ resolved
@@ -366,7 +366,6 @@
 }
 
 static inline enum wifi_wpa3_enterprise_type wpas_key_mgmt_to_zephyr_wpa3_ent(int key_mgmt)
-<<<<<<< HEAD
 {
 	switch (key_mgmt) {
 	case WPA_KEY_MGMT_IEEE8021X_SUITE_B:
@@ -384,25 +383,6 @@
 				void *config, int key_mgmt, int proto, int pwe)
 {
 	switch (key_mgmt) {
-=======
-{
-	switch (key_mgmt) {
-	case WPA_KEY_MGMT_IEEE8021X_SUITE_B:
-		return WIFI_WPA3_ENTERPRISE_SUITEB;
-	case WPA_KEY_MGMT_IEEE8021X_SUITE_B_192:
-		return WIFI_WPA3_ENTERPRISE_SUITEB_192;
-	case WPA_KEY_MGMT_IEEE8021X_SHA256:
-		return WIFI_WPA3_ENTERPRISE_ONLY;
-	default:
-		return WIFI_WPA3_ENTERPRISE_NA;
-	}
-}
-
-static inline enum wifi_security_type wpas_key_mgmt_to_zephyr(bool is_hapd,
-				void *config, int key_mgmt, int proto, int pwe)
-{
-	switch (key_mgmt) {
->>>>>>> fad916bd
 #ifdef CONFIG_WIFI_NM_WPA_SUPPLICANT_CRYPTO_ENTERPRISE
 	case WPA_KEY_MGMT_IEEE8021X:
 	case WPA_KEY_MGMT_IEEE8021X_SUITE_B:
