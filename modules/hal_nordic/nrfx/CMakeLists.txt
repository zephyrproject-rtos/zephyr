--- conflicted
+++ resolved
@@ -48,11 +48,7 @@
                                                                 DEVELOP_IN_NRF54L15)
 zephyr_compile_definitions_ifdef(CONFIG_SOC_NRF54L05_CPUAPP     NRF_APPLICATION)
 zephyr_compile_definitions_ifdef(CONFIG_SOC_NRF54L05_CPUFLPR    NRF_FLPR)
-<<<<<<< HEAD
-zephyr_compile_definitions_ifdef(CONFIG_SOC_NRF54L09_ENGA       NRF54L09_ENGA_XXAA)
-=======
 zephyr_compile_definitions_ifdef(CONFIG_SOC_NRF54L09_ENGA       NRF54LV10A_ENGA_XXAA)
->>>>>>> fad916bd
 zephyr_compile_definitions_ifdef(CONFIG_SOC_NRF54L09_ENGA_CPUAPP NRF_APPLICATION)
 zephyr_compile_definitions_ifdef(CONFIG_SOC_NRF54L10            NRF54L10_XXAA
                                                                 DEVELOP_IN_NRF54L15)
@@ -240,11 +236,7 @@
 mdk_svd_ifdef(CONFIG_SOC_NRF54H20_CPURAD      nrf54h20_radiocore.svd)
 mdk_svd_ifdef(CONFIG_SOC_NRF54L05_CPUAPP      nrf54l05_application.svd)
 mdk_svd_ifdef(CONFIG_SOC_NRF54L05_CPUFLPR     nrf54l05_flpr.svd)
-<<<<<<< HEAD
-mdk_svd_ifdef(CONFIG_SOC_NRF54L09_ENGA_CPUAPP nrf54l09_enga_application.svd)
-=======
 mdk_svd_ifdef(CONFIG_SOC_NRF54L09_ENGA_CPUAPP nrf54lv10a_enga_application.svd)
->>>>>>> fad916bd
 mdk_svd_ifdef(CONFIG_SOC_NRF54L10_CPUAPP      nrf54l10_application.svd)
 mdk_svd_ifdef(CONFIG_SOC_NRF54L10_CPUFLPR     nrf54l10_flpr.svd)
 mdk_svd_ifdef(CONFIG_SOC_NRF54L15_CPUAPP      nrf54l15_application.svd)
