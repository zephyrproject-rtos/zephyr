--- conflicted
+++ resolved
@@ -12,11 +12,7 @@
   list(APPEND nrf_regtool_components GENERATE:UICR)
 endif()
 if(DEFINED nrf_regtool_components)
-<<<<<<< HEAD
-  find_package(nrf-regtool 8.1.2
-=======
   find_package(nrf-regtool 8.1.3
->>>>>>> fad916bd
     COMPONENTS ${nrf_regtool_components}
     PATHS ${CMAKE_CURRENT_LIST_DIR}/nrf-regtool
     NO_CMAKE_PATH
