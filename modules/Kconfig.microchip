# Microchip HAL drivers configuration

# SPDX-License-Identifier: Apache-2.0

config HAS_MEC_HAL
	bool "Microchip MEC HAL drivers support"

config HAS_MPFS_HAL
	bool "Microchip MPFS HAL drivers support"

<<<<<<< HEAD
=======
config HAS_MEC5_HAL
	bool "Microchip MEC5 HAL drivers support"

>>>>>>> d59b83f8
config HAS_PIC32C_HAL
	bool "Microchip PIC32C HAL drivers support"

config PIC32C
	bool
	select HAS_CMSIS_CORE

config HAS_PIC32CXSG_HAL
	bool "Microchip PIC32CXSG HAL drivers support"
	select HAS_CMSIS_CORE
	depends on SOC_FAMILY_MICROCHIP_PIC32CXSG<|MERGE_RESOLUTION|>--- conflicted
+++ resolved
@@ -8,12 +8,9 @@
 config HAS_MPFS_HAL
 	bool "Microchip MPFS HAL drivers support"
 
-<<<<<<< HEAD
-=======
 config HAS_MEC5_HAL
 	bool "Microchip MEC5 HAL drivers support"
 
->>>>>>> d59b83f8
 config HAS_PIC32C_HAL
 	bool "Microchip PIC32C HAL drivers support"
 
