# General configuration options

# Copyright (c) 2014-2015 Wind River Systems, Inc.
# Copyright (c) 2016 Intel Corporation
# Copyright (c) 2023 Nordic Semiconductor ASA
# SPDX-License-Identifier: Apache-2.0

config MCUBOOT
	bool
	help
	  Hidden option used to indicate that the current image is MCUBoot

config BOOTLOADER_MCUBOOT
	bool "MCUboot bootloader support"
	select USE_DT_CODE_PARTITION
	imply INIT_ARCH_HW_AT_BOOT if ARCH_SUPPORTS_ARCH_HW_INIT
	depends on !MCUBOOT
	help
	  This option signifies that the target uses MCUboot as a bootloader,
	  or in other words that the image is to be chain-loaded by MCUboot.
	  This sets several required build system and Device Tree options in
	  order for the image generated to be bootable using the MCUboot open
	  source bootloader. Currently this includes:

	    * Setting ROM_START_OFFSET to a default value that allows space
	      for the MCUboot image header
	    * Activating SW_VECTOR_RELAY_CLIENT on Cortex-M0
	      (or Armv8-M baseline) targets with no built-in vector relocation
	      mechanisms

	  By default, this option instructs Zephyr to initialize the core
	  architecture HW registers during boot, when this is supported by
	  the application. This removes the need by MCUboot to reset
	  the core registers' state itself.

if BOOTLOADER_MCUBOOT

config MCUBOOT_CMAKE_WEST_SIGN_PARAMS
	string "Extra parameters to west sign"
	default "--quiet"
	help
	  Parameters that are passed by cmake to west sign, just after
	  the command, before all other parameters needed for image
	  signing.
	  By default this is set to "--quiet" to prevent extra, non-error,
	  diagnostic messages from west sign. This does not affect signing
	  tool for which extra parameters are passed with
	  MCUBOOT_EXTRA_IMGTOOL_ARGS.

config MCUBOOT_SIGNATURE_KEY_FILE
	string "Path to the mcuboot signing key file"
	default ""
	depends on !MCUBOOT_GENERATE_UNSIGNED_IMAGE
	help
	  The file contains a key pair whose public half is verified
	  by your target's MCUboot image. The file is in PEM format.

	  If set to a non-empty value, the build system tries to
	  sign the final binaries using a 'west sign -t imgtool' command.
	  The signed binaries are placed in the build directory
	  at zephyr/zephyr.signed.bin and zephyr/zephyr.signed.hex.

	  The file names can be customized with CONFIG_KERNEL_BIN_NAME.
	  The existence of bin and hex files depends on CONFIG_BUILD_OUTPUT_BIN
	  and CONFIG_BUILD_OUTPUT_HEX.

	  This option should contain a path to the same file as the
	  BOOT_SIGNATURE_KEY_FILE option in your MCUboot .config. The path
	  may be absolute or relative to the west workspace topdir. (The MCUboot
	  config option is used for the MCUboot bootloader image; this option is
	  for your application which is to be loaded by MCUboot. The MCUboot
	  config option can be a relative path from the MCUboot repository
	  root.)

	  If left empty, you must sign the Zephyr binaries manually.

config MCUBOOT_ENCRYPTION_KEY_FILE
	string "Path to the mcuboot encryption key file"
	default ""
	depends on MCUBOOT_SIGNATURE_KEY_FILE != ""
	help
	  The file contains the public key that is used to encrypt the
	  ephemeral key that encrypts the image. The corresponding
	  private key is hard coded in the MCUboot source code and is
	  used to decrypt the ephemeral key that is embedded in the
	  image. The file is in PEM format.

	  If set to a non-empty value, the build system tries to
	  sign and encrypt the final binaries using a 'west sign -t imgtool'
	  command. The binaries are placed in the build directory at
	  zephyr/zephyr.signed.encrypted.bin and
	  zephyr/zephyr.signed.encrypted.hex.

	  The file names can be customized with CONFIG_KERNEL_BIN_NAME.
	  The existence of bin and hex files depends on CONFIG_BUILD_OUTPUT_BIN
	  and CONFIG_BUILD_OUTPUT_HEX.

	  This option should either be an absolute path or a path relative to
	  the west workspace topdir.
	  Example: './bootloader/mcuboot/enc-rsa2048-pub.pem'

	  If left empty, you must encrypt the Zephyr binaries manually.

config MCUBOOT_IMGTOOL_SIGN_VERSION
	string "Version to pass to imgtool when signing"
	default "$(APP_VERSION_TWEAK_STRING)" if "$(VERSION_MAJOR)" != ""
	default "0.0.0+0"
	help
	  When signing with imgtool then this setting will be passed as version
	  argument to the tool.
	  The format is major.minor.revision+build.

<<<<<<< HEAD
config BOOT_MAX_IMG_SECTORS
	int "Maximum number of sectors per image slot"
	default 128
	help
	  This option controls the maximum number of sectors that each of
	  the two image areas can contain. Smaller values reduce MCUboot's
	  memory usage; larger values allow it to support larger images.
	  If unsure, leave at the default value.
=======
config MCUBOOT_IMGTOOL_OVERWRITE_ONLY
	bool "Use overwrite-only instead of swap upgrades"
	help
	  If enabled, --overwrite-only option passed to imgtool to avoid
	  adding the swap status area size when calculating overflow.
>>>>>>> 36940db9

config MCUBOOT_EXTRA_IMGTOOL_ARGS
	string "Extra arguments to pass to imgtool when signing"
	default ""
	help
	  When signing (CONFIG_MCUBOOT_SIGNATURE_KEY_FILE is a non-empty
	  string) you can use this option to pass extra options to
	  imgtool. For example, you could set this to "--version 1.2".

config MCUBOOT_GENERATE_UNSIGNED_IMAGE
	bool "Generate unsigned binary image bootable with MCUboot"
	help
	  Enabling this configuration allows automatic unsigned binary image
	  generation when MCUboot signing key is not provided,
	  i.e., MCUBOOT_SIGNATURE_KEY_FILE is left empty.

config MCUBOOT_GENERATE_CONFIRMED_IMAGE
	bool "Also generate a padded, confirmed image"
	help
	  The signed, padded, and confirmed binaries are placed in the build
	  directory at zephyr/zephyr.signed.confirmed.bin and
	  zephyr/zephyr.signed.confirmed.hex.

	  The file names can be customized with CONFIG_KERNEL_BIN_NAME.
	  The existence of bin and hex files depends on CONFIG_BUILD_OUTPUT_BIN
	  and CONFIG_BUILD_OUTPUT_HEX.

menu "On board MCUboot operation mode"

choice MCUBOOT_BOOTLOADER_MODE
	prompt "Application assumed MCUboot mode of operation"
	default MCUBOOT_BOOTLOADER_MODE_SWAP_WITHOUT_SCRATCH # MCUBOOT_BOOTLOADER_MODE
	help
	  Informs application build on assumed MCUboot mode of operation.
	  This is important for validataing application against DT configuration,
	  which is done by west sign.

config MCUBOOT_BOOTLOADER_MODE_SINGLE_APP
	bool "MCUboot has been configured for single slot execution"
	select MCUBOOT_IMGTOOL_OVERWRITE_ONLY
	help
	  MCUboot will only boot slot0_partition placed application and does
	  not care about other slots. In this mode application is not able
	  to DFU its own update to secondary slot and all updates need to
	  be performed using MCUboot serial recovery.

config MCUBOOT_BOOTLOADER_MODE_SWAP_WITHOUT_SCRATCH
	bool "MCUboot has been configured for swap without scratch operation"
	select MCUBOOT_BOOTLOADER_MODE_HAS_NO_DOWNGRADE
	help
	  MCUboot expects slot0_partition and slot1_partition to be present
	  in DT and application will boot from slot0_partition.
	  MCUBOOT_BOOTLOADER_NO_DOWNGRADE should also be selected
	  if MCUboot has been built with MCUBOOT_DOWNGRADE_PREVENTION.

config MCUBOOT_BOOTLOADER_MODE_SWAP_SCRATCH
	bool "MCUboot has been configured for swap using scratch operation"
	select MCUBOOT_BOOTLOADER_MODE_HAS_NO_DOWNGRADE
	help
	  MCUboot expects slot0_partition, slot1_partition and scratch_partition
	  to be present in DT, and application will boot from slot0_partition.
	  In this mode scratch_partition is used as temporary storage when
	  MCUboot swaps application from the secondary slot to the primary
	  slot.
	  MCUBOOT_BOOTLOADER_NO_DOWNGRADE should also be selected
	  if MCUboot has been built with MCUBOOT_DOWNGRADE_PREVENTION.

config MCUBOOT_BOOTLOADER_MODE_OVERWRITE_ONLY
	bool "MCUboot has been configured to just overwrite primary slot"
	select MCUBOOT_BOOTLOADER_MODE_HAS_NO_DOWNGRADE
	select MCUBOOT_IMGTOOL_OVERWRITE_ONLY
	help
	  MCUboot will take contents of secondary slot of an image and will
	  overwrite primary slot with it.
	  In this mode it is not possible to revert back to previous version
	  as it is not stored in the secondary slot.
	  This mode supports MCUBOOT_BOOTLOADER_NO_DOWNGRADE which means
	  that the overwrite will not happen unless the version of secondary
	  slot is higher than the version in primary slot.

config MCUBOOT_BOOTLOADER_MODE_DIRECT_XIP
	bool "MCUboot has been configured for DirectXIP operation"
	select MCUBOOT_BOOTLOADER_MODE_HAS_NO_DOWNGRADE
	select MCUBOOT_BOOTLOADER_NO_DOWNGRADE
	help
	  MCUboot expects slot0_partition and slot1_partition to exist in DT.
	  In this mode MCUboot can boot from either partition and will
	  select one with higher application image version, which usually
	  means major.minor.patch triple, unless BOOT_VERSION_CMP_USE_BUILD_NUMBER
	  is also selected that enables comparison of build number.
	  This option automatically selectes
	  MCUBOOT_BOOTLOADER_NO_DOWNGRADE as it is not possible
	  to swap back to older version of application.

config MCUBOOT_BOOTLOADER_MODE_DIRECT_XIP_WITH_REVERT
	bool "MCUboot has been configured for DirectXIP with revert"
	select MCUBOOT_BOOTUTIL_LIB_FOR_DIRECT_XIP
	select MCUBOOT_BOOTLOADER_MODE_HAS_NO_DOWNGRADE
	select MCUBOOT_BOOTLOADER_NO_DOWNGRADE
	help
	  MCUboot expects slot0_partition and slot1_partition to exist in DT.
	  In this mode MCUboot will boot the application with the higher version
	  from either slot, as long as it has been marked to be boot
	  next time for test or permanently. In case when application is marked
	  for test it needs to confirm itself, on the first boot, or it will
	  be removed and MCUboot will revert to booting previously approved
	  application.
	  This mode does not allow freely switching between application
	  versions, as, once higher version application is approved, it is
	  not possible to select lower version for boot.
	  This mode selects MCUBOOT_BOOTLOADER_NO_DOWNGRADE as it is not possible
	  to downgrade running application, but note that MCUboot may do that
	  if application with higher version will not get confirmed.

config MCUBOOT_BOOTLOADER_MODE_FIRMWARE_UPDATER
	bool "MCUboot has been configured in firmware updater mode"
	select MCUBOOT_IMGTOOL_OVERWRITE_ONLY
	help
	  MCUboot will only boot slot0_partition for the main application but has
	  an entrance mechanism defined for entering the slot1_partition which is
	  a dedicated firmware updater application used to update the slot0_partition
	  application.

endchoice # MCUBOOT_BOOTLOADER_MODE

config MCUBOOT_BOOTLOADER_MODE_HAS_NO_DOWNGRADE
	bool
	help
	  Selected mode supports downgrade prevention, where you cannot switch to
	  an application with lower version than the currently running application.

if MCUBOOT_BOOTLOADER_MODE_HAS_NO_DOWNGRADE
config MCUBOOT_BOOTLOADER_NO_DOWNGRADE
	bool "MCUboot mode has downgrade prevention enabled"
	help
	  Selected MCUboot mode has downgrade prevention enabled, where you are not
	  able to change back to image with lower version number.
	  This options should be selected when MCUboot has been built with
	  MCUBOOT_DOWNGRADE_PREVENTION option enabled.
endif

endmenu # On board MCUboot operation mode

endif # BOOTLOADER_MCUBOOT

menuconfig MCUBOOT_BOOTUTIL_LIB
	bool "MCUboot utility library"
	help
	  Enable MCUboot utility library which implements functions
	  required by the chain-loaded application and the MCUboot.

if MCUBOOT_BOOTUTIL_LIB

# hidden option for disabling module-own log configuration
# while building MCUboot bootloader
config MCUBOOT_BOOTUTIL_LIB_OWN_LOG
	bool
	default y

if MCUBOOT_BOOTUTIL_LIB_OWN_LOG
module = MCUBOOT_UTIL
module-str = MCUboot bootutil
source "subsys/logging/Kconfig.template.log_config"
endif

config BOOT_IMAGE_ACCESS_HOOKS
	bool "Hooks for overriding MCUboot's bootutil native routines"
	help
	  Allow to provide procedures for override or extend native
	  MCUboot's routines required for access the image data.
	  It is up to the application project to add source file which
	  implements hooks to the build.

if MCUBOOT_BOOTLOADER_MODE_DIRECT_XIP_WITH_REVERT

config MCUBOOT_BOOTUTIL_LIB_FOR_DIRECT_XIP
	bool
	help
	  Adds support for setting for test and confirming images
	  when bootloader is in DirectXIP-revert mode.
endif

endif # MCUBOOT_BOOTUTIL_LIB<|MERGE_RESOLUTION|>--- conflicted
+++ resolved
@@ -110,7 +110,6 @@
 	  argument to the tool.
 	  The format is major.minor.revision+build.
 
-<<<<<<< HEAD
 config BOOT_MAX_IMG_SECTORS
 	int "Maximum number of sectors per image slot"
 	default 128
@@ -119,13 +118,12 @@
 	  the two image areas can contain. Smaller values reduce MCUboot's
 	  memory usage; larger values allow it to support larger images.
 	  If unsure, leave at the default value.
-=======
+
 config MCUBOOT_IMGTOOL_OVERWRITE_ONLY
 	bool "Use overwrite-only instead of swap upgrades"
 	help
 	  If enabled, --overwrite-only option passed to imgtool to avoid
 	  adding the swap status area size when calculating overflow.
->>>>>>> 36940db9
 
 config MCUBOOT_EXTRA_IMGTOOL_ARGS
 	string "Extra arguments to pass to imgtool when signing"
