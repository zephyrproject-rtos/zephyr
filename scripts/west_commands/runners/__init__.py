--- conflicted
+++ resolved
@@ -25,11 +25,8 @@
 # defined; otherwise, ZephyrBinaryRunner.get_runners() won't work.
 
 _names = [
-<<<<<<< HEAD
+    # zephyr-keep-sorted-start
     'atmisp',
-=======
-    # zephyr-keep-sorted-start
->>>>>>> 8469084d
     'blackmagicprobe',
     'bossac',
     'canopen_program',
