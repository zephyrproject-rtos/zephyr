--- conflicted
+++ resolved
@@ -116,15 +116,12 @@
         self._op_id += 1
         self._ops.append(op)
 
-<<<<<<< HEAD
-=======
     def _format_dev_ids(self):
         if isinstance(self.dev_id, list):
             return ','.join(self.dev_id)
         else:
             return self.dev_id
 
->>>>>>> fad916bd
     def _append_batch(self, op, json_file):
         _op = op['operation']
         op_type = _op['type']
@@ -169,11 +166,7 @@
             precmd = ['--x-ext-mem-config-file', self.ext_mem_config_file]
 
         self._exec(precmd + ['x-execute-batch', '--batch-path', f'{json_file}',
-<<<<<<< HEAD
-                             '--serial-number', f'{self.dev_id}'])
-=======
                              '--serial-number', self._format_dev_ids()])
->>>>>>> fad916bd
 
     def do_exec_op(self, op, force=False):
         self.logger.debug(f'Executing op: {op}')
