--- conflicted
+++ resolved
@@ -251,13 +251,8 @@
         vtoff = self.get_cfg(command, build_conf, 'CONFIG_ROM_START_OFFSET')
         # Flash device write alignment and the partition's slot size
         # come from devicetree:
-<<<<<<< HEAD
-        flash = self.edt_flash_node(b, args.quiet, args.image_num)
-        align, addr, size = self.edt_flash_params(flash, args.image_num)
-=======
-        flash = self.edt_flash_node(command, b, args.quiet)
-        align, addr, size = self.edt_flash_params(command, flash)
->>>>>>> 8469084d
+        flash = self.edt_flash_node(command, b, args.quiet, args.image_num)
+        align, addr, size = self.edt_flash_params(command, flash, args.image_num)
 
         if not build_conf.getboolean('CONFIG_BOOTLOADER_MCUBOOT'):
             command.wrn("CONFIG_BOOTLOADER_MCUBOOT is not set to y in "
@@ -346,11 +341,7 @@
             return None
 
     @staticmethod
-<<<<<<< HEAD
-    def edt_flash_node(b, quiet=False, image_num=0):
-=======
-    def edt_flash_node(cmd, b, quiet=False):
->>>>>>> 8469084d
+    def edt_flash_node(cmd, b, quiet=False, image_num=0):
         # Get the EDT Node corresponding to the zephyr,flash chosen DT
         # node; 'b' is the build directory as a pathlib object.
 
@@ -372,22 +363,13 @@
         chosen_node = 'zephyr,flash' if image_num == 0 else 'zephyr,flash_image1'
         flash = edt.chosen_node(chosen_node)
         if not flash:
-<<<<<<< HEAD
-            log.die('devicetree has no chosen {} node, image {};'.format(chosen_node, image_num),
+            cmd.die('devicetree has no chosen {} node, image {};'.format(chosen_node, image_num),
                     "can't infer flash write block or slot sizes")
-=======
-            cmd.die('devicetree has no chosen zephyr,flash node;',
-                    "can't infer flash write block or slot0_partition slot sizes")
->>>>>>> 8469084d
 
         return flash
 
     @staticmethod
-<<<<<<< HEAD
-    def edt_flash_params(flash, image_num=0):
-=======
-    def edt_flash_params(cmd, flash):
->>>>>>> 8469084d
+    def edt_flash_params(cmd, flash, image_num=0):
         # Get the flash device's write alignment and offset from the
         # primary slot and the size from secondary slot, out of the
         # build directory's devicetree. The secondary slot size is used,
@@ -418,15 +400,9 @@
                         if label in set([primary_slot, secondary_slot])
         }
 
-<<<<<<< HEAD
         if primary_slot not in slots:
-            log.die("DT zephyr,flash chosen node has no {} partition,",
+            cmd.die("DT zephyr,flash chosen node has no {} partition,",
                     "can't determine its address".format(primary_slot))
-=======
-        if 'slot0_partition' not in slots:
-            cmd.die("DT zephyr,flash chosen node has no slot0_partition partition,",
-                    "can't determine its address")
->>>>>>> 8469084d
 
         # Die on missing or zero alignment or slot_size.
         if "write-block-size" not in flash.props:
