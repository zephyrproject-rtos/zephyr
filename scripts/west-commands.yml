# Keep the help strings in sync with the values in the .py files!
west-commands:
  - file: scripts/west_commands/completion.py
    commands:
      - name: completion
        class: Completion
        help: output shell completion scripts
  - file: scripts/west_commands/boards.py
    commands:
      - name: boards
        class: Boards
        help: display information about supported boards
  - file: scripts/west_commands/shields.py
    commands:
      - name: shields
        class: Shields
        help: display list of supported shields
  - file: scripts/west_commands/build.py
    commands:
      - name: build
        class: Build
        help: compile a Zephyr application
  - file: scripts/west_commands/twister_cmd.py
    commands:
      - name: twister
        class: Twister
        help: west twister wrapper
  - file: scripts/west_commands/sign.py
    commands:
      - name: sign
        class: Sign
        help: sign a Zephyr binary for bootloader chain-loading
  - file: scripts/west_commands/flash.py
    commands:
      - name: flash
        class: Flash
        help: flash and run a binary on a board
  - file: scripts/west_commands/debug.py
    commands:
      - name: debug
        class: Debug
        help: flash and interactively debug a Zephyr application
      - name: debugserver
        class: DebugServer
        help: connect to board and launch a debug server
      - name: attach
        class: Attach
        help: interactively debug a board
      - name: rtt
        class: Rtt
        help: open an rtt shell
  - file: scripts/west_commands/export.py
    commands:
      - name: zephyr-export
        class: ZephyrExport
        help: export Zephyr installation as a CMake config package
  - file: scripts/west_commands/spdx.py
    commands:
      - name: spdx
        class: ZephyrSpdx
        help: create SPDX bill of materials
  - file: scripts/west_commands/blobs.py
    commands:
      - name: blobs
        class: Blobs
        help: work with binary blobs
  - file: scripts/west_commands/bindesc.py
    commands:
      - name: bindesc
        class: Bindesc
        help: work with Binary Descriptors
  - file: scripts/west_commands/robot.py
    commands:
      - name: robot
        class: Robot
        help: run RobotFramework test suites
  - file: scripts/west_commands/simulate.py
    commands:
      - name: simulate
        class: Simulate
        help: simulate board
  - file: scripts/west_commands/sdk.py
    commands:
      - name: sdk
        class: Sdk
        help: manage Zephyr SDK
  - file: scripts/west_commands/packages.py
    commands:
      - name: packages
        class: Packages
        help: manage packages for Zephyr
  - file: scripts/west_commands/patch.py
    commands:
      - name: patch
        class: Patch
<<<<<<< HEAD
        help: manage patches for Zephyr modules
=======
        help: manage patches for Zephyr modules
  - file: scripts/west_commands/gtags.py
    commands:
      - name: gtags
        class: Gtags
        help: create a GNU global tags file for the current workspace
>>>>>>> fad916bd
<|MERGE_RESOLUTION|>--- conflicted
+++ resolved
@@ -93,13 +93,9 @@
     commands:
       - name: patch
         class: Patch
-<<<<<<< HEAD
-        help: manage patches for Zephyr modules
-=======
         help: manage patches for Zephyr modules
   - file: scripts/west_commands/gtags.py
     commands:
       - name: gtags
         class: Gtags
-        help: create a GNU global tags file for the current workspace
->>>>>>> fad916bd
+        help: create a GNU global tags file for the current workspace