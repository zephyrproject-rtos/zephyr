--- conflicted
+++ resolved
@@ -11,13 +11,6 @@
 import shlex
 
 _WINDOWS = platform.system() == 'Windows'
-<<<<<<< HEAD
-
-
-logger = logging.getLogger("twister")
-logger.setLevel(logging.DEBUG)
-=======
->>>>>>> fad916bd
 
 def log_command(logger, msg, args):
     '''Platform-independent helper for logging subprocess invocations.
@@ -39,12 +32,9 @@
         logger.debug(msg, shlex.join(args))
 
 def setup_logging(outdir, log_file, log_level, timestamps):
-<<<<<<< HEAD
-=======
     logger = logging.getLogger("twister")
     logger.setLevel(logging.DEBUG)
 
->>>>>>> fad916bd
     # create file handler which logs even debug messages
     if log_file:
         file_handler = logging.FileHandler(log_file)
@@ -71,9 +61,6 @@
 
     # add the handlers to logger
     logger.addHandler(console_handler)
-<<<<<<< HEAD
-    logger.addHandler(file_handler)
-=======
     logger.addHandler(file_handler)
 
 
@@ -90,5 +77,4 @@
         handls = logg.handlers[:]
         for handl in handls:
             logg.removeHandler(handl)
-            handl.close()
->>>>>>> fad916bd
+            handl.close()