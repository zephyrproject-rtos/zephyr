--- conflicted
+++ resolved
@@ -2318,20 +2318,14 @@
 
 static void udc_dwc2_lock(const struct device *dev)
 {
-<<<<<<< HEAD
-=======
 	k_sched_lock();
->>>>>>> fad916bd
 	udc_lock_internal(dev, K_FOREVER);
 }
 
 static void udc_dwc2_unlock(const struct device *dev)
 {
 	udc_unlock_internal(dev);
-<<<<<<< HEAD
-=======
 	k_sched_unlock();
->>>>>>> fad916bd
 }
 
 static void dwc2_on_bus_reset(const struct device *dev)
