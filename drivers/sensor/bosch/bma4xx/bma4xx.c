/* Bosch BMA4xx 3-axis accelerometer driver
 *
 * Copyright (c) 2023 Google LLC
 * Copyright (c) 2024 Croxel Inc.
 *
 * SPDX-License-Identifier: Apache-2.0
 */

#define DT_DRV_COMPAT bosch_bma4xx

#include <zephyr/init.h>
#include <zephyr/sys/byteorder.h>
#include <zephyr/sys/__assert.h>
#include <zephyr/logging/log.h>
#include <zephyr/pm/device.h>
#include <zephyr/rtio/work.h>
#include <zephyr/drivers/sensor_clock.h>

LOG_MODULE_REGISTER(bma4xx, CONFIG_SENSOR_LOG_LEVEL);
#include "bma4xx.h"

/**
 * @brief Helper for converting m/s^2 offset values into register values
 */
static int bma4xx_offset_to_reg_val(const struct sensor_value *val, uint8_t *reg_val)
{
	int32_t ug = sensor_ms2_to_ug(val);

	if (ug < BMA4XX_OFFSET_MICROG_MIN || ug > BMA4XX_OFFSET_MICROG_MAX) {
		return -ERANGE;
	}

	*reg_val = ug / BMA4XX_OFFSET_MICROG_PER_BIT;
	return 0;
}

/**
 * @brief Set the X, Y, or Z axis offsets.
 */
static int bma4xx_attr_set_offset(const struct device *dev, enum sensor_channel chan,
				  const struct sensor_value *val)
{
	struct bma4xx_data *bma4xx = dev->data;
	uint8_t reg_addr;
	uint8_t reg_val[3];
	int rc;

	switch (chan) {
	case SENSOR_CHAN_ACCEL_X:
	case SENSOR_CHAN_ACCEL_Y:
	case SENSOR_CHAN_ACCEL_Z:
		reg_addr = BMA4XX_REG_OFFSET_0 + (chan - SENSOR_CHAN_ACCEL_X);
		rc = bma4xx_offset_to_reg_val(val, &reg_val[0]);
		if (rc) {
			return rc;
		}
		return bma4xx->hw_ops->write_reg(dev, reg_addr, reg_val[0]);
	case SENSOR_CHAN_ACCEL_XYZ:
		/* Expect val to point to an array of three sensor_values */
		reg_addr = BMA4XX_REG_OFFSET_0;
		for (int i = 0; i < 3; i++) {
			rc = bma4xx_offset_to_reg_val(&val[i], &reg_val[i]);
			if (rc) {
				return rc;
			}
		}
		return bma4xx->hw_ops->write_data(dev, reg_addr, (uint8_t *)reg_val,
						  sizeof(reg_val));
	default:
		return -ENOTSUP;
	}
}

static const uint32_t odr_to_reg_map[] = {
	0,          /* Invalid */
	781250,     /* 0.78125 Hz (25/32) => 0x1 */
	1562500,    /* 1.5625 Hz (25/16) => 0x2 */
	3125000,    /* 3.125 Hz (25/8) => 0x3 */
	6250000,    /* 6.25 Hz (25/4) => 0x4 */
	12500000,   /* 12.5 Hz (25/2) => 0x5 */
	25000000,   /* 25 Hz => 0x6 */
	50000000,   /* 50 Hz => 0x7*/
	100000000,  /* 100 Hz => 0x8*/
	200000000,  /* 200 Hz => 0x9*/
	400000000,  /* 400 Hz => 0xa*/
	800000000,  /* 800 Hz => 0xb*/
	1600000000, /* 1600 Hz => 0xc*/
};

/**
 * @brief Convert an ODR rate in Hz to a register value
 */
static int bma4xx_odr_to_reg(uint32_t microhertz, uint8_t *reg_val)
{
	if (microhertz == 0) {
		/* Illegal ODR value */
		return -ERANGE;
	}

	for (uint8_t i = 0; i < ARRAY_SIZE(odr_to_reg_map); i++) {
		if (microhertz <= odr_to_reg_map[i]) {
			*reg_val = i;
			return 0;
		}
	}

	/* Requested ODR too high */
	return -ERANGE;
}

/**
 * Set the sensor's acceleration offset (per axis). Use bma4xx_commit_nvm() to save these
 * offsets to nonvolatile memory so they are automatically set during power-on-reset.
 */
static int bma4xx_attr_set_odr(const struct device *dev, const struct sensor_value *val)
{
	struct bma4xx_data *bma4xx = dev->data;
	int status;
	uint8_t reg_val;

	/* Convert ODR Hz value to microhertz and round up to closest register setting */
	status = bma4xx_odr_to_reg(val->val1 * 1000000 + val->val2, &reg_val);
	if (status < 0) {
		return status;
	}

	status = bma4xx->hw_ops->update_reg(dev, BMA4XX_REG_ACCEL_CONFIG, BMA4XX_MASK_ACC_CONF_ODR,
					    reg_val);
	if (status < 0) {
		return status;
	}

	bma4xx->accel_odr = reg_val;
	return 0;
}

static const uint32_t fs_to_reg_map[] = {
	2000000,  /* +/-2G => 0x0 */
	4000000,  /* +/-4G => 0x1 */
	8000000,  /* +/-8G => 0x2 */
	16000000, /* +/-16G => 0x3 */
};

static int bma4xx_fs_to_reg(int32_t range_ug, uint8_t *reg_val)
{
	if (range_ug == 0) {
		/* Illegal value */
		return -ERANGE;
	}

	range_ug = abs(range_ug);

	for (uint8_t i = 0; i < 4; i++) {
		if (range_ug <= fs_to_reg_map[i]) {
			*reg_val = i;
			return 0;
		}
	}

	/* Requested range too high */
	return -ERANGE;
}

/**
 * Set the sensor's full-scale range
 */
static int bma4xx_attr_set_range(const struct device *dev, const struct sensor_value *val)
{
	struct bma4xx_data *bma4xx = dev->data;
	int status;
	uint8_t reg_val;

	/* Convert m/s^2 to micro-G's and find closest register setting */
	status = bma4xx_fs_to_reg(sensor_ms2_to_ug(val), &reg_val);
	if (status < 0) {
		return status;
	}

	status = bma4xx->hw_ops->update_reg(dev, BMA4XX_REG_ACCEL_RANGE, BMA4XX_MASK_ACC_RANGE,
					    reg_val);
	if (status < 0) {
		return status;
	}

	bma4xx->accel_fs_range = reg_val;
	return 0;
}

/**
 * Set the sensor's bandwidth parameter (one of BMA4XX_BWP_*)
 */
static int bma4xx_attr_set_bwp(const struct device *dev, const struct sensor_value *val)
{
	/* Require that `val2` is unused, and that `val1` is in range of a valid BWP */
	if (val->val2 || val->val1 < BMA4XX_BWP_OSR4_AVG1 || val->val1 > BMA4XX_BWP_RES_AVG128) {
		return -EINVAL;
	}

	struct bma4xx_data *bma4xx = dev->data;

	return bma4xx->hw_ops->update_reg(dev, BMA4XX_REG_ACCEL_CONFIG, BMA4XX_MASK_ACC_CONF_BWP,
					  (((uint8_t)val->val1) << BMA4XX_SHIFT_ACC_CONF_BWP));
}

/**
 * @brief Implement the sensor API attribute set method.
 */
static int bma4xx_attr_set(const struct device *dev, enum sensor_channel chan,
			   enum sensor_attribute attr, const struct sensor_value *val)
{
	switch (attr) {
	case SENSOR_ATTR_SAMPLING_FREQUENCY:
		return bma4xx_attr_set_odr(dev, val);
	case SENSOR_ATTR_FULL_SCALE:
		return bma4xx_attr_set_range(dev, val);
	case SENSOR_ATTR_OFFSET:
		return bma4xx_attr_set_offset(dev, chan, val);
	case SENSOR_ATTR_CONFIGURATION:
		/* Use for setting the bandwidth parameter (BWP) */
		return bma4xx_attr_set_bwp(dev, val);
	default:
		return -ENOTSUP;
	}
}

/**
 * Internal device initialization function for both bus types.
 */
static int bma4xx_chip_init(const struct device *dev)
{
	struct bma4xx_data *bma4xx = dev->data;
	const struct bma4xx_config *cfg = dev->config;
	int status;

	/* Sensor bus-specific initialization */
	status = cfg->bus_init(dev);
	if (status) {
		LOG_ERR("bus_init failed: %d", status);
		return status;
	}

	/* Read Chip ID */
	status = bma4xx->hw_ops->read_reg(dev, BMA4XX_REG_CHIP_ID, &bma4xx->chip_id);
	if (status) {
		LOG_ERR("could not read chip_id: %d", status);
		return status;
	}
	LOG_DBG("chip_id is 0x%02x", bma4xx->chip_id);

	if (bma4xx->chip_id != BMA4XX_CHIP_ID_BMA422) {
		LOG_WRN("Driver tested for BMA422. Check for unintended operation.");
	}

	/* Issue soft reset command */
	status = bma4xx->hw_ops->write_reg(dev, BMA4XX_REG_CMD, BMA4XX_CMD_SOFT_RESET);
	if (status) {
		LOG_ERR("Could not soft-reset chip: %d", status);
		return status;
	}

	k_sleep(K_USEC(1000));

	/* Default is: range = +/-4G, ODR = 100 Hz, BWP = "NORM_AVG4" */
	bma4xx->accel_fs_range = BMA4XX_RANGE_4G;
	bma4xx->accel_bwp = BMA4XX_BWP_NORM_AVG4;
	bma4xx->accel_odr = BMA4XX_ODR_100;

	/* Switch to performance power mode */
	status = bma4xx->hw_ops->update_reg(dev, BMA4XX_REG_ACCEL_CONFIG, BMA4XX_BIT_ACC_PERF_MODE,
					    BMA4XX_BIT_ACC_PERF_MODE);
	if (status) {
		LOG_ERR("Could not enable performance power save mode: %d", status);
		return status;
	}

	/* Enable accelerometer */
	status = bma4xx->hw_ops->update_reg(dev, BMA4XX_REG_POWER_CTRL, BMA4XX_BIT_ACC_EN,
					    BMA4XX_BIT_ACC_EN);
	if (status) {
		LOG_ERR("Could not enable accel: %d", status);
		return status;
	}

	return status;
}

/*
 * Sample fetch and conversion
 */

/**
 * @brief Read accelerometer data from the BMA4xx
 */
static int bma4xx_sample_fetch(const struct device *dev, int16_t *x, int16_t *y, int16_t *z)
{
	struct bma4xx_data *bma4xx = dev->data;
	uint8_t read_data[6];
	int status;

	/* Burst read regs DATA_8 through DATA_13, which holds the accel readings */
	status = bma4xx->hw_ops->read_data(dev, BMA4XX_REG_DATA_8, (uint8_t *)&read_data,
					   BMA4XX_REG_DATA_13 - BMA4XX_REG_DATA_8 + 1);
	if (status < 0) {
		LOG_ERR("Cannot read accel data: %d", status);
		return status;
	}

	LOG_DBG("Raw values [0x%02x, 0x%02x, 0x%02x, 0x%02x, 0x%02x, 0x%02x]", read_data[0],
		read_data[1], read_data[2], read_data[3], read_data[4], read_data[5]);
	/* Values in accel_data[N] are left-aligned and will read 16x actual */
	*x = ((int16_t)read_data[1] << 4) | FIELD_GET(GENMASK(7, 4), read_data[0]);
	*y = ((int16_t)read_data[3] << 4) | FIELD_GET(GENMASK(7, 4), read_data[2]);
	*z = ((int16_t)read_data[5] << 4) | FIELD_GET(GENMASK(7, 4), read_data[4]);

	LOG_DBG("XYZ reg vals are %d, %d, %d", *x, *y, *z);

	return 0;
}

#ifdef CONFIG_BMA4XX_TEMPERATURE
/**
 * @brief Read temperature register on BMA4xx
 */
static int bma4xx_temp_fetch(const struct device *dev, int8_t *temp)
{
	struct bma4xx_data *bma4xx = dev->data;
	int status;

	status = bma4xx->hw_ops->read_reg(dev, BMA4XX_REG_TEMPERATURE, temp);
	if (status) {
		LOG_ERR("could not read temp reg: %d", status);
		return status;
	}

	LOG_DBG("temp reg val is %d", *temp);
	return 0;
}
#endif

/*
 * RTIO submit and encoding
 */

static void bma4xx_submit_one_shot(const struct device *dev, struct rtio_iodev_sqe *iodev_sqe)
{
	struct bma4xx_data *bma4xx = dev->data;

	const struct sensor_read_config *cfg = iodev_sqe->sqe.iodev->data;
	const struct sensor_chan_spec *const channels = cfg->channels;
	const size_t num_channels = cfg->count;

	uint32_t min_buf_len = sizeof(struct bma4xx_encoded_data);
	struct bma4xx_encoded_data *edata;
	uint8_t *buf;
	uint32_t buf_len;
	uint64_t cycles;
	int rc;

	/* Get the buffer for the frame, it may be allocated dynamically by the rtio context */
	rc = rtio_sqe_rx_buf(iodev_sqe, min_buf_len, min_buf_len, &buf, &buf_len);
	if (rc != 0) {
		LOG_ERR("Failed to get a read buffer of size %u bytes", min_buf_len);
		rtio_iodev_sqe_err(iodev_sqe, rc);
		return;
	}

	rc = sensor_clock_get_cycles(&cycles);
	if (rc != 0) {
		LOG_ERR("Failed to get sensor clock cycles");
		rtio_iodev_sqe_err(iodev_sqe, rc);
		return;
	}

	/* Prepare response */
	edata = (struct bma4xx_encoded_data *)buf;
	edata->header.is_fifo = false;
	edata->header.accel_fs = bma4xx->accel_fs_range;
	edata->header.timestamp = sensor_clock_cycles_to_ns(cycles);
	edata->has_accel = 0;
	edata->has_temp = 0;

	/* Determine what channels we need to fetch */
	for (int i = 0; i < num_channels; i++) {
		if (channels[i].chan_idx != 0) {
			LOG_ERR("Only channel index 0 supported");
			rtio_iodev_sqe_err(iodev_sqe, -ENOTSUP);
			return;
		}
		switch (channels[i].chan_type) {
		case SENSOR_CHAN_ALL:
			edata->has_accel = 1;
#ifdef CONFIG_BMA4XX_TEMPERATURE
			edata->has_temp = 1;
#endif /* CONFIG_BMA4XX_TEMPERATURE */
			break;
		case SENSOR_CHAN_ACCEL_X:
		case SENSOR_CHAN_ACCEL_Y:
		case SENSOR_CHAN_ACCEL_Z:
		case SENSOR_CHAN_ACCEL_XYZ:
			edata->has_accel = 1;
			break;
#ifdef CONFIG_BMA4XX_TEMPERATURE
		case SENSOR_CHAN_DIE_TEMP:
			edata->has_temp = 1;
			break;
#endif /* CONFIG_BMA4XX_TEMPERATURE */
		default:
			LOG_ERR("Requested unsupported channel type %d, idx %d",
				channels[i].chan_type, channels[i].chan_idx);
			rtio_iodev_sqe_err(iodev_sqe, -ENOTSUP);
			return;
		}
	}

	if (edata->has_accel) {
		rc = bma4xx_sample_fetch(dev, &edata->accel_xyz[0], &edata->accel_xyz[1],
					 &edata->accel_xyz[2]);
		if (rc != 0) {
			LOG_ERR("Failed to fetch accel samples");
			rtio_iodev_sqe_err(iodev_sqe, rc);
			return;
		}
	}

#ifdef CONFIG_BMA4XX_TEMPERATURE
	if (edata->has_temp) {
		rc = bma4xx_temp_fetch(dev, &edata->temp);
		if (rc != 0) {
			LOG_ERR("Failed to fetch temp sample");
			rtio_iodev_sqe_err(iodev_sqe, rc);
			return;
		}
	}
#endif /* CONFIG_BMA4XX_TEMPERATURE */

	rtio_iodev_sqe_ok(iodev_sqe, 0);
}

static void bma4xx_submit_sync(struct rtio_iodev_sqe *iodev_sqe)
{
	const struct sensor_read_config *cfg = iodev_sqe->sqe.iodev->data;
	const struct device *dev = cfg->sensor;

	/* TODO: Add streaming support */
	if (!cfg->is_streaming) {
		bma4xx_submit_one_shot(dev, iodev_sqe);
	} else {
		rtio_iodev_sqe_err(iodev_sqe, -ENOTSUP);
	}
}

static void bma4xx_submit(const struct device *dev, struct rtio_iodev_sqe *iodev_sqe)
{
	struct rtio_work_req *req = rtio_work_req_alloc();

	if (req == NULL) {
		LOG_ERR("RTIO work item allocation failed. Consider to increase "
			"CONFIG_RTIO_WORKQ_POOL_ITEMS.");
		rtio_iodev_sqe_err(iodev_sqe, -ENOMEM);
		return;
	}

	rtio_work_req_submit(req, iodev_sqe, bma4xx_submit_sync);
}

/*
 * RTIO decoder
 */

static int bma4xx_decoder_get_frame_count(const uint8_t *buffer, struct sensor_chan_spec ch,
					  uint16_t *frame_count)
{
	const struct bma4xx_encoded_data *edata = (const struct bma4xx_encoded_data *)buffer;
	const struct bma4xx_decoder_header *header = &edata->header;

	if (ch.chan_idx != 0) {
		return -ENOTSUP;
	}

	if (!header->is_fifo) {
		switch (ch.chan_type) {
		case SENSOR_CHAN_ACCEL_X:
		case SENSOR_CHAN_ACCEL_Y:
		case SENSOR_CHAN_ACCEL_Z:
		case SENSOR_CHAN_ACCEL_XYZ:
			*frame_count = edata->has_accel ? 1 : 0;
			return 0;
		case SENSOR_CHAN_DIE_TEMP:
			*frame_count = edata->has_temp ? 1 : 0;
			return 0;
		default:
			return -ENOTSUP;
		}
		return 0;
	}

	/* FIFO (streaming) mode operation is not yet supported */
	return -ENOTSUP;
}

static int bma4xx_decoder_get_size_info(struct sensor_chan_spec ch, size_t *base_size,
					size_t *frame_size)
{
	switch (ch.chan_type) {
	case SENSOR_CHAN_ACCEL_X:
	case SENSOR_CHAN_ACCEL_Y:
	case SENSOR_CHAN_ACCEL_Z:
	case SENSOR_CHAN_ACCEL_XYZ:
		*base_size = sizeof(struct sensor_three_axis_data);
		*frame_size = sizeof(struct sensor_three_axis_sample_data);
		return 0;
	case SENSOR_CHAN_DIE_TEMP:
		*base_size = sizeof(struct sensor_q31_data);
		*frame_size = sizeof(struct sensor_q31_sample_data);
		return 0;
	default:
		return -ENOTSUP;
	}
}

static int bma4xx_get_shift(struct sensor_chan_spec ch, uint8_t accel_fs, int8_t *shift)
{
	switch (ch.chan_type) {
	case SENSOR_CHAN_ACCEL_X:
	case SENSOR_CHAN_ACCEL_Y:
	case SENSOR_CHAN_ACCEL_Z:
	case SENSOR_CHAN_ACCEL_XYZ:
		switch (accel_fs) {
		case BMA4XX_RANGE_2G:
			/* 2 G's = 19.62 m/s^2. Use shift of 5 (+/-32) */
			*shift = 5;
			return 0;
		case BMA4XX_RANGE_4G:
			*shift = 6;
			return 0;
		case BMA4XX_RANGE_8G:
			*shift = 7;
			return 0;
		case BMA4XX_RANGE_16G:
			*shift = 8;
			return 0;
		default:
			return -EINVAL;
		}
	case SENSOR_CHAN_DIE_TEMP:
		*shift = BMA4XX_TEMP_SHIFT;
		return 0;
	default:
		return -EINVAL;
	}
}

static void bma4xx_convert_raw_accel_to_q31(int16_t raw_val, q31_t *out)
{
	/* The full calculation is (assuming floating math):
	 *   value_ms2 = raw_value * range * 9.8065 / BIT(11)
	 * We can treat 'range * 9.8065' as a scale, the scale is calculated by first getting 1g
	 * represented as a q31 value with the same shift as our result:
	 *   1g = (9.8065 * BIT(31)) >> shift
	 * Next, we need to multiply it by our range in g, which for this driver is one of
	 * [2, 4, 8, 16] and maps to a left shift of [1, 2, 3, 4]:
	 *   1g <<= log2(range)
	 * Note we used a right shift by 'shift' and left shift by log2(range). 'shift' is
	 * [5, 6, 7, 8] for range values [2, 4, 8, 16] since it's the final shift in m/s2. It is
	 * calculated via:
	 *   shift = ceil(log2(range * 9.8065))
	 * This means that we can shorten the above 1g alterations to:
	 *   1g = (1g >> ceil(log2(range * 9.8065))) << log2(range)
	 * For the range values [2, 4, 8, 16], the following is true:
	 *   (x >> ceil(log2(range * 9.8065))) << log2(range)
	 *   = x >> 4
	 * Since the range cancels out in the right and left shift, we've now reduced the following:
	 *   range * 9.8065 = 9.8065 * BIT(31 - 4)
	 * All that's left is to divide by the bma4xx's maximum range BIT(11).
	 */
	const int64_t scale = (int64_t)(9.8065 * BIT64(31 - 4));

	*out = CLAMP(((int64_t)raw_val * scale) >> 11, INT32_MIN, INT32_MAX);
}

#ifdef CONFIG_BMA4XX_TEMPERATURE
/**
 * @brief Convert the 8-bit temp register value into a Q31 celsius value
 */
static void bma4xx_convert_raw_temp_to_q31(int8_t raw_val, q31_t *out)
{
	/* Value of 0 equals 23 degrees C. Each bit count equals 1 degree C */

	int64_t intermediate =
		((int64_t)raw_val + 23) * ((int64_t)INT32_MAX + 1) / (1 << BMA4XX_TEMP_SHIFT);

	*out = CLAMP(intermediate, INT32_MIN, INT32_MAX);
}
#endif /* CONFIG_BMA4XX_TEMPERATURE */

static int bma4xx_one_shot_decode(const uint8_t *buffer, struct sensor_chan_spec ch, uint32_t *fit,
				  uint16_t max_count, void *data_out)
{
	const struct bma4xx_encoded_data *edata = (const struct bma4xx_encoded_data *)buffer;
	const struct bma4xx_decoder_header *header = &edata->header;
	int rc;

	if (*fit != 0) {
		return 0;
	}
	if (max_count == 0 || ch.chan_idx != 0) {
		return -EINVAL;
	}

	switch (ch.chan_type) {
	case SENSOR_CHAN_ACCEL_X:
	case SENSOR_CHAN_ACCEL_Y:
	case SENSOR_CHAN_ACCEL_Z:
	case SENSOR_CHAN_ACCEL_XYZ: {
		if (!edata->has_accel) {
			return -ENODATA;
		}

		struct sensor_three_axis_data *out = (struct sensor_three_axis_data *)data_out;

		out->header.base_timestamp_ns = edata->header.timestamp;
		out->header.reading_count = 1;
		rc = bma4xx_get_shift((struct sensor_chan_spec){.chan_type = SENSOR_CHAN_ACCEL_XYZ,
								.chan_idx = 0},
				      header->accel_fs, &out->shift);
		if (rc != 0) {
			return -EINVAL;
		}

		bma4xx_convert_raw_accel_to_q31(edata->accel_xyz[0], &out->readings[0].x);
		bma4xx_convert_raw_accel_to_q31(edata->accel_xyz[1], &out->readings[0].y);
		bma4xx_convert_raw_accel_to_q31(edata->accel_xyz[2], &out->readings[0].z);

		*fit = 1;
		return 1;
	}
#ifdef CONFIG_BMA4XX_TEMPERATURE
	case SENSOR_CHAN_DIE_TEMP: {
		if (!edata->has_temp) {
			return -ENODATA;
		}

		struct sensor_q31_data *out = (struct sensor_q31_data *)data_out;

		out->header.base_timestamp_ns = edata->header.timestamp;
		out->header.reading_count = 1;
		rc = bma4xx_get_shift(SENSOR_CHAN_DIE_TEMP, 0, &out->shift);
		if (rc != 0) {
			return -EINVAL;
		}

		bma4xx_convert_raw_temp_to_q31(edata->temp, &out->readings[0].temperature);

		*fit = 1;
		return 1;
	}
#endif /* CONFIG_BMA4XX_TEMPERATURE */
	default:
		return -EINVAL;
	}
}

static int bma4xx_decoder_decode(const uint8_t *buffer, struct sensor_chan_spec ch, uint32_t *fit,
				 uint16_t max_count, void *data_out)
{
	const struct bma4xx_decoder_header *header = (const struct bma4xx_decoder_header *)buffer;

	if (header->is_fifo) {
		/* FIFO (streaming) mode operation is not yet supported */
		return -ENOTSUP;
	}

	return bma4xx_one_shot_decode(buffer, ch, fit, max_count, data_out);
}

SENSOR_DECODER_API_DT_DEFINE() = {
	.get_frame_count = bma4xx_decoder_get_frame_count,
	.get_size_info = bma4xx_decoder_get_size_info,
	.decode = bma4xx_decoder_decode,
};

static int bma4xx_get_decoder(const struct device *dev, const struct sensor_decoder_api **decoder)
{
	ARG_UNUSED(dev);
	*decoder = &SENSOR_DECODER_NAME();

	return 0;
}

/*
 * Sensor driver API
 */

static DEVICE_API(sensor, bma4xx_driver_api) = {
	.attr_set = bma4xx_attr_set,
	.submit = bma4xx_submit,
	.get_decoder = bma4xx_get_decoder,
};

/*
 * Device instantiation macros
 */

/* Initializes a struct bma4xx_config for an instance on a SPI bus.
 * SPI operation is not currently supported.
 */

#define BMA4XX_CONFIG_SPI(inst)                                                                    \
	{                                                                                          \
		.bus_cfg.spi = SPI_DT_SPEC_INST_GET(inst, 0, 0),                                   \
		.bus_init = &bma4xx_spi_init,                                                      \
	}

/* Initializes a struct bma4xx_config for an instance on an I2C bus. */
#define BMA4XX_CONFIG_I2C(inst)                                                                    \
	{                                                                                          \
		.bus_cfg.i2c = I2C_DT_SPEC_INST_GET(inst),                                         \
		.bus_init = &bma4xx_i2c_init,                                                      \
	}

/*
 * Main instantiation macro, which selects the correct bus-specific
 * instantiation macros for the instance.
 */
<<<<<<< HEAD
#define BMA4XX_DEFINE(inst)                                                                        \
	static struct bma4xx_data bma4xx_data_##inst;                                              \
	static const struct bma4xx_config bma4xx_config_##inst = COND_CODE_1(DT_INST_ON_BUS(inst, spi), \
		(BMA4XX_CONFIG_SPI(inst)),			\
		(BMA4XX_CONFIG_I2C(inst)));                    \
	SENSOR_DEVICE_DT_INST_DEFINE(inst, bma4xx_chip_init, NULL, &bma4xx_data_##inst,            \
				     &bma4xx_config_##inst, POST_KERNEL,                           \
				     CONFIG_SENSOR_INIT_PRIORITY, &bma4xx_driver_api);
=======
#define BMA4XX_DEFINE(inst)                                     \
	static struct bma4xx_data bma4xx_data_##inst;               \
	static const struct bma4xx_config bma4xx_config_##inst = \
	COND_CODE_1(DT_INST_ON_BUS(inst, spi), \
		(BMA4XX_CONFIG_SPI(inst)),			\
		(BMA4XX_CONFIG_I2C(inst)));          \
	SENSOR_DEVICE_DT_INST_DEFINE(inst, bma4xx_chip_init, NULL, &bma4xx_data_##inst,    \
		&bma4xx_config_##inst,                                        \
		POST_KERNEL, CONFIG_SENSOR_INIT_PRIORITY,                     \
		&bma4xx_driver_api);
>>>>>>> b3537039

DT_INST_FOREACH_STATUS_OKAY(BMA4XX_DEFINE)<|MERGE_RESOLUTION|>--- conflicted
+++ resolved
@@ -722,16 +722,6 @@
  * Main instantiation macro, which selects the correct bus-specific
  * instantiation macros for the instance.
  */
-<<<<<<< HEAD
-#define BMA4XX_DEFINE(inst)                                                                        \
-	static struct bma4xx_data bma4xx_data_##inst;                                              \
-	static const struct bma4xx_config bma4xx_config_##inst = COND_CODE_1(DT_INST_ON_BUS(inst, spi), \
-		(BMA4XX_CONFIG_SPI(inst)),			\
-		(BMA4XX_CONFIG_I2C(inst)));                    \
-	SENSOR_DEVICE_DT_INST_DEFINE(inst, bma4xx_chip_init, NULL, &bma4xx_data_##inst,            \
-				     &bma4xx_config_##inst, POST_KERNEL,                           \
-				     CONFIG_SENSOR_INIT_PRIORITY, &bma4xx_driver_api);
-=======
 #define BMA4XX_DEFINE(inst)                                     \
 	static struct bma4xx_data bma4xx_data_##inst;               \
 	static const struct bma4xx_config bma4xx_config_##inst = \
@@ -742,6 +732,5 @@
 		&bma4xx_config_##inst,                                        \
 		POST_KERNEL, CONFIG_SENSOR_INIT_PRIORITY,                     \
 		&bma4xx_driver_api);
->>>>>>> b3537039
 
 DT_INST_FOREACH_STATUS_OKAY(BMA4XX_DEFINE)