/*
 * Copyright (c) 2023 Google LLC
 * Copyright (c) 2024 Croxel Inc.
 * Copyright (c) 2024 Florian Weber <Florian.Weber@live.de>
 *
 * SPDX-License-Identifier: Apache-2.0
 */

#include <zephyr/logging/log.h>
<<<<<<< HEAD
#include <zephyr/rtio/work.h>
#include <zephyr/drivers/sensor_clock.h>
=======
#include <zephyr/rtio/rtio.h>
#include <zephyr/drivers/sensor_clock.h>
#include <zephyr/sys/byteorder.h>
>>>>>>> fad916bd

#include "akm09918c.h"

LOG_MODULE_DECLARE(AKM09918C, CONFIG_SENSOR_LOG_LEVEL);

static int akm09918c_flush_cqes(struct rtio *rtio_ctx)
{
	/* Flush completions */
	struct rtio_cqe *cqe;
	int res = 0;

	do {
		cqe = rtio_cqe_consume(rtio_ctx);
		if (cqe != NULL) {
			if ((cqe->result < 0 && res == 0)) {
				LOG_ERR("Bus error: %d", cqe->result);
				res = cqe->result;
			}
			rtio_cqe_release(rtio_ctx, cqe);
		}
	} while (cqe != NULL);
	return res;
}

void akm09918c_submit(const struct device *dev, struct rtio_iodev_sqe *iodev_sqe)
{
	const struct sensor_read_config *cfg = iodev_sqe->sqe.iodev->data;
	struct akm09918c_data *data = dev->data;
	const struct sensor_chan_spec *const channels = cfg->channels;
	const size_t num_channels = cfg->count;
<<<<<<< HEAD
	uint64_t cycles;
	int rc;
=======
>>>>>>> fad916bd

	/* Check if the requested channels are supported */
	for (size_t i = 0; i < num_channels; i++) {
		switch (channels[i].chan_type) {
		case SENSOR_CHAN_MAGN_X:
		case SENSOR_CHAN_MAGN_Y:
		case SENSOR_CHAN_MAGN_Z:
		case SENSOR_CHAN_MAGN_XYZ:
		case SENSOR_CHAN_ALL:
			break;
		default:
			LOG_ERR("Unsupported channel type %d", channels[i].chan_type);
			rtio_iodev_sqe_err(iodev_sqe, -ENOTSUP);
			return;
		}
	}
	struct rtio_sqe *writeByte_sqe = i2c_rtio_copy_reg_write_byte(
		data->rtio_ctx, data->iodev, AKM09918C_REG_CNTL2, AKM09918C_CNTL2_SINGLE_MEASURE);
	struct rtio_sqe *cb_sqe = rtio_sqe_acquire(data->rtio_ctx);

	writeByte_sqe->flags |= RTIO_SQE_CHAINED;
	rtio_sqe_prep_callback_no_cqe(cb_sqe, akm09918_after_start_cb, (void *)iodev_sqe, NULL);

	if (writeByte_sqe != NULL && cb_sqe != NULL) {
		rtio_submit(data->rtio_ctx, 0);
	} else {
		rtio_sqe_drop_all(data->rtio_ctx);
		rtio_iodev_sqe_err(iodev_sqe, -ENOMEM);
	}
}

void akm09918_after_start_cb(struct rtio *rtio_ctx, const struct rtio_sqe *sqe, void *arg0)
{
	const struct rtio_iodev_sqe *parent_iodev_sqe = (struct rtio_iodev_sqe *)arg0;
	const struct sensor_read_config *cfg = parent_iodev_sqe->sqe.iodev->data;
	const struct device *dev = cfg->sensor;
	struct akm09918c_data *data = dev->data;
	struct rtio_iodev_sqe *iodev_sqe = (struct rtio_iodev_sqe *)arg0;
	uint64_t cycles;
	int rc;

	rc = sensor_clock_get_cycles(&cycles);
	if (rc != 0) {
		LOG_ERR("Failed to get sensor clock cycles");
		rtio_iodev_sqe_err(iodev_sqe, rc);
		return;
	}

	rc = sensor_clock_get_cycles(&cycles);
	if (rc != 0) {
		LOG_ERR("Failed to get sensor clock cycles");
		rtio_iodev_sqe_err(iodev_sqe, rc);
		return;
	}

	/* save information for the work item */
	data->work_ctx.timestamp = sensor_clock_cycles_to_ns(cycles);
	data->work_ctx.iodev_sqe = iodev_sqe;

	rc = akm09918c_flush_cqes(data->rtio_ctx);
	if (rc != 0) {
		rtio_iodev_sqe_err(iodev_sqe, rc);
		return;
	}

	rc = k_work_schedule(&data->work_ctx.async_fetch_work, K_USEC(AKM09918C_MEASURE_TIME_US));
	if (rc == 0) {
		LOG_ERR("The last fetch has not finished yet. "
			"Try again later when the last sensor read operation has finished.");
		rtio_iodev_sqe_err(iodev_sqe, -EBUSY);
	}
	return;
}

void akm09918_async_fetch(struct k_work *work)
{
	struct k_work_delayable *dwork = k_work_delayable_from_work(work);
	struct akm09918c_async_fetch_ctx *ctx =
		CONTAINER_OF(dwork, struct akm09918c_async_fetch_ctx, async_fetch_work);
	const struct sensor_read_config *cfg = ctx->iodev_sqe->sqe.iodev->data;
	const struct device *dev = cfg->sensor;
	struct akm09918c_data *data = dev->data;
	uint32_t req_buf_len = sizeof(struct akm09918c_encoded_data);
	uint32_t buf_len;
	uint8_t *buf;
	struct akm09918c_encoded_data *edata;
	int rc;

	/* Get the buffer for the frame, it may be allocated dynamically by the rtio context */
	rc = rtio_sqe_rx_buf(ctx->iodev_sqe, req_buf_len, req_buf_len, &buf, &buf_len);
	if (rc != 0) {
		LOG_ERR("Failed to get a read buffer of size %u bytes", req_buf_len);
		rtio_iodev_sqe_err(ctx->iodev_sqe, rc);
		return;
	}
	edata = (struct akm09918c_encoded_data *)buf;

	struct rtio_sqe *burstRead_sqe =
		i2c_rtio_copy_reg_burst_read(data->rtio_ctx, data->iodev, AKM09918C_REG_ST1,
					     &(edata->reading), sizeof(edata->reading));

	edata->header.timestamp = ctx->timestamp;

	struct rtio_sqe *cb_sqe = rtio_sqe_acquire(data->rtio_ctx);

	rtio_sqe_prep_callback_no_cqe(cb_sqe, akm09918_complete_cb, (void *)ctx->iodev_sqe, NULL);

	if (burstRead_sqe != NULL && cb_sqe != NULL) {
		burstRead_sqe->flags |= RTIO_SQE_CHAINED;
		rtio_submit(data->rtio_ctx, 0);
	} else {
		rtio_sqe_drop_all(data->rtio_ctx);
		rtio_iodev_sqe_err(ctx->iodev_sqe, -ENOMEM);
	}
}

void akm09918_complete_cb(struct rtio *rtio_ctx, const struct rtio_sqe *sqe, void *arg0)
{
	struct rtio_iodev_sqe *parent_iodev_sqe = (struct rtio_iodev_sqe *)arg0;
	struct rtio_sqe *parent_sqe = &parent_iodev_sqe->sqe;
	struct akm09918c_encoded_data *edata =
		(struct akm09918c_encoded_data *)(parent_sqe->rx.buf);
	int rc;

	rc = akm09918c_flush_cqes(rtio_ctx);
	if (rc != 0) {
		rtio_iodev_sqe_err(parent_iodev_sqe, rc);
		return;
	}

	if (FIELD_GET(AKM09918C_ST1_DRDY, edata->reading.st1) == 0) {
		LOG_ERR("Data not ready, st1=0x%02x", edata->reading.st1);
		rtio_iodev_sqe_err(parent_iodev_sqe, -EBUSY);
		return;
	}

	edata->reading.data[0] = sys_le16_to_cpu(edata->reading.data[0]);
	edata->reading.data[1] = sys_le16_to_cpu(edata->reading.data[1]);
	edata->reading.data[2] = sys_le16_to_cpu(edata->reading.data[2]);

	rtio_iodev_sqe_ok(parent_iodev_sqe, 0);
}<|MERGE_RESOLUTION|>--- conflicted
+++ resolved
@@ -7,14 +7,9 @@
  */
 
 #include <zephyr/logging/log.h>
-<<<<<<< HEAD
-#include <zephyr/rtio/work.h>
-#include <zephyr/drivers/sensor_clock.h>
-=======
 #include <zephyr/rtio/rtio.h>
 #include <zephyr/drivers/sensor_clock.h>
 #include <zephyr/sys/byteorder.h>
->>>>>>> fad916bd
 
 #include "akm09918c.h"
 
@@ -45,11 +40,6 @@
 	struct akm09918c_data *data = dev->data;
 	const struct sensor_chan_spec *const channels = cfg->channels;
 	const size_t num_channels = cfg->count;
-<<<<<<< HEAD
-	uint64_t cycles;
-	int rc;
-=======
->>>>>>> fad916bd
 
 	/* Check if the requested channels are supported */
 	for (size_t i = 0; i < num_channels; i++) {
@@ -90,13 +80,6 @@
 	struct rtio_iodev_sqe *iodev_sqe = (struct rtio_iodev_sqe *)arg0;
 	uint64_t cycles;
 	int rc;
-
-	rc = sensor_clock_get_cycles(&cycles);
-	if (rc != 0) {
-		LOG_ERR("Failed to get sensor clock cycles");
-		rtio_iodev_sqe_err(iodev_sqe, rc);
-		return;
-	}
 
 	rc = sensor_clock_get_cycles(&cycles);
 	if (rc != 0) {
