--- conflicted
+++ resolved
@@ -30,13 +30,9 @@
 /* 100 Mbit/s transfer with full duplex mask. */
 #define DM8806_MODE_100_BASET_FULL_DUPLEX 0x2100u
 /* Duplex mode ability offset. */
-<<<<<<< HEAD
 #define DUPLEX_MODE                (1 << 8)
 /* Restart auto negotitation mode offset. */
 #define DM8806_RESTART_AUTO_NEGOTIATION (1 << 9)
-=======
-#define DM8806_DUPLEX_MODE                (1 << 8)
->>>>>>> d1d85fa4
 /* Power down mode offset. */
 #define DM8806_POWER_DOWN                 (1 << 11)
 /* Auto negotiation mode offset. */
