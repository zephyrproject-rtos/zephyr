--- conflicted
+++ resolved
@@ -676,11 +676,7 @@
 			     RESETS_RESET_USBCTRL_BITS));
 
 	/* Start tick in watchdog */
-<<<<<<< HEAD
-	watchdog_start_tick(cycles_per_tick);
-=======
 	tick_start(TICK_WATCHDOG, cycles_per_tick);
->>>>>>> fad916bd
 #if defined(CONFIG_SOC_SERIES_RP2350)
 	tick_start(TICK_TIMER0, cycles_per_tick);
 	tick_start(TICK_TIMER1, cycles_per_tick);
