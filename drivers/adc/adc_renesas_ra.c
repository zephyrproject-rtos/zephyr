--- conflicted
+++ resolved
@@ -36,11 +36,6 @@
  * This structure contains constant data for given instance of RA ADC.
  */
 struct adc_ra_config {
-<<<<<<< HEAD
-	/** Number of supported channels */
-	uint8_t num_channels;
-=======
->>>>>>> fad916bd
 	/** Mask for channels existed in each board */
 	uint32_t channel_available_mask;
 	/** pinctrl configs */
@@ -352,10 +347,6 @@
 		.ref_internal = DT_INST_PROP(idx, vref_mv),                                        \
 		IF_ENABLED(CONFIG_ADC_ASYNC, (.read_async = adc_ra_read_async))};                  \
 	static const struct adc_ra_config adc_ra_config_##idx = {                                  \
-<<<<<<< HEAD
-		.num_channels = DT_INST_PROP(idx, channel_count),                                  \
-=======
->>>>>>> fad916bd
 		.channel_available_mask = DT_INST_PROP(idx, channel_available_mask),               \
 		.pcfg = PINCTRL_DT_INST_DEV_CONFIG_GET(idx),                                       \
 		IRQ_CONFIGURE_DEFINE(idx),                                                         \
