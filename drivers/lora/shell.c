/*
 * Copyright (c) 2020 Andreas Sandberg
 *
 * SPDX-License-Identifier: Apache-2.0
 */

#include <zephyr/drivers/lora.h>
#include <inttypes.h>
#include <zephyr/shell/shell.h>
#include <stdlib.h>
#include <string.h>

LOG_MODULE_REGISTER(lora_shell, CONFIG_LORA_LOG_LEVEL);

static struct lora_modem_config modem_config = {
	.frequency = 0,
	.bandwidth = BW_125_KHZ,
	.datarate = SF_10,
	.coding_rate = CR_4_5,
	.preamble_len = 8,
	.tx_power = 4,
};

static const int bw_table[] = {
	[BW_125_KHZ] = 125,
	[BW_250_KHZ] = 250,
	[BW_500_KHZ] = 500,
};

static int parse_long(long *out, const struct shell *sh, const char *arg)
{
	char *eptr;
	long lval;

	lval = strtol(arg, &eptr, 0);
	if (*eptr != '\0') {
		shell_error(sh, "'%s' is not an integer", arg);
		return -EINVAL;
	}

	*out = lval;
	return 0;
}

static int parse_long_range(long *out, const struct shell *sh,
			    const char *arg, const char *name, long min,
			    long max)
{
	int ret;

	ret = parse_long(out, sh, arg);
	if (ret < 0) {
		return ret;
	}

	if (*out < min || *out > max) {
		shell_error(sh, "Parameter '%s' is out of range. "
			    "Valid range is %li -- %li.",
			    name, min, max);
		return -EINVAL;
	}

	return 0;
}

static int parse_freq(uint32_t *out, const struct shell *sh, const char *arg)
{
	char *eptr;
	unsigned long val;

	val = strtoul(arg, &eptr, 0);
	if (*eptr != '\0') {
		shell_error(sh, "Invalid frequency, '%s' is not an integer",
			    arg);
		return -EINVAL;
	}

	if (val == ULONG_MAX) {
		shell_error(sh, "Frequency %s out of range", arg);
		return -EINVAL;
	}

	*out = (uint32_t)val;
	return 0;
}

<<<<<<< HEAD
static int lora_conf_dump(const struct shell *shell)
=======
static int lora_conf_dump(const struct shell *sh)
>>>>>>> 77ad564c
{
	shell_print(sh, "  Frequency: %" PRIu32 " Hz",
		    modem_config.frequency);
	shell_print(sh, "  TX power: %" PRIi8 " dBm",
		    modem_config.tx_power);
	shell_print(sh, "  Bandwidth: %i kHz",
		    bw_table[modem_config.bandwidth]);
	shell_print(sh, "  Spreading factor: SF%i",
		    (int)modem_config.datarate);
	shell_print(sh, "  Coding rate: 4/%i",
		    (int)modem_config.coding_rate + 4);
	shell_print(sh, "  Preamble length: %" PRIu16,
		    modem_config.preamble_len);

	return 0;
}

static int lora_conf_set(const struct shell *sh, const char *param,
			 const char *value)
{
	long lval;

	if (!strcmp("freq", param)) {
		if (parse_freq(&modem_config.frequency, sh, value) < 0) {
			return -EINVAL;
		}
	} else if (!strcmp("tx-power", param)) {
		if (parse_long_range(&lval, sh, value,
				     "tx-power", INT8_MIN, INT8_MAX) < 0) {
			return -EINVAL;
		}
		modem_config.tx_power = lval;
	} else if (!strcmp("bw", param)) {
<<<<<<< HEAD
		if (parse_long_range(&lval, shell, value,
				     "bw", 0, UINT16_MAX) < 0) {
=======
		if (parse_long_range(&lval, sh, value,
				     "bw", 0, INT16_MAX) < 0) {
>>>>>>> 77ad564c
			return -EINVAL;
		}
		switch (lval) {
		case 125:
			modem_config.bandwidth = BW_125_KHZ;
			break;
		case 250:
			modem_config.bandwidth = BW_250_KHZ;
			break;
		case 500:
			modem_config.bandwidth = BW_500_KHZ;
			break;
		default:
			shell_error(sh, "Invalid bandwidth: %ld", lval);
			return -EINVAL;
		}
	} else if (!strcmp("sf", param)) {
		if (parse_long_range(&lval, sh, value, "sf", 6, 12) < 0) {
			return -EINVAL;
		}
		modem_config.datarate = SF_6 + (unsigned int)lval - 6;
	} else if (!strcmp("cr", param)) {
		if (parse_long_range(&lval, sh, value, "cr", 5, 8) < 0) {
			return -EINVAL;
		}
		modem_config.coding_rate = CR_4_5 + (unsigned int)lval - 5;
	} else if (!strcmp("pre-len", param)) {
		if (parse_long_range(&lval, sh, value,
				     "pre-len", 0, UINT16_MAX) < 0) {
			return -EINVAL;
		}
		modem_config.preamble_len = lval;
	} else {
		shell_error(sh, "Unknown parameter '%s'", param);
		return -EINVAL;
	}

	return 0;
}

static int cmd_lora_conf(const struct shell *sh, size_t argc, char **argv)
{
	int i;
	int ret;

	if (argc < 2) {
		return lora_conf_dump(sh);
	}

	for (i = 1; i < argc; i += 2) {
		if (i + 1 >= argc) {
			shell_error(sh, "'%s' expects an argument",
				    argv[i]);
			return -EINVAL;
		}

		ret = lora_conf_set(sh, argv[i], argv[i + 1]);
		if (ret != 0) {
			return ret;
		}
	}

	return 0;
}

static int cmd_lora_send(const struct shell *sh,
			size_t argc, char **argv)
{
	int ret;
	const struct device *dev;

	dev = device_get_binding(argv[1]);
	if (!dev) {
		return -ENODEV;
	}

	if (modem_config.frequency == 0) {
<<<<<<< HEAD
		shell_error(shell, "No frequency specified.");
=======
		shell_error(sh, "No frequency specified.");
>>>>>>> 77ad564c
		return -EINVAL;
	}

	modem_config.tx = true;
	ret = lora_config(dev, &modem_config);
<<<<<<< HEAD
	if (ret < 0) {
		shell_error(shell, "LoRa %s config failed", dev->name);
		return ret;
	}

	ret = lora_send(dev, argv[2], strlen(argv[2]));
=======
>>>>>>> 77ad564c
	if (ret < 0) {
		shell_error(sh, "LoRa %s config failed", dev->name);
		return ret;
	}

	ret = lora_send(dev, argv[2], strlen(argv[2]));
	if (ret < 0) {
		shell_error(sh, "LoRa send failed: %i", ret);
		return ret;
	}

	return 0;
}

static int cmd_lora_recv(const struct shell *sh, size_t argc, char **argv)
{
	static char buf[0xff];
	const struct device *dev;
	long timeout = 0;
	int ret;
	int16_t rssi;
	int8_t snr;

	dev = device_get_binding(argv[1]);
	if (!dev) {
		return -ENODEV;
	}

	if (modem_config.frequency == 0) {
<<<<<<< HEAD
		shell_error(shell, "No frequency specified.");
=======
		shell_error(sh, "No frequency specified.");
>>>>>>> 77ad564c
		return -EINVAL;
	}

	modem_config.tx = false;
	ret = lora_config(dev, &modem_config);
	if (ret < 0) {
<<<<<<< HEAD
		shell_error(shell, "LoRa %s config failed", dev->name);
		return ret;
	}

	if (argc >= 3 && parse_long_range(&timeout, shell, argv[2],
=======
		shell_error(sh, "LoRa %s config failed", dev->name);
		return ret;
	}

	if (argc >= 3 && parse_long_range(&timeout, sh, argv[2],
>>>>>>> 77ad564c
					  "timeout", 0, INT_MAX) < 0) {
		return -EINVAL;
	}

	ret = lora_recv(dev, buf, sizeof(buf),
			timeout ? K_MSEC(timeout) : K_FOREVER, &rssi, &snr);
	if (ret < 0) {
		shell_error(sh, "LoRa recv failed: %i", ret);
		return ret;
	}

	shell_hexdump(sh, buf, ret);
	shell_print(sh, "RSSI: %" PRIi16 " dBm, SNR:%" PRIi8 " dBm",
		    rssi, snr);

	return 0;
}

static int cmd_lora_test_cw(const struct shell *sh,
			    size_t argc, char **argv)
{
	const struct device *dev;
	int ret;
	uint32_t freq;
	long power, duration;

	dev = device_get_binding(argv[1]);
	if (!dev) {
		return -ENODEV;
	}

<<<<<<< HEAD
	if (parse_freq(&freq, shell, argv[2]) < 0 ||
	    parse_long_range(&power, shell, argv[3],
			     "power", INT8_MIN, INT8_MAX) < 0 ||
	    parse_long_range(&duration, shell, argv[4],
=======
	if (parse_freq(&freq, sh, argv[2]) < 0 ||
	    parse_long_range(&power, sh, argv[3],
			     "power", INT8_MIN, INT8_MAX) < 0 ||
	    parse_long_range(&duration, sh, argv[4],
>>>>>>> 77ad564c
			     "duration", 0, UINT16_MAX) < 0) {
		return -EINVAL;
	}

	ret = lora_test_cw(dev, (uint32_t)freq, (int8_t)power, (uint16_t)duration);
	if (ret < 0) {
		shell_error(sh, "LoRa test CW failed: %i", ret);
		return ret;
	}

	return 0;
}

static void device_name_get(size_t idx, struct shell_static_entry *entry)
{
	const struct device *dev = shell_device_lookup(idx, NULL);

	entry->syntax = (dev != NULL) ? dev->name : NULL;
	entry->handler = NULL;
	entry->help = NULL;
	entry->subcmd = NULL;
}

SHELL_DYNAMIC_CMD_CREATE(dsub_device_name, device_name_get);

SHELL_STATIC_SUBCMD_SET_CREATE(sub_lora,
	SHELL_CMD(config, NULL,
		  "Configure the LoRa radio\n"
		  " Usage: config [freq <Hz>] [tx-power <dBm>] [bw <kHz>] "
		  "[sf <int>] [cr <int>] [pre-len <int>]\n",
		  cmd_lora_conf),
	SHELL_CMD_ARG(send, &dsub_device_name,
		      "Send LoRa packet\n"
		      " Usage: send <device> <data>",
		      cmd_lora_send, 3, 0),
	SHELL_CMD_ARG(recv, &dsub_device_name,
		      "Receive LoRa packet\n"
		      " Usage: recv <device> [timeout (ms)]",
		      cmd_lora_recv, 2, 1),
	SHELL_CMD_ARG(test_cw, &dsub_device_name,
		  "Send a continuous wave\n"
		  " Usage: test_cw <device> <freq (Hz)> <power (dBm)> "
		  "<duration (s)>",
		  cmd_lora_test_cw, 5, 0),
	SHELL_SUBCMD_SET_END /* Array terminated. */
);

SHELL_CMD_REGISTER(lora, &sub_lora, "LoRa commands", NULL);<|MERGE_RESOLUTION|>--- conflicted
+++ resolved
@@ -84,11 +84,7 @@
 	return 0;
 }
 
-<<<<<<< HEAD
-static int lora_conf_dump(const struct shell *shell)
-=======
 static int lora_conf_dump(const struct shell *sh)
->>>>>>> 77ad564c
 {
 	shell_print(sh, "  Frequency: %" PRIu32 " Hz",
 		    modem_config.frequency);
@@ -122,13 +118,8 @@
 		}
 		modem_config.tx_power = lval;
 	} else if (!strcmp("bw", param)) {
-<<<<<<< HEAD
-		if (parse_long_range(&lval, shell, value,
-				     "bw", 0, UINT16_MAX) < 0) {
-=======
 		if (parse_long_range(&lval, sh, value,
 				     "bw", 0, INT16_MAX) < 0) {
->>>>>>> 77ad564c
 			return -EINVAL;
 		}
 		switch (lval) {
@@ -206,25 +197,12 @@
 	}
 
 	if (modem_config.frequency == 0) {
-<<<<<<< HEAD
-		shell_error(shell, "No frequency specified.");
-=======
 		shell_error(sh, "No frequency specified.");
->>>>>>> 77ad564c
 		return -EINVAL;
 	}
 
 	modem_config.tx = true;
 	ret = lora_config(dev, &modem_config);
-<<<<<<< HEAD
-	if (ret < 0) {
-		shell_error(shell, "LoRa %s config failed", dev->name);
-		return ret;
-	}
-
-	ret = lora_send(dev, argv[2], strlen(argv[2]));
-=======
->>>>>>> 77ad564c
 	if (ret < 0) {
 		shell_error(sh, "LoRa %s config failed", dev->name);
 		return ret;
@@ -254,30 +232,18 @@
 	}
 
 	if (modem_config.frequency == 0) {
-<<<<<<< HEAD
-		shell_error(shell, "No frequency specified.");
-=======
 		shell_error(sh, "No frequency specified.");
->>>>>>> 77ad564c
 		return -EINVAL;
 	}
 
 	modem_config.tx = false;
 	ret = lora_config(dev, &modem_config);
 	if (ret < 0) {
-<<<<<<< HEAD
-		shell_error(shell, "LoRa %s config failed", dev->name);
-		return ret;
-	}
-
-	if (argc >= 3 && parse_long_range(&timeout, shell, argv[2],
-=======
 		shell_error(sh, "LoRa %s config failed", dev->name);
 		return ret;
 	}
 
 	if (argc >= 3 && parse_long_range(&timeout, sh, argv[2],
->>>>>>> 77ad564c
 					  "timeout", 0, INT_MAX) < 0) {
 		return -EINVAL;
 	}
@@ -309,17 +275,10 @@
 		return -ENODEV;
 	}
 
-<<<<<<< HEAD
-	if (parse_freq(&freq, shell, argv[2]) < 0 ||
-	    parse_long_range(&power, shell, argv[3],
-			     "power", INT8_MIN, INT8_MAX) < 0 ||
-	    parse_long_range(&duration, shell, argv[4],
-=======
 	if (parse_freq(&freq, sh, argv[2]) < 0 ||
 	    parse_long_range(&power, sh, argv[3],
 			     "power", INT8_MIN, INT8_MAX) < 0 ||
 	    parse_long_range(&duration, sh, argv[4],
->>>>>>> 77ad564c
 			     "duration", 0, UINT16_MAX) < 0) {
 		return -EINVAL;
 	}
