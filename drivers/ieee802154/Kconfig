--- conflicted
+++ resolved
@@ -80,17 +80,8 @@
 
 source "drivers/ieee802154/Kconfig.uart_pipe"
 
-<<<<<<< HEAD
 source "drivers/ieee802154/Kconfig.atm"
 
-config IEEE802154_2015
-	bool "Support for IEEE 802.15.4-2015 frames (DEPRECATED)"
-	select DEPRECATED
-	help
-	  Enable radio driver support for IEEE 802.15.4-2015 frames, including security handling of frames and ACKs.
-
-=======
->>>>>>> 36940db9
 config IEEE802154_CSL_ENDPOINT
 	bool "Support for CSL Endpoint"
 	help
