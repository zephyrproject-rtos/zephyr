/*
 * Copyright (c) 2021, Yonatan Schachter
 * Copyright (c) 2025, Andrew Featherstone
 *
 * SPDX-License-Identifier: Apache-2.0
 */

#include <errno.h>
#include <zephyr/drivers/gpio.h>
#include <zephyr/irq.h>

/* pico-sdk includes */
#include <hardware/gpio.h>
#include <hardware/regs/intctrl.h>
#include <hardware/structs/iobank0.h>

#include <zephyr/drivers/gpio/gpio_utils.h>

#define DT_DRV_COMPAT raspberrypi_pico_gpio_port

#define ALL_EVENTS (GPIO_IRQ_EDGE_FALL | GPIO_IRQ_EDGE_RISE \
		| GPIO_IRQ_LEVEL_LOW | GPIO_IRQ_LEVEL_HIGH)

#define GPIO_RPI_PINS_PER_PORT 32

#define ADDR_IS_ZERO(n, x)     (DT_INST_REG_ADDR(n) == 0) |
#define ADDR_IS_NON_ZERO(n, x) (DT_INST_REG_ADDR(n) != 0) |
#define GPIO_RPI_LO_AVAILABLE  (DT_INST_FOREACH_STATUS_OKAY_VARGS(ADDR_IS_ZERO) 0)
#define GPIO_RPI_HI_AVAILABLE  (DT_INST_FOREACH_STATUS_OKAY_VARGS(ADDR_IS_NON_ZERO) 0)

#if GPIO_RPI_HI_AVAILABLE
#define PORT_NO(port) ((((struct gpio_rpi_config *)port->config)->high_dev != NULL) ? 0 : 1)
#else
#define PORT_NO(port) ((int)port & 0) /* generate zero and suppress unused warning */
#endif

struct gpio_rpi_config {
	struct gpio_driver_config common;
	void (*bank_config_func)(void);
#if GPIO_RPI_HI_AVAILABLE
	const struct device *high_dev;
#endif
};

struct gpio_rpi_data {
	struct gpio_driver_data common;
	sys_slist_t callbacks;
	uint32_t single_ended_mask;
	uint32_t open_drain_mask;
};

static inline void gpio_set_dir_out_masked_n(uint n, uint32_t mask)
{
	if (!n) {
		gpio_set_dir_out_masked(mask);
	} else if (n == 1) {
#if PICO_USE_GPIO_COPROCESSOR
		gpioc_hi_oe_set(mask);
#else
		sio_hw->gpio_hi_oe_set = mask;
#endif
	}
}

static inline void gpio_set_dir_in_masked_n(uint n, uint32_t mask)
{
	if (!n) {
		gpio_set_dir_in_masked(mask);
	} else if (n == 1) {
#if PICO_USE_GPIO_COPROCESSOR
		gpioc_hi_oe_clr(mask);
#else
		sio_hw->gpio_hi_oe_clr = mask;
#endif
	}
}

static inline void gpio_set_dir_masked_n(uint n, uint32_t mask, uint32_t value)
{
	if (!n) {
		gpio_set_dir_masked(mask, value);
	} else if (n == 1) {
#if PICO_USE_GPIO_COPROCESSOR
		gpioc_hi_oe_xor((gpioc_hi_oe_get() ^ value) & mask);
#else
		sio_hw->gpio_oe_togl = (sio_hw->gpio_hi_oe ^ value) & mask;
#endif
	}
}

static inline uint32_t gpio_get_all_n(uint n)
{
	if (!n) {
		return gpio_get_all();
	} else if (n == 1) {
#if PICO_USE_GPIO_COPROCESSOR
		return gpioc_hi_in_get();
#else
		return sio_hw->gpio_hi_in;
#endif
	}

	return 0;
}

static inline void gpio_toggle_dir_masked_n(uint n, uint32_t mask)
{
	if (!n) {
#if PICO_USE_GPIO_COPROCESSOR
		gpioc_lo_oe_xor(mask);
#else
		sio_hw->gpio_oe_togl = mask;
#endif
	} else if (n == 1) {
#if PICO_USE_GPIO_COPROCESSOR
		gpioc_hi_oe_xor(mask);
#else
		sio_hw->gpio_hi_oe_togl = mask;
#endif
	}
}

static int gpio_rpi_configure(const struct device *dev,
				gpio_pin_t pin,
				gpio_flags_t flags)
{
	const int offset = GPIO_RPI_PINS_PER_PORT * PORT_NO(dev);
	struct gpio_rpi_data *data = dev->data;

	if (flags == GPIO_DISCONNECTED) {
		gpio_disable_pulls(pin);
		/* This is almost the opposite of the Pico SDK's gpio_set_function. */
		hw_write_masked(&pads_bank0_hw->io[pin], PADS_BANK0_GPIO0_OD_BITS,
				PADS_BANK0_GPIO0_IE_BITS | PADS_BANK0_GPIO0_OD_BITS);
#ifdef SOC_SERIES_RP2350
		hw_set_bits(&pads_bank0_hw->io[gpio], PADS_BANK0_GPIO0_ISO_BITS);
#endif
		return 0;
	}

<<<<<<< HEAD
	gpio_set_pulls(pin,
		(flags & GPIO_PULL_UP) != 0U,
		(flags & GPIO_PULL_DOWN) != 0U);
=======
	gpio_set_pulls(pin + offset, (flags & GPIO_PULL_UP) != 0U, (flags & GPIO_PULL_DOWN) != 0U);
>>>>>>> fad916bd

	/* Avoid gpio_init, since that also clears previously set direction/high/low */
	gpio_set_function(pin + offset, GPIO_FUNC_SIO);

	if (flags & GPIO_INPUT) {
		gpio_set_dir(pin + offset, GPIO_IN);
	} else {
		gpio_set_input_enabled(pin + offset, false);
	}

	if (flags & GPIO_INPUT) {
		gpio_set_dir(pin, GPIO_IN);
	} else {
		gpio_set_input_enabled(pin, false);
	}

	if (flags & GPIO_OUTPUT) {
		if (flags & GPIO_SINGLE_ENDED) {
			data->single_ended_mask |= BIT(pin);

			/* Setting the initial state of output data, and output enable.
			 * The output data will not change from here on, only output
			 * enable will. If none of the GPIO_OUTPUT_INIT_* flags have
			 * been set then fall back to the non-agressive input mode.
			 */
			if (flags & GPIO_LINE_OPEN_DRAIN) {
				data->open_drain_mask |= BIT(pin);
				gpio_put(pin + offset, 0);
				gpio_set_dir(pin + offset, flags & GPIO_OUTPUT_INIT_LOW);
			} else {
				data->open_drain_mask &= ~(BIT(pin));
				gpio_put(pin + offset, 1);
				gpio_set_dir(pin + offset, flags & GPIO_OUTPUT_INIT_HIGH);
			}
		} else {
			data->single_ended_mask &= ~(BIT(pin));
			if (flags & GPIO_OUTPUT_INIT_HIGH) {
				gpio_put(pin + offset, 1);
			} else if (flags & GPIO_OUTPUT_INIT_LOW) {
				gpio_put(pin + offset, 0);
			}
			gpio_set_dir(pin + offset, GPIO_OUT);
		}
	}

	return 0;
}

#ifdef CONFIG_GPIO_GET_CONFIG
static int gpio_rpi_get_config(const struct device *dev, gpio_pin_t pin, gpio_flags_t *flags)
{
	const int offset = GPIO_RPI_PINS_PER_PORT * PORT_NO(dev);
	struct gpio_rpi_data *data = dev->data;

	*flags = 0;

	/* RP2xxxx supports Bus Keeper mode where both pull-up and pull-down are enabled. */
	if (gpio_is_pulled_up(pin + offset)) {
		*flags |= GPIO_PULL_UP;
	}
	if (gpio_is_pulled_down(pin + offset)) {
		*flags |= GPIO_PULL_DOWN;
	}

	if (gpio_get_dir(pin + offset)) {
		*flags |= gpio_get_out_level(pin + offset) ? GPIO_OUTPUT_HIGH : GPIO_OUTPUT_LOW;
		if (data->single_ended_mask & BIT(pin)) {
			*flags |=
				data->open_drain_mask & BIT(pin) ? GPIO_OPEN_DRAIN : GPIO_PUSH_PULL;
		}
<<<<<<< HEAD
=======
	}

	if (pads_bank0_hw->io[pin] & PADS_BANK0_GPIO0_IE_BITS) {
		*flags |= GPIO_INPUT;
>>>>>>> fad916bd
	}

	return 0;
}
#endif

<<<<<<< HEAD
#ifdef CONFIG_GPIO_GET_CONFIG
static int gpio_rpi_get_config(const struct device *dev, gpio_pin_t pin, gpio_flags_t *flags)
{
	struct gpio_rpi_data *data = dev->data;

	*flags = 0;

	/* RP2xxxx supports Bus Keeper mode where both pull-up and pull-down are enabled. */
	if (gpio_is_pulled_up(pin)) {
		*flags |= GPIO_PULL_UP;
	}
	if (gpio_is_pulled_down(pin)) {
		*flags |= GPIO_PULL_DOWN;
	}

	if (gpio_get_dir(pin)) {
		*flags |= gpio_get_out_level(pin) ? GPIO_OUTPUT_HIGH : GPIO_OUTPUT_LOW;
		if (data->single_ended_mask & BIT(pin)) {
			*flags |=
				data->open_drain_mask & BIT(pin) ? GPIO_OPEN_DRAIN : GPIO_PUSH_PULL;
		}
	}

	if (pads_bank0_hw->io[pin] & PADS_BANK0_GPIO0_IE_BITS) {
		*flags |= GPIO_INPUT;
	}

	return 0;
}
#endif

static int gpio_rpi_port_get_raw(const struct device *dev, uint32_t *value)
=======
static int gpio_rpi_port_get_raw(const struct device *port, uint32_t *value)
>>>>>>> fad916bd
{
	*value = gpio_get_all_n(PORT_NO(port));

	return 0;
}

static int gpio_rpi_port_set_masked_raw(const struct device *port,
					uint32_t mask, uint32_t value)
{
	struct gpio_rpi_data *data = port->data;

	/* First handle push-pull pins: */
	gpio_put_masked_n(PORT_NO(port), mask & ~data->single_ended_mask, value);
	/* Then handle open-drain pins: */
	gpio_set_dir_masked_n(PORT_NO(port), mask & data->single_ended_mask & data->open_drain_mask,
			      ~value);
	/* Then handle open-source pins: */
	gpio_set_dir_masked_n(PORT_NO(port),
			      mask & data->single_ended_mask & ~data->open_drain_mask, value);

	return 0;
}

static int gpio_rpi_port_set_bits_raw(const struct device *port,
					uint32_t pins)
{
	struct gpio_rpi_data *data = port->data;

	/* First handle push-pull pins: */
	gpio_set_mask_n(PORT_NO(port), pins & ~data->single_ended_mask);
	/* Then handle open-drain pins: */
	gpio_set_dir_in_masked_n(PORT_NO(port),
				 pins & data->single_ended_mask & data->open_drain_mask);
	/* Then handle open-source pins: */
	gpio_set_dir_out_masked_n(PORT_NO(port),
				  pins & data->single_ended_mask & ~data->open_drain_mask);

	return 0;
}

static int gpio_rpi_port_clear_bits_raw(const struct device *port,
					uint32_t pins)
{
	struct gpio_rpi_data *data = port->data;

	/* First handle push-pull pins: */
	gpio_clr_mask_n(PORT_NO(port), pins & ~data->single_ended_mask);
	/* Then handle open-drain pins: */
	gpio_set_dir_out_masked_n(PORT_NO(port),
				  pins & data->single_ended_mask & data->open_drain_mask);
	/* Then handle open-source pins: */
	gpio_set_dir_in_masked_n(PORT_NO(port),
				 pins & data->single_ended_mask & ~data->open_drain_mask);

	return 0;
}

static int gpio_rpi_port_toggle_bits(const struct device *port,
					uint32_t pins)
{
	struct gpio_rpi_data *data = port->data;

	/* First handle push-pull pins: */
	gpio_xor_mask_n(PORT_NO(port), pins & ~data->single_ended_mask);
	/* Then handle single-ended pins: */
	gpio_toggle_dir_masked_n(PORT_NO(port), pins & data->single_ended_mask);

	return 0;
}

static int gpio_rpi_pin_interrupt_configure(const struct device *dev,
						gpio_pin_t pin,
						enum gpio_int_mode mode,
						enum gpio_int_trig trig)
{
	const int offset = GPIO_RPI_PINS_PER_PORT * PORT_NO(dev);
	uint32_t events = 0;

	gpio_set_irq_enabled(pin + offset, ALL_EVENTS, false);
	if (mode != GPIO_INT_DISABLE) {
		if (mode & GPIO_INT_EDGE) {
			if (trig & GPIO_INT_LOW_0) {
				events |= GPIO_IRQ_EDGE_FALL;
			}
			if (trig & GPIO_INT_HIGH_1) {
				events |= GPIO_IRQ_EDGE_RISE;
			}
		} else {
			if (trig & GPIO_INT_LOW_0) {
				events |= GPIO_IRQ_LEVEL_LOW;
			}
			if (trig & GPIO_INT_HIGH_1) {
				events |= GPIO_IRQ_LEVEL_HIGH;
			}
		}
		gpio_set_irq_enabled(pin + offset, events, true);
	}

	return 0;
}

static int gpio_rpi_manage_callback(const struct device *dev,
				struct gpio_callback *callback, bool set)
{
	struct gpio_rpi_data *data = dev->data;

	return gpio_manage_callback(&data->callbacks, callback, set);
}

static uint32_t gpio_rpi_get_pending_int(const struct device *dev)
{
	io_bank0_irq_ctrl_hw_t *irq_ctrl_base =
		get_core_num() ? &io_bank0_hw->proc1_irq_ctrl : &io_bank0_hw->proc0_irq_ctrl;
	ARRAY_FOR_EACH_PTR(irq_ctrl_base->ints, p) {
		if (*p) {
			return 1;
		}
	}

	return 0;
}

#ifdef CONFIG_GPIO_GET_DIRECTION
static int gpio_rpi_port_get_direction(const struct device *port, gpio_port_pins_t map,
				  gpio_port_pins_t *inputs, gpio_port_pins_t *outputs)
{
	/* The Zephyr API considers a disconnected pin to be neither an input nor output.
	 * Since we disable both OE and IE for disconnected pins clear the mask bits.
	 */
	for (int pin = 0; pin < NUM_BANK0_GPIOS; pin++) {
		if (pads_bank0_hw->io[pin] & PADS_BANK0_GPIO0_OD_BITS) {
			map &= ~BIT(pin);
		}
		if (inputs && (pads_bank0_hw->io[pin] & PADS_BANK0_GPIO0_IE_BITS)) {
			*inputs |= BIT(pin);
		}
	}
	if (inputs) {
		*inputs &= map;
	}
	if (outputs) {
		*outputs = sio_hw->gpio_oe & map;
	}

	return 0;
}
#endif

static DEVICE_API(gpio, gpio_rpi_driver_api) = {
	.pin_configure = gpio_rpi_configure,
#ifdef CONFIG_GPIO_GET_CONFIG
	.pin_get_config = gpio_rpi_get_config,
#endif
	.port_get_raw = gpio_rpi_port_get_raw,
	.port_set_masked_raw = gpio_rpi_port_set_masked_raw,
	.port_set_bits_raw = gpio_rpi_port_set_bits_raw,
	.port_clear_bits_raw = gpio_rpi_port_clear_bits_raw,
	.port_toggle_bits = gpio_rpi_port_toggle_bits,
	.pin_interrupt_configure = gpio_rpi_pin_interrupt_configure,
	.manage_callback = gpio_rpi_manage_callback,
	.get_pending_int = gpio_rpi_get_pending_int,
#ifdef CONFIG_GPIO_GET_DIRECTION
	.port_get_direction = gpio_rpi_port_get_direction,
#endif
};

static void gpio_rpi_isr(const struct device *dev)
{
	struct gpio_rpi_data *data = dev->data;
	io_bank0_irq_ctrl_hw_t *irq_ctrl_base;
	const io_rw_32 *status_reg;
	uint32_t events;
	uint32_t pin;

	irq_ctrl_base = &iobank0_hw->proc0_irq_ctrl;
	for (pin = 0; pin < NUM_BANK0_GPIOS; pin++) {
		status_reg = &irq_ctrl_base->ints[pin / 8];
		events = (*status_reg >> 4 * (pin % 8)) & ALL_EVENTS;
		if (events) {
			gpio_acknowledge_irq(pin, ALL_EVENTS);

#if GPIO_RPI_HI_AVAILABLE
			if (pin >= GPIO_RPI_PINS_PER_PORT) {
				const struct gpio_rpi_config *config = dev->config;
				struct gpio_rpi_data *high_data = config->high_dev->data;

				gpio_fire_callbacks(&high_data->callbacks, config->high_dev,
						    BIT(pin - GPIO_RPI_PINS_PER_PORT));
				continue;
			}
#endif

			gpio_fire_callbacks(&data->callbacks, dev, BIT(pin));
		}
	}
}

static int gpio_rpi_bank_init(const struct device *dev)
{
	const struct gpio_rpi_config *config = dev->config;

	if (config->bank_config_func != NULL) {
		config->bank_config_func();
	}

	return 0;
}

#define GPIO_REG_0U            1
#define IS_GPIO_RPI_LO_NODE(n) UTIL_CAT(GPIO_REG_, DT_REG_ADDR(n))

#define DEVICE_IF_GPIO_RPI_HI_NODE(n) COND_CODE_1(IS_GPIO_RPI_LO_NODE(n), (), (DEVICE_DT_GET(n)))

#define FIND_GPIO_RPI_HI_DEVICE(n)                                                                 \
	COND_CODE_1(UTIL_CAT(GPIO_REG_, DT_REG_ADDR(n)),                                           \
			(DT_FOREACH_CHILD(DT_PARENT(n), DEVICE_IF_GPIO_RPI_HI_NODE)), (NULL))

#if GPIO_RPI_HI_AVAILABLE
#define GPIO_RPI_INIT_HIGH_DEV(idx) .high_dev = FIND_GPIO_RPI_HI_DEVICE(DT_DRV_INST(idx)),
#else
#define GPIO_RPI_INIT_HIGH_DEV(idx)
#endif

#define GPIO_RPI_INIT(idx)                                                                         \
	BUILD_ASSERT(DT_CHILD_NUM(DT_INST_PARENT(idx)) > 0 &&                                      \
			     DT_CHILD_NUM(DT_INST_PARENT(idx)) <= 2,                               \
		     "raspberrypi,pico-gpio node must have one or two child node.");               \
	BUILD_ASSERT(GPIO_RPI_LO_AVAILABLE,                                                        \
		     "raspberrypi,pico-gpio node must have reg=0 child node.");                    \
	IF_ENABLED(IS_GPIO_RPI_LO_NODE(DT_DRV_INST(idx)), (                                        \
		static void bank_##idx##_config_func(void)                                         \
		{                                                                                  \
			IRQ_CONNECT(DT_IRQN(DT_INST_PARENT(idx)),                                  \
				    DT_IRQ(DT_INST_PARENT(idx), priority),                         \
				    gpio_rpi_isr, DEVICE_DT_INST_GET(idx), 0);                     \
			irq_enable(DT_IRQN(DT_INST_PARENT(idx)));                                  \
		}                                                                                  \
	))                                                                                         \
	static const struct gpio_rpi_config gpio_rpi_##idx##_config = {                            \
		.common = {                                                                        \
			.port_pin_mask = GPIO_PORT_PIN_MASK_FROM_DT_INST(idx),                     \
		},                                                                                 \
		IF_ENABLED(IS_GPIO_RPI_LO_NODE(DT_DRV_INST(idx)), (                                \
			.bank_config_func = bank_##idx##_config_func,                              \
		))                                                                                 \
		GPIO_RPI_INIT_HIGH_DEV(idx)                                                        \
	};                                                                                         \
	static struct gpio_rpi_data gpio_rpi_##idx##_data;                                         \
                                                                                                   \
	DEVICE_DT_INST_DEFINE(idx, gpio_rpi_bank_init, NULL, &gpio_rpi_##idx##_data,               \
			      &gpio_rpi_##idx##_config, POST_KERNEL, CONFIG_GPIO_INIT_PRIORITY,    \
			      &gpio_rpi_driver_api);

DT_INST_FOREACH_STATUS_OKAY(GPIO_RPI_INIT)<|MERGE_RESOLUTION|>--- conflicted
+++ resolved
@@ -138,13 +138,7 @@
 		return 0;
 	}
 
-<<<<<<< HEAD
-	gpio_set_pulls(pin,
-		(flags & GPIO_PULL_UP) != 0U,
-		(flags & GPIO_PULL_DOWN) != 0U);
-=======
 	gpio_set_pulls(pin + offset, (flags & GPIO_PULL_UP) != 0U, (flags & GPIO_PULL_DOWN) != 0U);
->>>>>>> fad916bd
 
 	/* Avoid gpio_init, since that also clears previously set direction/high/low */
 	gpio_set_function(pin + offset, GPIO_FUNC_SIO);
@@ -153,12 +147,6 @@
 		gpio_set_dir(pin + offset, GPIO_IN);
 	} else {
 		gpio_set_input_enabled(pin + offset, false);
-	}
-
-	if (flags & GPIO_INPUT) {
-		gpio_set_dir(pin, GPIO_IN);
-	} else {
-		gpio_set_input_enabled(pin, false);
 	}
 
 	if (flags & GPIO_OUTPUT) {
@@ -215,55 +203,17 @@
 			*flags |=
 				data->open_drain_mask & BIT(pin) ? GPIO_OPEN_DRAIN : GPIO_PUSH_PULL;
 		}
-<<<<<<< HEAD
-=======
 	}
 
 	if (pads_bank0_hw->io[pin] & PADS_BANK0_GPIO0_IE_BITS) {
 		*flags |= GPIO_INPUT;
->>>>>>> fad916bd
-	}
-
-	return 0;
-}
-#endif
-
-<<<<<<< HEAD
-#ifdef CONFIG_GPIO_GET_CONFIG
-static int gpio_rpi_get_config(const struct device *dev, gpio_pin_t pin, gpio_flags_t *flags)
-{
-	struct gpio_rpi_data *data = dev->data;
-
-	*flags = 0;
-
-	/* RP2xxxx supports Bus Keeper mode where both pull-up and pull-down are enabled. */
-	if (gpio_is_pulled_up(pin)) {
-		*flags |= GPIO_PULL_UP;
-	}
-	if (gpio_is_pulled_down(pin)) {
-		*flags |= GPIO_PULL_DOWN;
-	}
-
-	if (gpio_get_dir(pin)) {
-		*flags |= gpio_get_out_level(pin) ? GPIO_OUTPUT_HIGH : GPIO_OUTPUT_LOW;
-		if (data->single_ended_mask & BIT(pin)) {
-			*flags |=
-				data->open_drain_mask & BIT(pin) ? GPIO_OPEN_DRAIN : GPIO_PUSH_PULL;
-		}
-	}
-
-	if (pads_bank0_hw->io[pin] & PADS_BANK0_GPIO0_IE_BITS) {
-		*flags |= GPIO_INPUT;
-	}
-
-	return 0;
-}
-#endif
-
-static int gpio_rpi_port_get_raw(const struct device *dev, uint32_t *value)
-=======
+	}
+
+	return 0;
+}
+#endif
+
 static int gpio_rpi_port_get_raw(const struct device *port, uint32_t *value)
->>>>>>> fad916bd
 {
 	*value = gpio_get_all_n(PORT_NO(port));
 
