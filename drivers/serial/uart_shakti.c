/* For Shakti Vajra SOC
 *
 * SPDX-License-Identifier: Apache-2.0
 */

/**
 * @brief UART driver for the Shakti Vajra Processor
 */

#include <zephyr/kernel.h>
#include <zephyr/arch/cpu.h>
#include <zephyr/drivers/uart.h>

#define DT_DRV_COMPAT shakti_uart

// #define CONFIG_UART_SHAKTI_PORT_0 1

#ifdef CONFIG_BOARD_SHAKTI_VAJRA

#define SHAKTI_NEXYS_FREQUENCY 50000000
#define SHAKTI_UART_1_CLK_FREQUENCY 50000000
#define SHAKTI_UART_BAUD 			19200
#define SHAKTI_VCU_UART_BAUD 		115200

#endif

#ifdef CONFIG_BOARD_SECURE_IOT

#define SHAKTI_NEXYS_FREQUENCY 40000000 // Change to 40000000 for nexys video board and 100 * 10^6 for vcu118 FPGA
#define SHAKTI_UART_1_CLK_FREQUENCY 40000000
#define SECIOT_NEXYS_UART_BAUD 19200
#define SECIOT_VCU118_UART_BAUD 115200

#endif

#define RXDATA_EMPTY   (1 << 31)   /* Receive FIFO Empty */
#define RXDATA_MASK    0xFF        /* Receive Data Mask */

#define TXDATA_FULL    (1 << 31)   /* Transmit FIFO Full */

#define TXCTRL_TXEN    (1 << 0)    /* Activate Tx Channel */

#define RXCTRL_RXEN    (1 << 0)    /* Activate Rx Channel */

#define IE_TXWM        (1 << 0)    /* TX Interrupt Enable/Pending */
#define IE_RXWM        (1 << 1)    /* RX Interrupt Enable/Pending */

#define UART_TX_OFFSET        0x04
#define UART_RX_OFFSET        0x08
#define UART_STATUS_OFFSET      0x0c
#define UART_EV_ENABLE_OFFSET   0x18
#define UART_BAUD_OFFSET        0x00

#define BREAK_ERROR	    1 << 7
#define FRAME_ERROR	    1 << 6
#define OVERRUN        	    1 << 5
#define PARITY_ERROR        1 << 4
#define STS_RX_FULL 	    1 << 3
#define STS_RX_NOT_EMPTY    1 << 2
#define STS_TX_FULL 	    1 << 1
#define STS_TX_EMPTY 	    1 << 0


#ifdef CONFIG_UART_INTERRUPT_DRIVEN

#define RX_FIFO_80_FULL_IE  1 << 8
#define BREAK_ERROR_IE      1 << 7
#define FRAME_ERROR_IE      1 << 6
#define OVERRUN_IE          1 << 5
#define PARITY_ERROR_IE     1 << 4
#define RX_NOT_EMPTY_IE     1 << 3
#define RX_NO_FULL_IE       1 << 2
#define TX_NOT_FULL_IE      1 << 1
#define TX_DONE_IE          1 << 0

#endif /* CONFIG_UART_INTERRUPT_DRIVER */
/*
 * RX/TX Threshold count to generate TX/RX Interrupts.
 * Used by txctrl and rxctrl registers
 */
#define CTRL_CNT(x)    (((x) & 0x07) << 16)

struct uart_shakti_regs_t {
    uint16_t div;
    uint16_t reserv0;
    uint32_t tx;
    uint32_t rx;
    unsigned short  status;
    uint16_t reserv2;
    uint16_t delay;
    uint16_t reserv3;
    uint16_t control;
    uint16_t reserv4;
    uint16_t  ie; 
    uint16_t  reserv5;
    uint8_t  rx_threshold;

};

#ifdef CONFIG_UART_INTERRUPT_DRIVEN
typedef void (*irq_cfg_func_t)(void);
#endif

struct uart_shakti_device_config {
	uint32_t       port;
	uint32_t       sys_clk_freq;
	uint32_t       baud_rate;
	uint32_t       rxcnt_irq;
	uint32_t       txcnt_irq;
#ifdef CONFIG_UART_INTERRUPT_DRIVEN
	irq_cfg_func_t cfg_func;
#endif
};

struct uart_shakti_data {
#ifdef CONFIG_UART_INTERRUPT_DRIVEN
	uart_irq_callback_user_data_t callback;
	void *cb_data;
#endif
};

#define DEV_CFG(dev)						\
	((const struct uart_shakti_device_config * const)	\
	 (dev)->config)
#define DEV_UART(dev)						\
	((struct uart_shakti_regs_t *)(DEV_CFG(dev))->port)
#define DEV_DATA(dev)						\
	((struct uart_shakti_data * const)(dev)->data)


/**
 * @brief Output a character in polled mode.
 *
 * Writes data to tx register if transmitter is not full.
 *
 * @param dev UART device struct
 * @param c Character to send
 *
 * @return Sent character
 */
static unsigned char uart_shakti_poll_out(struct device *dev,
					 unsigned char c)
{
  	volatile struct uart_shakti_regs_t *uart = DEV_UART(dev);

	// Wait while TX FIFO is full
	while (uart->status & STS_TX_FULL)
		;

	uart->tx = (int)c;

	return c; 
}

/**
 * @brief Poll the device for input.
 *
 * @param dev UART device struct
 * @param c Pointer to character
 *
 * @return 0 if a character arrived, -1 if the input buffer if empty.
 */
static int uart_shakti_poll_in(struct device *dev, unsigned char *c)
{
	volatile struct uart_shakti_regs_t *uart = DEV_UART(dev);

<<<<<<< HEAD
	while ((uart->status & STS_RX_NOT_EMPTY) == 0);
=======
	if (uart->status & STS_RX_NOT_EMPTY==0)
		return -1;

>>>>>>> 58b916df
	volatile uint32_t read_val = uart->rx;
	*c = (unsigned char)(read_val & RXDATA_MASK);

	return 0;
}

#ifdef CONFIG_UART_INTERRUPT_DRIVEN

/**
 * @brief Fill FIFO with data
 *
 * @param dev UART device struct
 * @param tx_data Data to transmit
 * @param size Number of bytes to send
 *
 * @return Number of bytes sent
 */
static int uart_shakti_fifo_fill(struct device *dev,
				const uint8_t *tx_data,
				int size)
{
	volatile struct uart_shakti_regs_t *uart = DEV_UART(dev);
	int i;

	for (i = 0; i < size && !(uart->tx & TXDATA_FULL); i++)
		uart->tx = (int)tx_data[i];

	return i;
}

/**
 * @brief Read data from FIFO
 *
 * @param dev UART device struct
 * @param rxData Data container
 * @param size Container size
 *
 * @return Number of bytes read
 */
static int uart_shakti_fifo_read(struct device *dev,
				uint8_t *rx_data,
				const int size)
{
	volatile struct uart_shakti_regs_t *uart = DEV_UART(dev);
	int i;
	uint32_t val;

	for (i = 0; i < size; i++) {
		val = uart->rx;

		if (val & RXDATA_EMPTY)
			break;

		rx_data[i] = (uint8_t)(val & RXDATA_MASK);
	}

	return i;
}

/**
 * @brief Enable TX interrupt in ie register
 *
 * @param dev UART device struct
 *
 * @return N/A
 */
static void uart_shakti_irq_tx_enable(struct device *dev)
{
	volatile struct uart_shakti_regs_t *uart = DEV_UART(dev);

	uart->ie |= TX_DONE_IE;
}

/**
 * @brief Disable TX interrupt in ie register
 *
 * @param dev UART device struct
 *
 * @return N/A
 */
static void uart_shakti_irq_tx_disable(struct device *dev)
{
	volatile struct uart_shakti_regs_t *uart = DEV_UART(dev);

	uart->ie &= ~TX_DONE_IE;
}

/**
 * @brief Check if Tx IRQ has been raised
 *
 * @param dev UART device struct
 *
 * @return 1 if an IRQ is ready, 0 otherwise
 */
static int uart_shakti_irq_tx_ready(struct device *dev)
{
	volatile struct uart_shakti_regs_t *uart = DEV_UART(dev);

	return !!(uart->ie & IE_TXWM);
}

/**
 * @brief Check if nothing remains to be transmitted
 *
 * @param dev UART device struct
 *
 * @return 1 if nothing remains to be transmitted, 0 otherwise
 */
static int uart_shakti_irq_tx_complete(struct device *dev)
{
	volatile struct uart_shakti_regs_t *uart = DEV_UART(dev);

	/*
	 * No TX EMTPY flag for this controller,
	 * just check if TX FIFO is not full
	 */
	return !(uart->tx & TXDATA_FULL);
}

/**
 * @brief Enable RX interrupt in ie register
 *
 * @param dev UART device struct
 *
 * @return N/A
 */
static void uart_shakti_irq_rx_enable(struct device *dev)
{
	volatile struct uart_shakti_regs_t *uart = DEV_UART(dev);

	uart->ie |= RX_NOT_EMPTY_IE;
}

/**
 * @brief Disable RX interrupt in ie register
 *
 * @param dev UART device struct
 *
 * @return N/A
 */
static void uart_shakti_irq_rx_disable(struct device *dev)
{
	volatile struct uart_shakti_regs_t *uart = DEV_UART(dev);

	uart->ie &= ~RX_NOT_EMPTY_IE;
}

/**
 * @brief Check if Rx IRQ has been raised
 *
 * @param dev UART device struct
 *
 * @return 1 if an IRQ is ready, 0 otherwise
 */
static int uart_shakti_irq_rx_ready(struct device *dev)
{
	volatile struct uart_shakti_regs_t *uart = DEV_UART(dev);

	return !!(uart->ie & IE_RXWM);
}

/* No error interrupt for this controller */
static void uart_shakti_irq_err_enable(struct device *dev)
{
  volatile struct uart_shakti_regs_t *uart = DEV_UART(dev);

  uart->ie |= ((RX_FIFO_80_FULL_IE) | (FRAME_ERROR_IE) | (BREAK_ERROR_IE));
}

static void uart_shakti_irq_err_disable(struct device *dev)
{
  
  volatile struct uart_shakti_regs_t *uart = DEV_UART(dev);

  uart->ie &= ~((RX_FIFO_80_FULL_IE) | (FRAME_ERROR_IE) | (BREAK_ERROR_IE));
}

/**
 * @brief Check if any IRQ is pending
 *
 * @param dev UART device struct
 *
 * @return 1 if an IRQ is pending, 0 otherwise
 */
static int uart_shakti_irq_is_pending(struct device *dev)
{
	volatile struct uart_shakti_regs_t *uart = DEV_UART(dev);

	return !!(uart->ie & (IE_RXWM | IE_TXWM));
}

static int uart_shakti_irq_update(struct device *dev)
{
	return 1;
}

/**
 * @brief Set the callback function pointer for IRQ.
 *
 * @param dev UART device struct
 * @param cb Callback function pointer.
 *
 * @return N/A
 */
static void uart_shakti_irq_callback_set(struct device *dev,
					uart_irq_callback_user_data_t cb,
					void *cb_data)
{
	struct uart_shakti_data *data = DEV_DATA(dev);

	data->callback = cb;
	data->cb_data = cb_data;
}

static void uart_shakti_irq_handler(void *arg)
{
	printf("Entered deafult UART Handler\n");
}

#endif /* CONFIG_UART_INTERRUPT_DRIVEN */


static int uart_shakti_init(struct device *dev)
{
	const struct uart_shakti_device_config * const cfg = DEV_CFG(dev);
	volatile struct uart_shakti_regs_t *uart = DEV_UART(dev);

	//uart->base_addr = 0x11300;

	/* Enable TX and RX channels */
	//uart->txctrl = TXCTRL_TXEN | CTRL_CNT(cfg->rxcnt_irq);
	//uart->rxctrl = RXCTRL_RXEN | CTRL_CNT(cfg->txcnt_irq);

	/* Set baud rate */
	uart->div = (cfg->sys_clk_freq / cfg->baud_rate) / 16;

#ifdef CONFIG_UART_INTERRUPT_DRIVEN
	/* Ensure that uart IRQ is disabled initially */
	uart->ie = 0;

	/* Setup IRQ handler */
	cfg->cfg_func();
#endif

	return 0;
}

static const struct uart_driver_api uart_shakti_driver_api = {
	.poll_in          = uart_shakti_poll_in,
	.poll_out         = uart_shakti_poll_out,
	.err_check        = NULL,
#ifdef CONFIG_UART_INTERRUPT_DRIVEN
	.irq_tx_enable    = uart_shakti_irq_tx_enable,
	.irq_tx_disable   = uart_shakti_irq_tx_disable,
	.irq_rx_enable    = uart_shakti_irq_rx_enable,
	.irq_rx_disable   = uart_shakti_irq_rx_disable,
	.irq_err_enable   = uart_shakti_irq_err_enable,
	.irq_err_disable  = uart_shakti_irq_err_disable,
	
#endif
};

#ifdef CONFIG_UART_INTERRUPT_DRIVEN
static void uart_shakti_irq_cfg_func_0 (void){
// IRQ_CONNECT(47+32, 1,
// 		    uart_shakti_irq_handler, NULL,
// 		    0);

// 	irq_enable(47+32);
}						
#endif

#ifdef CONFIG_UART_INTERRUPT_DRIVEN
static void uart_shakti_irq_cfg_func_1 (void){
// IRQ_CONNECT(47+32+1, 1,
// 		    uart_shakti_irq_handler, NULL,
// 		    0);

// 	irq_enable(47+32+1);
}						
#endif

#ifdef CONFIG_UART_INTERRUPT_DRIVEN
static void uart_shakti_irq_cfg_func_2 (void){
// IRQ_CONNECT(47+32+2, 1,
// 		    uart_shakti_irq_handler, NULL,
// 		    0);

// 	irq_enable(47+32+2);
}						
#endif


	// #ifdef CONFIG_UART_INTERRUPT_DRIVEN \
	// .cfg_func	  = uart_shakti_irq_cfg_func_##n 					\
	// #endif \

#define UART_SHAKTI_INIT(n) \
	static struct uart_shakti_device_config uart_shakti_dev_cfg_##n = { \
	.port         = DT_INST_PROP(n, base),							\
	.sys_clk_freq = 700000000,							\
	.baud_rate    = 115200,					\
	.cfg_func     =	 &uart_shakti_irq_cfg_func_##n,                   \
	.rxcnt_irq    = 0,                                              \	
	.txcnt_irq    = 0,		                                        \
										                        \	
	};																\
	DEVICE_DT_INST_DEFINE(n,										\
		    uart_shakti_init,										\
		    NULL,													\
		    NULL, &uart_shakti_dev_cfg_##n,							\
		    PRE_KERNEL_1, CONFIG_SERIAL_INIT_PRIORITY,				\
		    (void *)&uart_shakti_driver_api);						\

DT_INST_FOREACH_STATUS_OKAY(UART_SHAKTI_INIT)<|MERGE_RESOLUTION|>--- conflicted
+++ resolved
@@ -164,13 +164,9 @@
 {
 	volatile struct uart_shakti_regs_t *uart = DEV_UART(dev);
 
-<<<<<<< HEAD
-	while ((uart->status & STS_RX_NOT_EMPTY) == 0);
-=======
 	if (uart->status & STS_RX_NOT_EMPTY==0)
 		return -1;
 
->>>>>>> 58b916df
 	volatile uint32_t read_val = uart->rx;
 	*c = (unsigned char)(read_val & RXDATA_MASK);
 
