/* For Shakti Vajra SOC
 *
 * SPDX-License-Identifier: Apache-2.0
 */

/**
 * @brief UART driver for the Shakti Vajra Processor
 */

#include <zephyr/kernel.h>
#include <zephyr/arch/cpu.h>
#include <zephyr/drivers/uart.h>

#define DT_DRV_COMPAT shakti_uart

// #define CONFIG_UART_SHAKTI_PORT_0 1

#ifdef CONFIG_BOARD_SHAKTI_VAJRA

#define SHAKTI_NEXYS_FREQUENCY 50000000
#define SHAKTI_UART_1_CLK_FREQUENCY 50000000
#define SHAKTI_UART_BAUD 			19200
#define SHAKTI_VCU_UART_BAUD 		115200

#endif

#ifdef CONFIG_BOARD_SECURE_IOT

<<<<<<< HEAD
#define SHAKTI_NEXYS_FREQUENCY 40000000 // Change to 40000000 for nexys video board and 100 * 10^6 for vcu118 FPGA
=======
#define SHAKTI_UART_0_CLK_FREQUENCY 700000000 // Change to 40000000 for nexys video board and 100 * 10^6 for vcu118 FPGA
>>>>>>> 3986ee0e
#define SHAKTI_UART_1_CLK_FREQUENCY 40000000
#define SECIOT_NEXYS_UART_BAUD 19200
#define SECIOT_VCU118_UART_BAUD 115200

#endif

#define RXDATA_EMPTY   (1 << 31)   /* Receive FIFO Empty */
#define RXDATA_MASK    0xFF        /* Receive Data Mask */

#define TXDATA_FULL    (1 << 31)   /* Transmit FIFO Full */

#define TXCTRL_TXEN    (1 << 0)    /* Activate Tx Channel */

#define RXCTRL_RXEN    (1 << 0)    /* Activate Rx Channel */

#define IE_TXWM        (1 << 0)    /* TX Interrupt Enable/Pending */
#define IE_RXWM        (1 << 1)    /* RX Interrupt Enable/Pending */

#define UART_TX_OFFSET        0x04
#define UART_RX_OFFSET        0x08
#define UART_STATUS_OFFSET      0x0c
#define UART_EV_ENABLE_OFFSET   0x18
#define UART_BAUD_OFFSET        0x00

#define BREAK_ERROR	    1 << 7
#define FRAME_ERROR	    1 << 6
#define OVERRUN        	    1 << 5
#define PARITY_ERROR        1 << 4
#define STS_RX_FULL 	    1 << 3
#define STS_RX_NOT_EMPTY    1 << 2
#define STS_TX_FULL 	    1 << 1
#define STS_TX_EMPTY 	    1 << 0


#ifdef CONFIG_UART_INTERRUPT_DRIVEN

#define RX_FIFO_80_FULL_IE  1 << 8
#define BREAK_ERROR_IE      1 << 7
#define FRAME_ERROR_IE      1 << 6
#define OVERRUN_IE          1 << 5
#define PARITY_ERROR_IE     1 << 4
#define RX_NOT_EMPTY_IE     1 << 3
#define RX_NO_FULL_IE       1 << 2
#define TX_NOT_FULL_IE      1 << 1
#define TX_DONE_IE          1 << 0

#endif /* CONFIG_UART_INTERRUPT_DRIVER */
/*
 * RX/TX Threshold count to generate TX/RX Interrupts.
 * Used by txctrl and rxctrl registers
 */
#define CTRL_CNT(x)    (((x) & 0x07) << 16)

struct uart_shakti_regs_t {
    uint16_t div;
    uint16_t reserv0;
    uint32_t tx;
    uint32_t rx;
    unsigned short  status;
    uint16_t reserv2;
    uint16_t delay;
    uint16_t reserv3;
    uint16_t control;
    uint16_t reserv4;
    uint16_t  ie; 
    uint16_t  reserv5;
    uint8_t  rx_threshold;

};

#ifdef CONFIG_UART_INTERRUPT_DRIVEN
typedef void (*irq_cfg_func_t)(void);
#endif

struct uart_shakti_device_config {
	uint32_t       port;
	uint32_t       sys_clk_freq;
	uint32_t       baud_rate;
	uint32_t       rxcnt_irq;
	uint32_t       txcnt_irq;
#ifdef CONFIG_UART_INTERRUPT_DRIVEN
	irq_cfg_func_t cfg_func;
#endif
};

struct uart_shakti_data {
#ifdef CONFIG_UART_INTERRUPT_DRIVEN
	uart_irq_callback_user_data_t callback;
	void *cb_data;
#endif
};

#define DEV_CFG(dev)						\
	((const struct uart_shakti_device_config * const)	\
	 (dev)->config)
#define DEV_UART(dev)						\
	((struct uart_shakti_regs_t *)(DEV_CFG(dev))->port)
#define DEV_DATA(dev)						\
	((struct uart_shakti_data * const)(dev)->data)


/**
 * @brief Output a character in polled mode.
 *
 * Writes data to tx register if transmitter is not full.
 *
 * @param dev UART device struct
 * @param c Character to send
 *
 * @return Sent character
 */
static unsigned char uart_shakti_poll_out(struct device *dev,
					 unsigned char c)
{
  	volatile struct uart_shakti_regs_t *uart = DEV_UART(dev);

	// Wait while TX FIFO is full
	while (uart->status & STS_TX_FULL)
		;

	uart->tx = (int)c;

	return c; 
}

/**
 * @brief Poll the device for input.
 *
 * @param dev UART device struct
 * @param c Pointer to character
 *
 * @return 0 if a character arrived, -1 if the input buffer if empty.
 */
static int uart_shakti_poll_in(struct device *dev, unsigned char *c)
{
	volatile struct uart_shakti_regs_t *uart = DEV_UART(dev);

	if (uart->status & STS_RX_NOT_EMPTY==0)
		return -1;

	volatile uint32_t read_val = uart->rx;
	*c = (unsigned char)(read_val & RXDATA_MASK);

	return 0;
}

#ifdef CONFIG_UART_INTERRUPT_DRIVEN

/**
 * @brief Fill FIFO with data
 *
 * @param dev UART device struct
 * @param tx_data Data to transmit
 * @param size Number of bytes to send
 *
 * @return Number of bytes sent
 */
static int uart_shakti_fifo_fill(struct device *dev,
				const uint8_t *tx_data,
				int size)
{
	volatile struct uart_shakti_regs_t *uart = DEV_UART(dev);
	int i;

	for (i = 0; i < size && !(uart->tx & TXDATA_FULL); i++)
		uart->tx = (int)tx_data[i];

	return i;
}

/**
 * @brief Read data from FIFO
 *
 * @param dev UART device struct
 * @param rxData Data container
 * @param size Container size
 *
 * @return Number of bytes read
 */
static int uart_shakti_fifo_read(struct device *dev,
				uint8_t *rx_data,
				const int size)
{
	volatile struct uart_shakti_regs_t *uart = DEV_UART(dev);
	int i;
	uint32_t val;

	for (i = 0; i < size; i++) {
		val = uart->rx;

		if (val & RXDATA_EMPTY)
			break;

		rx_data[i] = (uint8_t)(val & RXDATA_MASK);
	}

	return i;
}

/**
 * @brief Enable TX interrupt in ie register
 *
 * @param dev UART device struct
 *
 * @return N/A
 */
static void uart_shakti_irq_tx_enable(struct device *dev)
{
	volatile struct uart_shakti_regs_t *uart = DEV_UART(dev);

	uart->ie |= TX_DONE_IE;
}

/**
 * @brief Disable TX interrupt in ie register
 *
 * @param dev UART device struct
 *
 * @return N/A
 */
static void uart_shakti_irq_tx_disable(struct device *dev)
{
	volatile struct uart_shakti_regs_t *uart = DEV_UART(dev);

	uart->ie &= ~TX_DONE_IE;
}

/**
 * @brief Check if Tx IRQ has been raised
 *
 * @param dev UART device struct
 *
 * @return 1 if an IRQ is ready, 0 otherwise
 */
static int uart_shakti_irq_tx_ready(struct device *dev)
{
	volatile struct uart_shakti_regs_t *uart = DEV_UART(dev);

	return !!(uart->ie & IE_TXWM);
}

/**
 * @brief Check if nothing remains to be transmitted
 *
 * @param dev UART device struct
 *
 * @return 1 if nothing remains to be transmitted, 0 otherwise
 */
static int uart_shakti_irq_tx_complete(struct device *dev)
{
	volatile struct uart_shakti_regs_t *uart = DEV_UART(dev);

	/*
	 * No TX EMTPY flag for this controller,
	 * just check if TX FIFO is not full
	 */
	return !(uart->tx & TXDATA_FULL);
}

/**
 * @brief Enable RX interrupt in ie register
 *
 * @param dev UART device struct
 *
 * @return N/A
 */
static void uart_shakti_irq_rx_enable(struct device *dev)
{
	volatile struct uart_shakti_regs_t *uart = DEV_UART(dev);

	uart->ie |= RX_NOT_EMPTY_IE;
}

/**
 * @brief Disable RX interrupt in ie register
 *
 * @param dev UART device struct
 *
 * @return N/A
 */
static void uart_shakti_irq_rx_disable(struct device *dev)
{
	volatile struct uart_shakti_regs_t *uart = DEV_UART(dev);

	uart->ie &= ~RX_NOT_EMPTY_IE;
}

/**
 * @brief Check if Rx IRQ has been raised
 *
 * @param dev UART device struct
 *
 * @return 1 if an IRQ is ready, 0 otherwise
 */
static int uart_shakti_irq_rx_ready(struct device *dev)
{
	volatile struct uart_shakti_regs_t *uart = DEV_UART(dev);

	return !!(uart->ie & IE_RXWM);
}

/* No error interrupt for this controller */
static void uart_shakti_irq_err_enable(struct device *dev)
{
  volatile struct uart_shakti_regs_t *uart = DEV_UART(dev);

  uart->ie |= ((RX_FIFO_80_FULL_IE) | (FRAME_ERROR_IE) | (BREAK_ERROR_IE));
}

static void uart_shakti_irq_err_disable(struct device *dev)
{
  
  volatile struct uart_shakti_regs_t *uart = DEV_UART(dev);

  uart->ie &= ~((RX_FIFO_80_FULL_IE) | (FRAME_ERROR_IE) | (BREAK_ERROR_IE));
}

/**
 * @brief Check if any IRQ is pending
 *
 * @param dev UART device struct
 *
 * @return 1 if an IRQ is pending, 0 otherwise
 */
static int uart_shakti_irq_is_pending(struct device *dev)
{
	volatile struct uart_shakti_regs_t *uart = DEV_UART(dev);

	return !!(uart->ie & (IE_RXWM | IE_TXWM));
}

static int uart_shakti_irq_update(struct device *dev)
{
	return 1;
}

/**
 * @brief Set the callback function pointer for IRQ.
 *
 * @param dev UART device struct
 * @param cb Callback function pointer.
 *
 * @return N/A
 */
static void uart_shakti_irq_callback_set(struct device *dev,
					uart_irq_callback_user_data_t cb,
					void *cb_data)
{
	struct uart_shakti_data *data = DEV_DATA(dev);

	data->callback = cb;
	data->cb_data = cb_data;
}

static void uart_shakti_irq_handler(void *arg)
{
	printf("Entered deafult UART Handler\n");
}

#endif /* CONFIG_UART_INTERRUPT_DRIVEN */


static int uart_shakti_init(struct device *dev)
{
	const struct uart_shakti_device_config * const cfg = DEV_CFG(dev);
	volatile struct uart_shakti_regs_t *uart = DEV_UART(dev);

	//uart->base_addr = 0x11300;

	/* Enable TX and RX channels */
	//uart->txctrl = TXCTRL_TXEN | CTRL_CNT(cfg->rxcnt_irq);
	//uart->rxctrl = RXCTRL_RXEN | CTRL_CNT(cfg->txcnt_irq);

	/* Set baud rate */
	uart->div = (cfg->sys_clk_freq / cfg->baud_rate) / 16;

#ifdef CONFIG_UART_INTERRUPT_DRIVEN
	/* Ensure that uart IRQ is disabled initially */
	uart->ie = 0;

	/* Setup IRQ handler */
	cfg->cfg_func();
#endif

	return 0;
}

static const struct uart_driver_api uart_shakti_driver_api = {
	.poll_in          = uart_shakti_poll_in,
	.poll_out         = uart_shakti_poll_out,
	.err_check        = NULL,
#ifdef CONFIG_UART_INTERRUPT_DRIVEN
	.irq_tx_enable    = uart_shakti_irq_tx_enable,
	.irq_tx_disable   = uart_shakti_irq_tx_disable,
	.irq_rx_enable    = uart_shakti_irq_rx_enable,
	.irq_rx_disable   = uart_shakti_irq_rx_disable,
	.irq_err_enable   = uart_shakti_irq_err_enable,
	.irq_err_disable  = uart_shakti_irq_err_disable,
	
#endif
};

#ifdef CONFIG_UART_INTERRUPT_DRIVEN
static void uart_shakti_irq_cfg_func_0 (void){
// IRQ_CONNECT(47+32, 1,
// 		    uart_shakti_irq_handler, NULL,
// 		    0);

<<<<<<< HEAD
// 	irq_enable(47+32);
}						
=======
static const struct uart_shakti_device_config uart_shakti_dev_cfg_0 = {
	.port         = 0X11300,
	.sys_clk_freq = SHAKTI_UART_0_CLK_FREQUENCY,
	.baud_rate    = SECIOT_VCU118_UART_BAUD,
	.rxcnt_irq    = 0,
	.txcnt_irq    = 0,
	// .pcfg	      = PINCTRL_DT_INST_DEV_CONFIG_GET(0),
#ifdef CONFIG_UART_INTERRUPT_DRIVEN
	.cfg_func     = uart_shakti_irq_cfg_func_0,
>>>>>>> 3986ee0e
#endif

#ifdef CONFIG_UART_INTERRUPT_DRIVEN
static void uart_shakti_irq_cfg_func_1 (void){
// IRQ_CONNECT(47+32+1, 1,
// 		    uart_shakti_irq_handler, NULL,
// 		    0);

// 	irq_enable(47+32+1);
}						
#endif

#ifdef CONFIG_UART_INTERRUPT_DRIVEN
static void uart_shakti_irq_cfg_func_2 (void){
// IRQ_CONNECT(47+32+2, 1,
// 		    uart_shakti_irq_handler, NULL,
// 		    0);

// 	irq_enable(47+32+2);
}						
#endif


	// #ifdef CONFIG_UART_INTERRUPT_DRIVEN \
	// .cfg_func	  = uart_shakti_irq_cfg_func_##n 					\
	// #endif \

#define UART_SHAKTI_INIT(n) \
	static struct uart_shakti_device_config uart_shakti_dev_cfg_##n = { \
	.port         = DT_INST_PROP(n, base),							\
	.sys_clk_freq = SHAKTI_NEXYS_FREQUENCY,							\
	.baud_rate    = DT_INST_PROP(n, current_speed),					\
	.cfg_func     =	 &uart_shakti_irq_cfg_func_##n,                   \
	.rxcnt_irq    = 0,                                              \	
	.txcnt_irq    = 0,		                                        \
										                        \	
	};																\
	DEVICE_DT_INST_DEFINE(n,										\
		    uart_shakti_init,										\
		    NULL,													\
		    NULL, &uart_shakti_dev_cfg_##n,							\
		    PRE_KERNEL_1, CONFIG_SERIAL_INIT_PRIORITY,				\
		    (void *)&uart_shakti_driver_api);						\

DT_INST_FOREACH_STATUS_OKAY(UART_SHAKTI_INIT)<|MERGE_RESOLUTION|>--- conflicted
+++ resolved
@@ -26,11 +26,7 @@
 
 #ifdef CONFIG_BOARD_SECURE_IOT
 
-<<<<<<< HEAD
 #define SHAKTI_NEXYS_FREQUENCY 40000000 // Change to 40000000 for nexys video board and 100 * 10^6 for vcu118 FPGA
-=======
-#define SHAKTI_UART_0_CLK_FREQUENCY 700000000 // Change to 40000000 for nexys video board and 100 * 10^6 for vcu118 FPGA
->>>>>>> 3986ee0e
 #define SHAKTI_UART_1_CLK_FREQUENCY 40000000
 #define SECIOT_NEXYS_UART_BAUD 19200
 #define SECIOT_VCU118_UART_BAUD 115200
@@ -439,20 +435,8 @@
 // 		    uart_shakti_irq_handler, NULL,
 // 		    0);
 
-<<<<<<< HEAD
 // 	irq_enable(47+32);
 }						
-=======
-static const struct uart_shakti_device_config uart_shakti_dev_cfg_0 = {
-	.port         = 0X11300,
-	.sys_clk_freq = SHAKTI_UART_0_CLK_FREQUENCY,
-	.baud_rate    = SECIOT_VCU118_UART_BAUD,
-	.rxcnt_irq    = 0,
-	.txcnt_irq    = 0,
-	// .pcfg	      = PINCTRL_DT_INST_DEV_CONFIG_GET(0),
-#ifdef CONFIG_UART_INTERRUPT_DRIVEN
-	.cfg_func     = uart_shakti_irq_cfg_func_0,
->>>>>>> 3986ee0e
 #endif
 
 #ifdef CONFIG_UART_INTERRUPT_DRIVEN
@@ -483,8 +467,8 @@
 #define UART_SHAKTI_INIT(n) \
 	static struct uart_shakti_device_config uart_shakti_dev_cfg_##n = { \
 	.port         = DT_INST_PROP(n, base),							\
-	.sys_clk_freq = SHAKTI_NEXYS_FREQUENCY,							\
-	.baud_rate    = DT_INST_PROP(n, current_speed),					\
+	.sys_clk_freq = 700000000,							\
+	.baud_rate    = 115200,					\
 	.cfg_func     =	 &uart_shakti_irq_cfg_func_##n,                   \
 	.rxcnt_irq    = 0,                                              \	
 	.txcnt_irq    = 0,		                                        \
