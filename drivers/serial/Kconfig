--- conflicted
+++ resolved
@@ -240,6 +240,8 @@
 
 rsource "Kconfig.neorv32"
 
+rsource "Kconfig.atm"
+
 rsource "Kconfig.xen"
 
 rsource "Kconfig.ifx_cat1"
@@ -254,13 +256,7 @@
 
 rsource "Kconfig.altera"
 
-<<<<<<< HEAD
-source "drivers/serial/Kconfig.atm"
-
-source "drivers/serial/Kconfig.ifx_cat1"
-=======
 rsource "Kconfig.hostlink"
->>>>>>> 36940db9
 
 rsource "Kconfig.emul"
 
