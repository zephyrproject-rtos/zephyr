--- conflicted
+++ resolved
@@ -523,29 +523,7 @@
 			nxp_wlan_uap_network.security.psk_len = params->psk_length;
 			strncpy(nxp_wlan_uap_network.security.psk, params->psk, params->psk_length);
 		} else if (params->security == WIFI_SECURITY_TYPE_SAE) {
-<<<<<<< HEAD
-=======
 			nxp_wlan_uap_network.security.type = WLAN_SECURITY_WPA3_SAE;
-			nxp_wlan_uap_network.security.password_len = params->psk_length;
-			strncpy(nxp_wlan_uap_network.security.password, params->psk,
-				params->psk_length);
-		} else if (params->security == WIFI_SECURITY_TYPE_SAE_H2E) {
-			nxp_wlan_uap_network.security.type = WLAN_SECURITY_WPA3_SAE;
-			nxp_wlan_uap_network.security.pwe_derivation = 1;
-			nxp_wlan_uap_network.security.password_len = params->psk_length;
-			strncpy(nxp_wlan_uap_network.security.password, params->psk,
-				params->psk_length);
-		} else if (params->security == WIFI_SECURITY_TYPE_SAE_AUTO) {
->>>>>>> fad916bd
-			nxp_wlan_uap_network.security.type = WLAN_SECURITY_WPA3_SAE;
-			nxp_wlan_uap_network.security.pwe_derivation = 2;
-			nxp_wlan_uap_network.security.password_len = params->psk_length;
-			strncpy(nxp_wlan_uap_network.security.password, params->psk,
-				params->psk_length);
-		} else if (params->security == WIFI_SECURITY_TYPE_WPA_AUTO_PERSONAL) {
-			nxp_wlan_uap_network.security.type = WLAN_SECURITY_WPA2_WPA3_SAE_MIXED;
-			nxp_wlan_uap_network.security.psk_len = params->psk_length;
-			strncpy(nxp_wlan_uap_network.security.psk, params->psk, params->psk_length);
 			nxp_wlan_uap_network.security.password_len = params->psk_length;
 			strncpy(nxp_wlan_uap_network.security.password, params->psk,
 				params->psk_length);
@@ -752,15 +730,6 @@
 
 		if (scan_result.wpa3_entp) {
 			res.wpa3_ent_type = WIFI_WPA3_ENTERPRISE_ONLY;
-<<<<<<< HEAD
-			res.security = WIFI_SECURITY_TYPE_EAP_TLS;
-		} else if (scan_result.wpa3_1x_sha256) {
-			res.wpa3_ent_type = WIFI_WPA3_ENTERPRISE_SUITEB;
-			res.security = WIFI_SECURITY_TYPE_EAP_TLS;
-		} else if (scan_result.wpa3_1x_sha384) {
-			res.wpa3_ent_type = WIFI_WPA3_ENTERPRISE_SUITEB_192;
-			res.security = WIFI_SECURITY_TYPE_EAP_TLS;
-=======
 			res.security = WIFI_SECURITY_TYPE_EAP;
 		} else if (scan_result.wpa3_1x_sha256) {
 			res.wpa3_ent_type = WIFI_WPA3_ENTERPRISE_SUITEB;
@@ -768,7 +737,6 @@
 		} else if (scan_result.wpa3_1x_sha384) {
 			res.wpa3_ent_type = WIFI_WPA3_ENTERPRISE_SUITEB_192;
 			res.security = WIFI_SECURITY_TYPE_EAP;
->>>>>>> fad916bd
 		}
 
 		if (scan_result.ap_mfpr) {
@@ -978,29 +946,7 @@
 			nxp_wlan_network.security.psk_len = params->psk_length;
 			strncpy(nxp_wlan_network.security.psk, params->psk, params->psk_length);
 		} else if (params->security == WIFI_SECURITY_TYPE_SAE) {
-<<<<<<< HEAD
 			nxp_wlan_network.security.type = WLAN_SECURITY_WPA3_SAE;
-			nxp_wlan_network.security.password_len = params->psk_length;
-			strncpy(nxp_wlan_network.security.password, params->psk,
-				params->psk_length);
-		} else if (params->security == WIFI_SECURITY_TYPE_SAE_H2E) {
-=======
->>>>>>> fad916bd
-			nxp_wlan_network.security.type = WLAN_SECURITY_WPA3_SAE;
-			nxp_wlan_network.security.pwe_derivation = 1;
-			nxp_wlan_network.security.password_len = params->psk_length;
-			strncpy(nxp_wlan_network.security.password, params->psk,
-				params->psk_length);
-		} else if (params->security == WIFI_SECURITY_TYPE_SAE_AUTO) {
-			nxp_wlan_network.security.type = WLAN_SECURITY_WPA3_SAE;
-			nxp_wlan_network.security.pwe_derivation = 2;
-			nxp_wlan_network.security.password_len = params->psk_length;
-			strncpy(nxp_wlan_network.security.password, params->psk,
-				params->psk_length);
-		} else if (params->security == WIFI_SECURITY_TYPE_WPA_AUTO_PERSONAL) {
-			nxp_wlan_network.security.type = WLAN_SECURITY_WPA2_WPA3_SAE_MIXED;
-			nxp_wlan_network.security.psk_len = params->psk_length;
-			strncpy(nxp_wlan_network.security.psk, params->psk, params->psk_length);
 			nxp_wlan_network.security.password_len = params->psk_length;
 			strncpy(nxp_wlan_network.security.password, params->psk,
 				params->psk_length);
@@ -1087,10 +1033,6 @@
 	return 0;
 }
 
-<<<<<<< HEAD
-static inline enum wifi_security_type nxp_wifi_key_mgmt_to_zephyr(int key_mgmt, int pwe)
-{
-=======
 #ifdef CONFIG_NXP_WIFI_SOFTAP_SUPPORT
 static int nxp_wifi_uap_disconnect_sta(const struct device *dev, const uint8_t *mac)
 {
@@ -1112,7 +1054,6 @@
 
 static inline enum wifi_security_type nxp_wifi_key_mgmt_to_zephyr(int key_mgmt, int pwe)
 {
->>>>>>> fad916bd
 	switch (key_mgmt) {
 	case WLAN_KEY_MGMT_NONE:
 		return WIFI_SECURITY_TYPE_NONE;
@@ -2268,10 +2209,7 @@
 #ifdef CONFIG_NXP_WIFI_11AX_TWT
 	.set_btwt = nxp_wifi_set_btwt,
 #endif
-<<<<<<< HEAD
-=======
 	.ap_sta_disconnect = nxp_wifi_uap_disconnect_sta,
->>>>>>> fad916bd
 	.set_rts_threshold = nxp_wifi_ap_set_rts_threshold,
 };
 
