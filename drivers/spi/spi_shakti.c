--- conflicted
+++ resolved
@@ -880,8 +880,7 @@
   sspi_shakti_init(dev);
   sclk_shakti_config(dev, pol, pha, prescale, setup_time, hold_time);
   k_mutex_lock(&(((struct spi_shakti_cfg*)(dev->config))->mutex),K_FOREVER);
-<<<<<<< HEAD
-
+  
 #ifdef simplex_rx 
 
   if (comm_config[2] == SIMPLEX_RX)
@@ -932,11 +931,9 @@
 
 #endif
 
-=======
   printf("Pin :%d\n",((struct spi_shakti_cfg*)(dev->config))->ncs.pin);
   //gpio_pin_set_dt(&(((struct spi_shakti_cfg*)(dev->config))->ncs), 1);
   uint32_t len;
->>>>>>> a173ae9d
   if (comm_mode == FULL_DUPLEX)
   {
     sspi_shakti_comm_control_config(dev, master_mode, lsb_first, comm_mode, spi_size);
