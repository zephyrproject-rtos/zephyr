--- conflicted
+++ resolved
@@ -200,67 +200,7 @@
   spi_context_buffers_setup(&SPI_DATA(dev)->ctx, tx_bufs, rx_bufs, 1);
   len = tx_bufs ? tx_bufs->buffers->len : rx_bufs->buffers->len;
 
-<<<<<<< HEAD
-#endif
-
-  printf("Pin :%d\n",((struct spi_shakti_cfg*)(dev->config))->ncs.pin);
-  //gpio_pin_set_dt(&(((struct spi_shakti_cfg*)(dev->config))->ncs), 1);
-  uint32_t len;
-
-#ifdef simplex_rx 
-
-  if (comm_config[2] == SIMPLEX_RX)
-  {
-    sspi_shakti_comm_control_config(dev, master_mode, lsb_first, comm_mode, spi_size);
-    spi_context_buffers_setup(&SPI_DATA(dev)->ctx, NULL, rx_bufs, 1);
-
-    if (spi_size == DATA_SIZE_8)
-    {
-      sspi8_shakti_receive_data(dev, rx_bufs->buffers);  
-    }
-
-    if (spi_size == DATA_SIZE_16)
-    {
-      sspi16_shakti_receive_data(dev, rx_bufs->buffers);
-    }
-
-    if (spi_size == DATA_SIZE_32)
-    {
-      sspi32_shakti_receive_data(dev, rx_bufs->buffers);
-    }
-  }
-
-#endif
-
-#ifdef simplex_tx
-
-  if (comm_config[2] == SIMPLEX_TX)
-  {
-    sspi_shakti_comm_control_config(dev, master_mode, lsb_first, comm_mode, spi_size);
-    spi_context_buffers_setup(&SPI_DATA(dev)->ctx, tx_bufs, NULL, 1);
-
-    if (spi_size == DATA_SIZE_8)
-    {
-      sspi8_shakti_transmit_data(dev, tx_bufs->buffers); 
-    }
-
-    if (spi_size == DATA_SIZE_16)
-    {
-      sspi16_shakti_transmit_data(dev, tx_bufs->buffers);
-    }
-
-    if (spi_size == DATA_SIZE_32)
-    {
-      sspi32_shakti_transmit_data(dev, tx_bufs->buffers);
-    }
-  }
-
-#endif
-
-  if (comm_mode == FULL_DUPLEX)
-=======
   if (comm_mode == SIMPLEX_TX)
->>>>>>> 3664b597
   {
     for (int i = 0; i < len; i++)
     {
