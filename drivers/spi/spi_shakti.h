/**
 * Project                           : Secure IoT SoC
 * Name of the file                  : spi_shakti.h
 * Brief Description of file         : Header to zephyr spi driver
 * Name of Author                    : Kishore. J
 * Email ID                          : kishore@mindgrovetech.in
 * 
 * @file spi_shakti.h
 * @author Kishore. J (kishore@mindgrovetech.in)
 * @brief This is a zephyr SSPI Driver's Header file for Mindgrove Silicon's SPI Peripheral
 * @version 0.1
 * @date 2024-04-17
 * 
 * @copyright Copyright (c) Mindgrove Technologies Pvt. Ltd 2023. All rights reserved.
 * 
 */

#ifdef __cplusplus
extern "C" {
#endif

#ifndef _SPI_SHAKTI__H
#define __SPI_SHAKTI__H

#include "spi_context.h"
#include <stdint.h>
#include <zephyr/sys/sys_io.h>
#include <zephyr/device.h>
#include <stdlib.h>
#include <zephyr/drivers/spi.h>
// #include <./zephyr/drivers/pinctrl.h>

#define SPI_CFG(dev) ((struct spi_shakti_cfg *) ((dev)->config))
#define SPI_DATA(dev) ((struct spi_shakti_data *) ((dev)->data))
#define SPI_REG(dev, offset) ((mem_addr_t) (SPI_CFG(dev)->base + (offset)))

/*clock frequency*/
#define CLOCK_FREQUENCY 40000000

/*!Serial Peripheral Interface Offsets */
#define SPI_START_0 0x00020000 /* Serial Peripheral Interface 0 */
#define SPI_START_1 0x00020100 /* Serial Peripheral Interface 1 */
#define SPI_START_2 0x00020200 /* Serial Peripheral Interface 2 */
#define SPI_START_3 0x00020300 /* Serial Peripheral Interface 3 */

/* Struct to access SSPI registers as 32 bit registers */

#define SSPI_MAX_COUNT  4 /*! Number of Standard SSPI used in the SOC */

#define SSPI0_BASE_ADDRESS  0x00020000 /*! Standard Serial Peripheral Interface 0 Base address*/
#define SSPI0_END_ADDRESS  0x000200FF /*! Standard Serial Peripheral Interface 0 Base address*/

#define SSPI1_BASE_ADDRESS  0x00020100 /*! Standard Serial Peripheral Interface 1 Base address*/
#define SSPI1_END_ADDRESS  0x000201FF /*! Standard Serial Peripheral Interface 1 Base address*/

#define SSPI2_BASE_ADDRESS  0x00020200 /*! Standard Serial Peripheral Interface 2 Base address*/
#define SSPI2_END_ADDRESS  0x000202FF /*! Standard Serial Peripheral Interface 2 Base address*/

#define SSPI3_BASE_ADDRESS  0x00020300 /*! Standard Serial Peripheral Interface 3 Base address*/
#define SSPI3_END_ADDRESS  0x000203FF /*! Standard Serial Peripheral Interface 3 Base address*/

#define SSPI_BASE_OFFSET 0x100

#define COMMCTRL    0x00
#define CLKCTRL     0x04
#define TXREG       0x08
#define RXREG       0x0C
#define INTR_EN     0x10
#define FIFOSTS     0x14
#define COMMSTS     0x18
#define INQUAL      0x1C

//SSPIx Clock Control Register
#define SPI_CLK_POLARITY(x)   (x<<0)
#define SPI_CLK_PHASE(x)      (x<<1)
#define SPI_PRESCALE(x)       (x<<2)
#define SPI_SS2TX_DELAY(x)    (x<<10)
#define SPI_TX2SS_DELAY(x)    (x<<18)

//SSPIx Communication Control Register
#define SPI_MASTER(x)          (x<<0)  
#define SPI_ENABLE(x)          (x<<1)
#define SPI_LSB_FIRST(x)       (x<<2)
#define SPI_COMM_MODE(x)       (x<<4)
#define SPI_TOTAL_BITS_TX(x)   (x<<6)
#define SPI_TOTAL_BITS_RX(x)   (x<<14)
#define SPI_OUT_EN_SCLK        (1<<22)
#define SPI_OUT_EN_NCS         (1<<23)
#define SPI_OUT_EN_MISO        (1<<24)
#define SPI_OUT_EN_MOSI        (1<<25)

//SSPIx Communication Status Register
#define SPI_BUSY             (1<<0)
#define SPI_TX_EN            (1<<1)
#define SPI_RX_NOT_EN        (1<<2)
#define SPI_TX_FIFO(x)       (x<<3)
#define SPI_RX_FIFO(x)       (x<<6)
#define SPI_OVR              (1<<9)

//SSPIx FIFO Status Register
#define SPI_TX_EMPTY          (1<<0)
#define SPI_TX_DUAL           (1<<1)
#define SPI_TX_QUAD           (1<<2)
#define SPI_TX_OCTAL          (1<<3)
#define SPI_TX_HALF           (1<<4)       
#define SPI_TX_24             (1<<5)
#define SPI_TX_28             (1<<6)
#define SPI_TX_30             (1<<7)
#define SPI_TX_FULL           (1<<8)

#define SPI_RX_EMPTY          (1<<9)
#define SPI_RX_DUAL           (1<<10)
#define SPI_RX_QUAD           (1<<11)
#define SPI_RX_OCTAL          (1<<12)
#define SPI_RX_HALF           (1<<13)
#define SPI_RX_24             (1<<14)
#define SPI_RX_28             (1<<15)
#define SPI_RX_30             (1<<16)
#define SPI_RX_FULL           (1<<17)

//SSPIx Interrupt Enable Register
#define SPI_TX_EMPTY_INTR_EN    (1<<0)
#define SPI_TX_DUAL_INTR_EN     (1<<1)
#define SPI_TX_QUAD_INTR_EN     (1<<2)
#define SPI_TX_OCTAL_INTR_EN    (1<<3)
#define SPI_TX_HALF_INTR_EN     (1<<4)
#define SPI_TX_24_INTR_EN       (1<<5)
#define SPI_TX_28_INTR_EN       (1<<6)
#define SPI_TX_30_INTR_EN       (1<<7)
#define SPI_TX_FULL_INTR_EN     (1<<8)

#define SPI_RX_EMPTY_INTR_EN    (1<<9)
#define SPI_RX_DUAL_INTR_EN     (1<<10)
#define SPI_RX_QUAD_INTR_EN     (1<<11)
#define SPI_RX_OCTAL_INTR_EN    (1<<12)
#define SPI_RX_HALF_INTR_EN     (1<<13)
#define SPI_RX_24_INTR_EN       (1<<14)
#define SPI_RX_28_INTR_EN       (1<<15)
#define SPI_RX_30_INTR_EN       (1<<16)
#define SPI_RX_FULL_INTR_EN     (1<<17)
#define SPI_RX_OVERRUN_INTR_EN  (1<<18)

#define FIFO_DEPTH_8  32
#define FIFO_DEPTH_16 FIFO_DEPTH_8/2
#define FIFO_DEPTH_32 FIFO_DEPTH_8/4

#define MASTER 1
#define SLAVE 0

#define DISABLE 0
#define ENABLE 1

#define LSB_FIRST 1
#define MSB_FIRST 0

#define SIMPLEX_TX 0
#define SIMPLEX_RX 1
#define HALF_DUPLEX 2
#define FULL_DUPLEX 3

#define SUCCESS 0
#define FAILURE -1
#define TIMEOUT -2

#define SPI0 0
#define SPI1 1
#define SPI2 2
#define SPI3 3

#define DATA_SIZE_8 8
#define DATA_SIZE_16 16
#define DATA_SIZE_32 32

#define POL_AND_PHA     0b0000000000000110      // polarity and phase is 1
#define INV_POLANDPHA   0b0000000000000000      // polarity and phase is 0      
#define HALFDUPLEX      0b0000100000000000      // if mode bit is 1 then spi is halfduplex      
#define FULLDUPLEX      0b0000000000000000      // if mode bit is 0 then spi is fullduplex

<<<<<<< HEAD
=======
#define MODE_SEL        1<<19                   // if mode bit is 0 then spi is fullduplex
#define SIMPLEX_TX      0<<18      // if mode bit is 0 then spi is fullduplex
// #define FULLDUPLEX                // if mode bit is 0 then spi is fullduplex


>>>>>>> 58b916df
/**
 * The below code defines a union type named "Data" that can hold a 32-bit integer, a 16-bit integer,
 * or an 8-bit integer.
 */

typedef union{
    uint32_t data_32;
    uint16_t data_16;
    uint8_t data_8;
} Data;

/**
 * @struct sspi_struct
 * @brief This defines a structure for controlling and communicating with an SSPI device.
 * @details This structure contains all the registers used in the Serial Peripheral Interface(SPI).
 * The registers used are: communication_control, clock_control register, TX and RX Data registers,
 * Interrupt Enable register, Communication and FIFO status registers, and an Input Qualification register.
 */

typedef struct{
/**
 * @var uint32_t comm_control
 * This is a 32-bit register that controls the communication
 * settings of the SSPI (Synchronous Serial Peripheral Interface) module. It may include settings such
 * as clock polarity, clock phase, data order, and master/slave mode.
 */
    uint32_t    comm_control;
/**
 * @var uint32_t clk_control
 * The clk_control property is a 32-bit register that controls the
 * clock signal used by the SSPI (Synchronous Serial Peripheral Interface) module. It can be used to
 * set the clock frequency, phase, and polarity.
 */
    uint32_t    clk_control;
/** 
* @var Data data_tx
* The above code is declaring a structure named "Data" and a variable named "data_tx" of that
* structure type. The structure has a member named "data_tx" which is of type "unsigned int" and is
* used to hold data for transmission in a Serial Peripheral Interface (SPI) communication protocol.
* The comment indicates that the data size can be 8, 16, or 32 bits. 
*/
    Data        data_tx; 
/**
* @var Data     data_rx;
* The above code is declaring a structure named "Data" and a variable named "data_rx" of that
* structure type. The structure has a member named "data_rx" which is of type "unsigned int" and is
* used to receive the data from a Serial Peripheral Interface (SPI) communication protocol. This register is used
* to read the data received from the SSPI device during data transfer operations.
* The comment indicates that the data size can be 8, 16, or 32 bits. " 
*/
    Data        data_rx;
/**
 * @var uint32_t intr_en
 * The "intr_en" property is a 32-bit register that controls the
 * interrupt enable status for various events in the SSPI (Synchronous Serial Peripheral Interface)
 * module. These events include transmit buffer empty, receive buffer full, and various error
 * conditions. By setting the appropriate bits in this register, the interrupt will be enbled or disabled.
 */
    uint32_t    intr_en;
/**
 * @var uint32_t fifo_status
 * The fifo_status property is an 32-bit register that indicates the
 * status of the FIFO (First-In-First-Out) buffer in the SSPI (Synchronous Serial Peripheral Interface)
 * module. It can be used to determine if the FIFO is full, empty, or partially full.
 */
    uint32_t    fifo_status;
/**
 * @var uint16_t comm_status
 * The SSPI Communication Status Register is an 16-bit register that
 * provides information about the current status of the SSPI communication. It may contain information
 * such as whether the communication is currently active, whether there are any errors in the
 * communication, or whether the communication has been completed successfully.
 */
    uint16_t    comm_status;
/**
 * @var uint16_t reserve0
 * This is a 16-bit field that is reserved for future use and currently
 * has no defined purpose or functionality. It is included in the structure for potential future
 * expansion or compatibility with other systems.
 */
    uint16_t    reserve0;
/**
 * @var uint8_t qual
 * The "qual" property is the SSPI Input Qualification Control Register,
 * which is an 8-bit register used to set the input qualification level for the SSPI receiver. This
 * register determines the minimum pulse width required for the SSPI receiver to recognize a valid
 * input signal. 
 */
    uint8_t     qual;
/**
 * @var uint8_t reserve5
 * The reserve5 is an 8-bit reserved field in the sspi_struct. It is not
 * used for any specific purpose and is left unused for future modifications or updates to the
 * structure.
 */
    uint8_t     reserve1;
/**
 * @var uint16_t reserve6
 * This is a 16-bit field that is reserved for future use and currently
 * has no defined purpose or functionality. It is included in the structure for potential future
 * expansion or compatibility with other systems.
 */
    uint16_t    reserve2;
}sspi_struct;

struct spi_shakti_data {
	struct spi_context ctx;
};

struct spi_shakti_cfg {
    struct gpio_dt_spec ncs;
	uint32_t base;
	uint32_t f_sys;
    const struct pinctrl_dev_config *pcfg;
    struct k_mutex mutex;
};

#endif

#ifdef __cplusplus
}
#endif<|MERGE_RESOLUTION|>--- conflicted
+++ resolved
@@ -176,14 +176,11 @@
 #define HALFDUPLEX      0b0000100000000000      // if mode bit is 1 then spi is halfduplex      
 #define FULLDUPLEX      0b0000000000000000      // if mode bit is 0 then spi is fullduplex
 
-<<<<<<< HEAD
-=======
 #define MODE_SEL        1<<19                   // if mode bit is 0 then spi is fullduplex
 #define SIMPLEX_TX      0<<18      // if mode bit is 0 then spi is fullduplex
 // #define FULLDUPLEX                // if mode bit is 0 then spi is fullduplex
 
 
->>>>>>> 58b916df
 /**
  * The below code defines a union type named "Data" that can hold a 32-bit integer, a 16-bit integer,
  * or an 8-bit integer.
