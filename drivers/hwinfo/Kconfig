# HW Info driver configuration options

# Copyright (c) 2019 Alexander Wachter
# SPDX-License-Identifier: Apache-2.0

menuconfig HWINFO
	bool "Hardware Information drivers"
	help
	  Enable hwinfo driver.

if HWINFO

module = HWINFO
module-str = HWINFO
source "subsys/logging/Kconfig.template.log_config"

config HWINFO_SHELL
	bool "HWINFO Shell"
	depends on SHELL
	help
	  Enable hwinfo Shell for testing.

menuconfig HWINFO_CC13XX_CC26XX
	bool "TI SimpleLink CC13xx/CC26xx hwinfo driver"
	default y
	depends on SOC_SERIES_CC13X2_CC26X2 || SOC_SERIES_CC13X2X7_CC26X2X7
	help
	  Enable TI SimpleLink CC13xx/CC26xx hwinfo driver.

if HWINFO_CC13XX_CC26XX

config HWINFO_CC13XX_CC26XX_ALWAYS_USE_FACTORY_DEFAULT
	bool "Ignore CCFG and always use factory value"
	default y
	help
	  Always return factory pre-programmed values, stored in FCFG and ignore
	  values provided in CCFG (Customer Configuration).

choice
	prompt "Select MAC address type for device ID"
	default HWINFO_CC13XX_CC26XX_USE_IEEE_MAC
	help
	  Specify the MAC address type to be used as device ID by the driver.

config HWINFO_CC13XX_CC26XX_USE_IEEE_MAC
	bool "Use IEEE 802.15.4 extended address"
	help
	  Use 8-bytes length IEEE 802.15.4 extended address as device ID value.

config HWINFO_CC13XX_CC26XX_USE_BLE_MAC
	bool "Use BLE MAC address"
	help
	  Use 6-bytes length BLE MAC address as device ID value.

endchoice

endif

config HWINFO_STM32
	bool "STM32 hwinfo"
	default y
	depends on SOC_FAMILY_STM32
	help
	  Enable STM32 hwinfo driver.

config HWINFO_NRF
	bool "NRF device ID"
	default y
	depends on SOC_FAMILY_NORDIC_NRF
	depends on NRF_SOC_SECURE_SUPPORTED
	help
	  Enable Nordic NRF hwinfo driver.

config HWINFO_MCUX_RCM
	bool "NXP kinetis reset cause"
	default y
	depends on HAS_MCUX_RCM
	help
	  Enable NXP kinetis mcux RCM hwinfo driver.

config HWINFO_MCUX_SIM
	bool "NXP kinetis SIM device ID"
	default y
	depends on HAS_MCUX_SIM
	help
	  Enable NXP kinetis mcux SIM hwinfo driver.

config HWINFO_MCUX_SRC
	bool "NXP SRC reset cause"
	default y
	depends on HAS_MCUX_SRC
	help
	  Enable NXP i.MX mcux SRC hwinfo driver.

config HWINFO_MCUX_SRC_V2
	bool "NXP SRC reset cause (multicore devices)"
	default y
	depends on HAS_MCUX_SRC_V2
	help
	  Enable version 2 multicore NXP i.MX mcux SRC hwinfo driver.

config HWINFO_MCUX_SYSCON
	bool "NXP LPC device ID"
	default y
	depends on DT_HAS_NXP_LPC_UID_ENABLED
	help
	  Enable NXP LPC mcux hwinfo driver.

config HWINFO_IMXRT
	bool "NXP i.mx RT device ID"
	default y
	depends on SOC_SERIES_IMXRT10XX || SOC_SERIES_IMXRT11XX
	help
	  Enable NXP i.mx RT hwinfo driver.

config HWINFO_RPI_PICO
	bool "Raspberry Pi Pico hwinfo driver"
	default y
	depends on SOC_SERIES_RP2XXX
	select PICOSDK_USE_FLASH
	help
	  Enable Raspberry Pi Pico hwinfo driver.

config HWINFO_SAM_RSTC
	bool "Atmel SAM reset cause"
	default y
	depends on SOC_FAMILY_ATMEL_SAM && !SOC_SERIES_SAM4L
	help
	  Enable Atmel SAM reset cause hwinfo driver.

config HWINFO_SAM
	bool "Atmel SAM device ID"
	default y
	depends on SOC_FAMILY_ATMEL_SAM && !SOC_SERIES_SAM4L
	help
	  Enable Atmel SAM device ID hwinfo driver.

config HWINFO_SAM4L
	bool "Atmel SAM4L device ID"
	default y
	depends on SOC_SERIES_SAM4L
	help
	  Enable Atmel SAM4L hwinfo driver.

config HWINFO_SAM0
	bool "Atmel SAM0 device ID"
	default y
	depends on SOC_FAMILY_ATMEL_SAM0
	help
	  Enable Atmel SAM0 hwinfo driver.

config HWINFO_SMARTBOND
	bool "Smartbond device reset cause"
	default y
	depends on SOC_FAMILY_RENESAS_SMARTBOND
	help
	  Enable Smartbond reset cause hwinfo driver.

config HWINFO_ESP32
	bool "ESP32 device ID"
	default y
	depends on SOC_FAMILY_ESPRESSIF_ESP32
	help
	  Enable ESP32 hwinfo driver.

config HWINFO_LITEX
	bool "LiteX device ID"
	default y
	depends on SOC_LITEX_VEXRISCV
	help
	  Enable LiteX hwinfo driver

config HWINFO_PSOC6
	bool "Cypress PSoC-6 unique device ID"
	default y
	depends on SOC_FAMILY_PSOC6_LEGACY
	help
	  Enable Cypress PSoC-6 hwinfo driver.

config HWINFO_GECKO
	bool "GECKO hwinfo"
	default y
	depends on SOC_FAMILY_SILABS_S0 || SOC_FAMILY_SILABS_S1 || SOC_FAMILY_SILABS_S2
	depends on !SOC_SERIES_EFR32MG21
	depends on !SOC_SERIES_EFR32BG22
	select SOC_GECKO_RMU
	help
	  Enable Silabs GECKO hwinfo driver.

config HWINFO_ANDES
	bool "Andes system ID"
	default y
	depends on SOC_FAMILY_ANDES_V5
	depends on SYSCON
	help
	  Enable Andes hwinfo driver

<<<<<<< HEAD
config HWINFO_ATM
	bool "Atmosic device ID"
	default y
	depends on SOC_SERIES_ATM33
	help
	  Enable Atmosic hwinfo driver
=======
config HWINFO_RW61X
	bool "RW61X hwinfo"
	default y
	depends on SOC_SERIES_RW6XX
	help
	  Enable RW61X hwinfo driver

config HWINFO_AMBIQ
	bool "AMBIQ hwinfo"
	default y
	depends on SOC_SERIES_APOLLO4X
	select AMBIQ_HAL
	select AMBIQ_HAL_USE_HWINFO
	help
	  Enable AMBIQ hwinfo driver
>>>>>>> 36940db9

endif<|MERGE_RESOLUTION|>--- conflicted
+++ resolved
@@ -195,14 +195,13 @@
 	help
 	  Enable Andes hwinfo driver
 
-<<<<<<< HEAD
 config HWINFO_ATM
 	bool "Atmosic device ID"
 	default y
 	depends on SOC_SERIES_ATM33
 	help
 	  Enable Atmosic hwinfo driver
-=======
+
 config HWINFO_RW61X
 	bool "RW61X hwinfo"
 	default y
@@ -218,6 +217,5 @@
 	select AMBIQ_HAL_USE_HWINFO
 	help
 	  Enable AMBIQ hwinfo driver
->>>>>>> 36940db9
 
 endif