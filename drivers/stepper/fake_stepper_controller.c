/*
 * SPDX-FileCopyrightText: Copyright (c) 2024 Fabian Blatz <fabianblatz@gmail.com>
 * SPDX-License-Identifier: Apache-2.0
 */

#include <zephyr/device.h>
#include <zephyr/drivers/stepper.h>
#include <zephyr/drivers/stepper/stepper_fake.h>
#include <zephyr/fff.h>

#ifdef CONFIG_ZTEST
#include <zephyr/ztest.h>
#endif /* CONFIG_ZTEST */

#define DT_DRV_COMPAT zephyr_fake_stepper

struct fake_stepper_data {
	enum stepper_micro_step_resolution micro_step_res;
	int32_t actual_position;
};

DEFINE_FAKE_VALUE_FUNC(int, fake_stepper_enable, const struct device *, bool);

DEFINE_FAKE_VALUE_FUNC(int, fake_stepper_is_moving, const struct device *, bool *);

DEFINE_FAKE_VALUE_FUNC(int, fake_stepper_move_by, const struct device *, int32_t);

DEFINE_FAKE_VALUE_FUNC(int, fake_stepper_set_microstep_interval, const struct device *, uint64_t);

DEFINE_FAKE_VALUE_FUNC(int, fake_stepper_set_micro_step_res, const struct device *,
		       enum stepper_micro_step_resolution);

DEFINE_FAKE_VALUE_FUNC(int, fake_stepper_get_micro_step_res, const struct device *,
		       enum stepper_micro_step_resolution *);

DEFINE_FAKE_VALUE_FUNC(int, fake_stepper_set_reference_position, const struct device *, int32_t);

DEFINE_FAKE_VALUE_FUNC(int, fake_stepper_get_actual_position, const struct device *, int32_t *);

DEFINE_FAKE_VALUE_FUNC(int, fake_stepper_move_to, const struct device *, int32_t);

DEFINE_FAKE_VALUE_FUNC(int, fake_stepper_run, const struct device *, enum stepper_direction);
<<<<<<< HEAD
=======

DEFINE_FAKE_VALUE_FUNC(int, fake_stepper_stop, const struct device *);
>>>>>>> fad916bd

DEFINE_FAKE_VALUE_FUNC(int, fake_stepper_set_event_callback, const struct device *,
		       stepper_event_callback_t, void *);

static int fake_stepper_set_micro_step_res_delegate(const struct device *dev,
						    const enum stepper_micro_step_resolution res)
{
	struct fake_stepper_data *data = dev->data;

	data->micro_step_res = res;

	return 0;
}

static int fake_stepper_get_micro_step_res_delegate(const struct device *dev,
						    enum stepper_micro_step_resolution *res)
{
	struct fake_stepper_data *data = dev->data;

	*res = data->micro_step_res;

	return 0;
}

static int fake_stepper_set_reference_position_delegate(const struct device *dev, const int32_t pos)
{
	struct fake_stepper_data *data = dev->data;

	data->actual_position = pos;

	return 0;
}

static int fake_stepper_get_actual_position_delegate(const struct device *dev, int32_t *pos)
{
	struct fake_stepper_data *data = dev->data;

	*pos = data->actual_position;

	return 0;
}

#ifdef CONFIG_ZTEST
static void fake_stepper_reset_rule_before(const struct ztest_unit_test *test, void *fixture)
{
	ARG_UNUSED(test);
	ARG_UNUSED(fixture);

	RESET_FAKE(fake_stepper_enable);
	RESET_FAKE(fake_stepper_move_by);
	RESET_FAKE(fake_stepper_is_moving);
	RESET_FAKE(fake_stepper_set_microstep_interval);
	RESET_FAKE(fake_stepper_set_micro_step_res);
	RESET_FAKE(fake_stepper_get_micro_step_res);
	RESET_FAKE(fake_stepper_set_reference_position);
	RESET_FAKE(fake_stepper_get_actual_position);
	RESET_FAKE(fake_stepper_move_to);
	RESET_FAKE(fake_stepper_run);
	RESET_FAKE(fake_stepper_stop);

	/* Install custom fakes for the setter and getter functions */
	fake_stepper_set_micro_step_res_fake.custom_fake = fake_stepper_set_micro_step_res_delegate;
	fake_stepper_get_micro_step_res_fake.custom_fake = fake_stepper_get_micro_step_res_delegate;
	fake_stepper_set_reference_position_fake.custom_fake =
		fake_stepper_set_reference_position_delegate;
	fake_stepper_get_actual_position_fake.custom_fake =
		fake_stepper_get_actual_position_delegate;
}

ZTEST_RULE(fake_stepper_reset_rule, fake_stepper_reset_rule_before, NULL);
#endif /* CONFIG_ZTEST */

static int fake_stepper_init(const struct device *dev)
{
	fake_stepper_set_micro_step_res_fake.custom_fake = fake_stepper_set_micro_step_res_delegate;
	fake_stepper_get_micro_step_res_fake.custom_fake = fake_stepper_get_micro_step_res_delegate;
	fake_stepper_set_reference_position_fake.custom_fake =
		fake_stepper_set_reference_position_delegate;
	fake_stepper_get_actual_position_fake.custom_fake =
		fake_stepper_get_actual_position_delegate;

	return 0;
}

static DEVICE_API(stepper, fake_stepper_driver_api) = {
	.enable = fake_stepper_enable,
	.move_by = fake_stepper_move_by,
	.is_moving = fake_stepper_is_moving,
	.set_microstep_interval = fake_stepper_set_microstep_interval,
	.set_micro_step_res = fake_stepper_set_micro_step_res,
	.get_micro_step_res = fake_stepper_get_micro_step_res,
	.set_reference_position = fake_stepper_set_reference_position,
	.get_actual_position = fake_stepper_get_actual_position,
	.move_to = fake_stepper_move_to,
	.run = fake_stepper_run,
	.stop = fake_stepper_stop,
	.set_event_callback = fake_stepper_set_event_callback,
};

#define FAKE_STEPPER_INIT(inst)                                                                    \
                                                                                                   \
	static struct fake_stepper_data fake_stepper_data_##inst;                                  \
                                                                                                   \
	DEVICE_DT_INST_DEFINE(inst, fake_stepper_init, NULL, &fake_stepper_data_##inst, NULL,      \
			      POST_KERNEL, CONFIG_STEPPER_INIT_PRIORITY,                           \
			      &fake_stepper_driver_api);

DT_INST_FOREACH_STATUS_OKAY(FAKE_STEPPER_INIT)<|MERGE_RESOLUTION|>--- conflicted
+++ resolved
@@ -40,11 +40,8 @@
 DEFINE_FAKE_VALUE_FUNC(int, fake_stepper_move_to, const struct device *, int32_t);
 
 DEFINE_FAKE_VALUE_FUNC(int, fake_stepper_run, const struct device *, enum stepper_direction);
-<<<<<<< HEAD
-=======
 
 DEFINE_FAKE_VALUE_FUNC(int, fake_stepper_stop, const struct device *);
->>>>>>> fad916bd
 
 DEFINE_FAKE_VALUE_FUNC(int, fake_stepper_set_event_callback, const struct device *,
 		       stepper_event_callback_t, void *);
