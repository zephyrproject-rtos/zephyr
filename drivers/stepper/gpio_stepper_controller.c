--- conflicted
+++ resolved
@@ -335,10 +335,6 @@
 	}
 
 	K_SPINLOCK(&data->lock) {
-<<<<<<< HEAD
-
-=======
->>>>>>> fad916bd
 		data->is_enabled = enable;
 
 		if (enable) {
@@ -391,10 +387,6 @@
 	.set_microstep_interval = gpio_stepper_set_microstep_interval,
 	.move_by = gpio_stepper_move_by,
 	.move_to = gpio_stepper_move_to,
-<<<<<<< HEAD
-	.set_microstep_interval = gpio_stepper_set_microstep_interval,
-=======
->>>>>>> fad916bd
 	.run = gpio_stepper_run,
 	.stop = gpio_stepper_stop,
 	.is_moving = gpio_stepper_is_moving,
