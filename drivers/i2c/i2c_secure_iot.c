--- conflicted
+++ resolved
@@ -193,11 +193,8 @@
     struct i2c_seciot_cfg *confg = (struct i2c_seciot_cfg *)dev->config;
   delayms(1);
   WRITE_TO_REG(confg,I2C_CONTROL,I2C_STOP);
-<<<<<<< HEAD
-=======
   k_sched_unlock();
   //waitfor(1000);
->>>>>>> 9f129918
 #ifdef I2C_DEBUG
   printf("\nStop bit is transmitted!!!");
 #endif
