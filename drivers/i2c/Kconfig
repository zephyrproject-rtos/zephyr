# Kconfig - I2C configuration options

#
# Copyright (c) 2015 Intel Corporation
#
# SPDX-License-Identifier: Apache-2.0
#

#
# I2C options
#
menuconfig I2C
	bool
	prompt "I2C Drivers"
	default n
	help
	  Enable I2C Driver Configuration

if I2C

config I2C_DW
	bool "Design Ware I2C support"
	default n
	help
	  Enable Design Ware I2C support on the selected board

config I2C_QMSI_SS
	bool "QMSI I2C driver for the Sensor Subsystem"
	depends on QMSI
	default n
	help
	  This option enable the Sensor QMSI I2C driver.

	  This driver is simply a shim driver based on the I2C driver
	  provided by the QMSI BSP.

config I2C_QMSI
	bool "QMSI I2C driver"
	depends on QMSI
	default n
	help
	  This option enable the QMSI I2C driver.

	  This driver is simply a shim driver based on the I2C driver
	  provided by the QMSI BSP.

config I2C_ATMEL_SAM3
<<<<<<< HEAD
	bool "Atmel SAM3 I2C Driver"
	depends on SOC_ATMEL_SAM3
	default n
	help
	  Enable I2C support on the Atmel SAM3 family processor.

=======
	bool "Atmel SAM3X I2C Driver"
	depends on I2C && SOC_SERIES_SAM3X
	default n
	help
	  Enable I2C support on the Atmel SAM3 family processor.
>>>>>>> 0a8e4061
	  Says y to enable additional options to enable support
	  for individual controllers.

config TWIHS_SAM
	bool "Atmel SAM I2C driver"
	depends on SOC_FAMILY_SAM
	default n
	help
	  Enable Atmel SAM MCU Family I2C bus driver.

config I2C_MCUX
	bool "MCUX I2C driver"
	depends on HAS_MCUX
	default n
	help
	  Enable the mcux I2C driver.

config I2C_NRF5
	bool "NRF5 I2C driver"
	depends on SOC_FAMILY_NRF5
	select GPIO
	default n
	help
	  This option enables the I2C driver for Nordic Semiconductor nRF5
	  family processors.

config I2C_NRF5_GPIO_SCA_PIN
	int "SCA Pin Number"
	range 0 31
	depends on I2C_NRF5
	help
	  The GPIO pin to use for SCA.

config I2C_NRF5_GPIO_SCL_PIN
	int "SCL Pin Number"
	range 0 31
	depends on I2C_NRF5
	help
	  The GPIO pin to use for SCL.

config I2C_STM32LX
	bool "STM32Lx MCU I2C Driver"
	depends on SOC_FAMILY_STM32 && SOC_SERIES_STM32L4X
	default n
	help
	  Enable I2C support on the STM32Lxx family of processors.

config I2C_STM32LX_INTERRUPT
	bool "STM32Lx MCU I2C Interrupt Support"
	depends on I2C_STM32LX
	default n
	help
	  Enable Interrupt support for the I2C Driver of STM32Lxx family.

config I2C_BITBANG
	bool
	default n
	help
	  Enable library used for software driven (bit banging) I2C support

source "drivers/i2c/Kconfig.sbcon"

source "drivers/i2c/Kconfig.gpio"

config I2C_INIT_PRIORITY
	int
	default 60
	prompt "Init priority"
	help
	  I2C device driver initialization priority.

config I2C_DW_CLOCK_SPEED
	int "Set the clock speed for I2C"
	default 32
	depends on I2C_DW

config SYS_LOG_I2C_LEVEL
	int
	prompt "I2C log level"
	depends on SYS_LOG
	default 0
	help
	  Sets log level for I2C drivers.
	  Levels are:
	  - 0 OFF, do not write
	  - 1 ERROR, only write SYS_LOG_ERR
	  - 2 WARNING, write SYS_LOG_WRN in addition to previous level
	  - 3 INFO, write SYS_LOG_INF in addition to previous levels
	  - 4 DEBUG, write SYS_LOG_DBG in addition to previous levels

config I2C_DW_SHARED_IRQ
	bool
	default n
	depends on I2C_DW

choice
	prompt "I2C_0 Interrupts via"
	default I2C_DW_0_IRQ_DIRECT
	depends on I2C_0 && I2C_DW

config I2C_DW_0_IRQ_DIRECT
	bool "Direct Hardware Interrupt"
	help
	  When interrupts fire, the driver's ISR function is being called
	  directly.

config I2C_DW_0_IRQ_SHARED
	bool "Shared IRQ"
	depends on SHARED_IRQ
	select I2C_DW_SHARED_IRQ
	help
	  When interrupts fire, the shared IRQ driver is notified.
	  Then the shared IRQ driver dispatches the interrupt to other drivers.

endchoice

config I2C_DW_0_IRQ_SHARED_NAME
	string "Device name for Shared IRQ"
	depends on I2C_0 && I2C_DW_0_IRQ_SHARED
	help
	  Specify the device name for the shared IRQ driver. It is used
	  to register this driver with the shared IRQ driver, so interrupts
	  can be dispatched correctly.

config I2C_0
	bool "Enable I2C Port 0"
	default n

config I2C_0_NAME
	string "Port 0 device name"
	depends on I2C_0
	default "I2C_0"

config I2C_0_DEFAULT_CFG
	hex "Port 0 default configuration"
	depends on I2C_0
	default 0x0
	help
	  Allows the I2C port to be brought up with a default configuration.
	  This is useful to set if other drivers depend upon using the I2C bus
	  before the application has a chance to custom configure the port.
	  Setting this value does not prohibit the application from customizing
	  the values later.  Refer to include/i2c.h file for proper values.

config I2C_0_IRQ_PRI
	int "Port 0 interrupt priority"
	depends on I2C_0
	help
	  IRQ priority.

config I2C_1
	bool "Enable I2C Port 1"
	default n

config I2C_1_NAME
	string "Port 1 device name"
	default "I2C_1"
	depends on I2C_1

config I2C_1_DEFAULT_CFG
	hex "Port 1 default configuration"
	depends on I2C_1
	default 0x0
	help
	  Allows the I2C port to be brought up with a default configuration.
	  This is useful to set if other drivers depend upon using the I2C bus
	  before the application has a chance to custom configure the port.
	  Setting this value does not prohibit the application from customizing
	  the values later.  Refer to include/i2c.h file for proper values.

config I2C_1_IRQ_PRI
	int "Port 1 interrupt priority"
	depends on I2C_1
	help
	  IRQ priority.

config I2C_2
	bool "Enable I2C Port 2"
	default n

config I2C_2_NAME
	string "Port 2 device name"
	default "I2C_2"
	depends on I2C_2

config I2C_2_DEFAULT_CFG
	hex "Port 2 default configuration"
	depends on I2C_2
	default 0x0
	help
	  Allows the I2C port to be brought up with a default configuration.
	  This is useful to set if other drivers depend upon using the I2C bus
	  before the application has a chance to custom configure the port.
	  Setting this value does not prohibit the application from customizing
	  the values later.  Refer to include/i2c.h file for proper values.

config I2C_2_IRQ_PRI
	int "Port 2 interrupt priority"
	depends on I2C_2
	help
	  IRQ priority.

config I2C_SS_0
	bool "Enable I2C_SS_0"
	depends on I2C_QMSI_SS
	default n

config I2C_SS_0_NAME
	string "Select a name for finding the device"
	depends on I2C_SS_0
	default "I2C_SS_0"

config I2C_SS_0_DEFAULT_CFG
	hex "I2C default configuration"
	depends on I2C_SS_0
	default 0x0
	help
	  Allows the I2C port to be brought up with a default configuration.
	  This is useful to set if other drivers depend upon using the I2C bus
	  before the application has a chance to custom configure the port.
	  Setting this value does not prohibit the application from customizing
	  the values later.  Refer to the I2C datasheet for proper values.

config I2C_SS_1
	bool "Enable I2C SS Port 1"
	depends on I2C_QMSI_SS
	default n

config I2C_SS_1_NAME
	string "Select a name for finding the device"
	default "I2C_SS_1"
	depends on I2C_SS_1

config I2C_SS_1_DEFAULT_CFG
	hex "I2C SS default configuration"
	depends on I2C_SS_1
	default 0x0
	help
	  Allows the I2C port to be brought up with a default configuration.
	  This is useful to set if other drivers depend upon using the I2C bus
	  before the application has a chance to custom configure the port.
	  Setting this value does not prohibit the application from customizing
	  the values later.  Refer to the I2C datasheet for proper values.

config I2C_SS_SDA_HOLD
	int
	depends on I2C_QMSI_SS
	help
	  The hold time on the data signal after a negative edge of i2c clock.
	  The unit is i2c module base clock.

config I2C_SS_SDA_SETUP
	int
	depends on I2C_QMSI_SS
	help
	  The delay time of clock rising edge relative to i2c data signal
	  change. The unit is i2c module base clock.

config I2C_SDA_SETUP
	int
	depends on I2C_QMSI
	help
	  The delay time of clock rising edge relative to i2c data signal
	  change. The unit is i2c module base clock.

config I2C_SDA_TX_HOLD
	int
	depends on I2C_QMSI
	help
	  The hold time on the data signal after a negative edge of i2c clock
	  while i2c acts as transmitter. The unit is i2c module base clock.

config I2C_SDA_RX_HOLD
	int
	depends on I2C_QMSI
	help
	  The hold time on the data signal after a negative edge of i2c clock
	  while i2c acts as receiver. The unit is i2c module base clock.

endif # I2C<|MERGE_RESOLUTION|>--- conflicted
+++ resolved
@@ -45,20 +45,11 @@
 	  provided by the QMSI BSP.
 
 config I2C_ATMEL_SAM3
-<<<<<<< HEAD
-	bool "Atmel SAM3 I2C Driver"
-	depends on SOC_ATMEL_SAM3
+	bool "Atmel SAM3X I2C Driver"
+	depends on SOC_SERIES_SAM3X
 	default n
 	help
 	  Enable I2C support on the Atmel SAM3 family processor.
-
-=======
-	bool "Atmel SAM3X I2C Driver"
-	depends on I2C && SOC_SERIES_SAM3X
-	default n
-	help
-	  Enable I2C support on the Atmel SAM3 family processor.
->>>>>>> 0a8e4061
 	  Says y to enable additional options to enable support
 	  for individual controllers.
 
