# Bluetooth drivers configuration options

# Copyright (c) 2016 Intel Corporation
# SPDX-License-Identifier: Apache-2.0

comment "Bluetooth HCI Driver Options"

config BT_UART
	bool
	select SERIAL
	select UART_INTERRUPT_DRIVEN

config BT_H4
	bool "H:4 UART"
	select BT_UART
	default y
	depends on DT_HAS_ZEPHYR_BT_HCI_UART_ENABLED
	help
	  Bluetooth H:4 UART driver. Requires hardware flow control
	  lines to be available.

config BT_H5
	bool "H:5 UART [EXPERIMENTAL]"
	select BT_UART
	select EXPERIMENTAL
	default y
	depends on DT_HAS_ZEPHYR_BT_HCI_3WIRE_UART_ENABLED
	help
	  Bluetooth three-wire (H:5) UART driver. Implementation of HCI
	  Three-Wire UART Transport Layer.

# Removed: Here only to give the user a warning about its removal
# Remove after 3.7.0 is released
config BT_RPMSG
	bool "[REMOVED] HCI using RPMsg"
	help
	  Use BT_HCI_IPC instead

config BT_HCI_IPC
	bool "HCI using the IPC subsystem"
	default y
	depends on DT_HAS_ZEPHYR_BT_HCI_IPC_ENABLED
	select BT_HAS_HCI_VS
	select IPC_SERVICE
	select MBOX
	help
	  Bluetooth HCI driver for communication with another CPU
	  using the IPC subsystem.

config BT_SPI
	bool "SPI HCI"
	select SPI
	help
	  Supports Bluetooth ICs using SPI as the communication protocol.
	  HCI packets are sent and received as single Byte transfers,
	  prepended after a known header.  Headers may vary per device, so
	  additional platform specific knowledge may need to be added as
	  devices are.

config BT_STM32_IPM
	bool "IPM HCI"
	default y
	depends on DT_HAS_ST_STM32WB_RF_ENABLED
	select USE_STM32_HAL_CORTEX
	select HAS_STM32LIB
	help
	  TODO

config BT_STM32WBA
	bool "STM32WBA HCI driver"
	default y
	depends on DT_HAS_ST_HCI_STM32WBA_ENABLED
	select HAS_STM32LIB
	select BT_HCI_SET_PUBLIC_ADDR
	help
	  ST STM32WBA HCI Bluetooth interface

config BT_SILABS_HCI
	bool "Silicon Labs Bluetooth interface"
	default y
	depends on DT_HAS_SILABS_BT_HCI_ENABLED
	depends on !PM || SOC_GECKO_PM_BACKEND_PMGR
	select SOC_GECKO_USE_RAIL
	select ENTROPY_GENERATOR
	select MBEDTLS
	select MBEDTLS_PSA_CRYPTO_C
	select MBEDTLS_ENTROPY_ENABLED
	select MBEDTLS_ZEPHYR_ENTROPY
	help
	  Use Silicon Labs binary Bluetooth library to connect to the
	  controller.

config BT_USERCHAN
	bool "HCI User Channel based driver"
	depends on BOARD_NATIVE_POSIX
	default y
	depends on DT_HAS_ZEPHYR_BT_HCI_USERCHAN_ENABLED
	help
	  This driver provides access to the local Linux host's Bluetooth
	  adapter using a User Channel HCI socket to the Linux kernel. It
	  is only intended to be used with the native POSIX build of Zephyr.
	  The Bluetooth adapter must be powered off in order for Zephyr to
	  be able to use it.

config BT_ESP32
	bool "ESP32 HCI driver"
	default y
	depends on DT_HAS_ESPRESSIF_ESP32_BT_HCI_ENABLED
	help
	  Espressif HCI bluetooth interface

config BT_PSOC6_BLESS
	bool "PSOC6 BLESS driver"
	default y
	depends on DT_HAS_INFINEON_CAT1_BLESS_HCI_ENABLED
	select BT_HCI_SETUP
	help
	  PSOC6 BLESS driver with BLE Controller which operates in
	  Single CPU mode.

<<<<<<< HEAD
config BT_ATMOSIC_HCI
	bool "Atmosic HCI Interface"
	help
	  Atmosic HCI interface to the local link layer (LL). The driver
	  is provided by the Atmosic HAL.

config BT_NO_DRIVER
	bool "No default HCI driver"
	select BT_HAS_HCI_VS
=======
config BT_DA1469X
	bool "DA1469x HCI driver"
	default y
	depends on DT_HAS_RENESAS_BT_HCI_DA1469X_ENABLED
	help
	  Bluetooth HCI driver for communication with CMAC core
	  on DA1469x MCU.

config BT_NXP
	bool "NXP HCI driver"
	default y
	depends on DT_HAS_NXP_HCI_BLE_ENABLED
	select BT_HCI_SETUP
	help
	  NXP HCI bluetooth interface

config BT_CYW208XX
	bool "CYW208XX BLE driver"
	default y
	depends on DT_HAS_INFINEON_CYW208XX_HCI_ENABLED
	help
	  Infineon CYW208XX HCI bluetooth interface

config BT_AMBIQ_HCI
	bool "AMBIQ BT HCI driver"
	default y
	depends on DT_HAS_AMBIQ_BT_HCI_SPI_ENABLED
	select SPI
	select GPIO if SOC_SERIES_APOLLO4X
	select CLOCK_CONTROL if SOC_SERIES_APOLLO4X
	select BT_HCI_SETUP
>>>>>>> 36940db9
	help
	  Supports Ambiq Bluetooth SoC using SPI as the communication protocol.
	  HCI packets are sent and received as single Byte transfers.


if BT_SPI

config BT_SPI_INIT_PRIORITY
	int "BT SPI init priority"
	default 75

config BT_BLUENRG_ACI
	bool "ACI message with BlueNRG-based devices"
	select BT_HCI_SET_PUBLIC_ADDR
	help
	  Enable support for devices compatible with the BlueNRG Bluetooth
	  Stack. Current driver supports: ST BLUENRG-MS.

endif # BT_SPI

config BT_HCI_INIT_PRIORITY
	int "BT HCI init priority"
	default 75 if BT_AMBIQ_HCI
	default KERNEL_INIT_PRIORITY_DEVICE
	help
	  The priority of BT HCI driver initialization.

config BT_STM32_IPM_RX_STACK_SIZE
	int "STM32 IPM stack size for RX thread"
	depends on BT_STM32_IPM
	default 512

menuconfig BT_AIROC
	bool "AIROC BT connectivity"
	default y
	select GPIO                          if BT_H4
	select UART                          if BT_H4
	select UART_USE_RUNTIME_CONFIGURE    if BT_H4
	select BT_HCI_SETUP
	select USE_INFINEON_ABSTRACTION_RTOS if BT_CYW208XX
	select EVENTS                        if BT_CYW208XX
	depends on DT_HAS_INFINEON_CYW43XXX_BT_HCI_ENABLED || DT_HAS_INFINEON_CYW208XX_HCI_ENABLED
	help
	  Infineon's AIROC™ Wi-Fi & combos portfolio integrates
	  IEEE 802.11a/b/g/n/ac/ax Wi-Fi and Bluetooth® 5.2 in a single-chip
	  solution to enable small-form-factor IoT designs.
source "drivers/bluetooth/hci/Kconfig.infineon"
source "drivers/bluetooth/hci/Kconfig.nxp"

config BT_DRIVER_QUIRK_NO_AUTO_DLE
	bool "Host auto-initiated Data Length Update quirk"
	depends on BT_AUTO_DATA_LEN_UPDATE
	default y if BT_HCI_IPC || BT_ESP32
	help
	  Enable the quirk wherein BT Host stack will auto-initiate Data Length
	  Update procedure for new connections for controllers that do not
	  auto-initiate the procedure if the default data length parameters are
	  not equal to the initial parameters.

	  This has to be enabled when the BLE controller connected is Zephyr
	  open source controller.

config BT_HCI_SET_PUBLIC_ADDR
	bool
	select BT_HCI_SETUP
	help
	  Pass the controller's public address to the HCI driver in setup()

	  This option should be enabled by drivers for controllers that support setting the
	  public identity through vendor-specific commands. They can then implement the
	  setup() HCI driver API function and get the address to set from the public_addr field.

	  From the application side, the public address is set using the first call to
	  bt_id_create(), before calling bt_enable().

config BT_HCI_SETUP
	bool
	help
	  Enable the HCI vendor-specific Setup function.

	  This option has to be enabled when the BT Controller requires execution
	  of the vendor-specific commands sequence to initialize the BT Controller
	  before the BT Host executes a Reset sequence.

	  The user should generally avoid changing it via menuconfig or in
	  configuration files. This option are enabled by the vendor-specific
	  HCI extension, where the Setup function is implemented.

config BT_DRV_TX_STACK_SIZE
	int
	default 256
	help
	  Stack size for the HCI driver's TX thread.

config BT_DRV_RX_STACK_SIZE
	int
	default 640 if (BT_SPI || BT_AMBIQ_HCI)
	default BT_RX_STACK_SIZE if (BT_H4 || BT_HCI_RAW_H4)
	default BT_STM32_IPM_RX_STACK_SIZE if BT_STM32_IPM
	default 256
	help
	  Stack size for the HCI driver's RX thread.

config BT_SILABS_HCI_BUFFER_MEMORY
	int "Silicon Labs Bluetooth Library memory buffer size"
	depends on BT_SILABS_HCI
	default 6144
	help
	  Select the size of allocated memory buffer for the Silicon Labs
	  Bluetooth Library.

config BT_H4_NXP_CTLR
	bool "NXP Bluetooth Controller"
	select GPIO
	depends on BT_H4
	select CRC
	default y
	depends on DT_HAS_NXP_BT_HCI_UART_ENABLED
	help
	  Enables support for NXP Bluetooth Controller.
	  More inforamtion about NXP Bluetooth profuct could be found on
	  https://www.nxp.com/products/wireless-connectivity/wi-fi-plus-bluetooth-plus-802-15-4:WIFI-BLUETOOTH

if BT_H4_NXP_CTLR

config BT_H4_NXP_CTLR_WAIT_HDR_SIG_TIMEOUT
	int "Timeout for waiting HDR Signure"
	range 1000 60000
	default 2500
	help
	  Timeout for waiting HDR Signure. Unit is millisecond.

config BT_H4_NXP_CTLR_WAIT_TIME_AFTER_UPLOAD
	int "Waiting time after firmware is uploaded"
	range 1000 5000
	default 1000
	help
	  Waiting time after firmware is uploaded. Unit is millisecond.

endif #BT_H4_NXP_CTLR<|MERGE_RESOLUTION|>--- conflicted
+++ resolved
@@ -118,17 +118,14 @@
 	  PSOC6 BLESS driver with BLE Controller which operates in
 	  Single CPU mode.
 
-<<<<<<< HEAD
 config BT_ATMOSIC_HCI
 	bool "Atmosic HCI Interface"
+	default y
+	depends on DT_HAS_ATMOSIC_ATM_HCI_ENABLED
 	help
 	  Atmosic HCI interface to the local link layer (LL). The driver
 	  is provided by the Atmosic HAL.
 
-config BT_NO_DRIVER
-	bool "No default HCI driver"
-	select BT_HAS_HCI_VS
-=======
 config BT_DA1469X
 	bool "DA1469x HCI driver"
 	default y
@@ -160,7 +157,6 @@
 	select GPIO if SOC_SERIES_APOLLO4X
 	select CLOCK_CONTROL if SOC_SERIES_APOLLO4X
 	select BT_HCI_SETUP
->>>>>>> 36940db9
 	help
 	  Supports Ambiq Bluetooth SoC using SPI as the communication protocol.
 	  HCI packets are sent and received as single Byte transfers.
