/*
 * Copyright (c) 2022 Intel Corporation
 *
 * SPDX-License-Identifier: Apache-2.0
 */

#include <string.h>
#include <stdlib.h>

#include <zephyr/toolchain.h>
#include <zephyr/sys/__assert.h>
#include <zephyr/sys/slist.h>
#include <zephyr/sys/byteorder.h>

#include <zephyr/drivers/i3c.h>

#include <zephyr/logging/log.h>
LOG_MODULE_REGISTER(i3c, CONFIG_I3C_LOG_LEVEL);

void i3c_dump_msgs(const char *name, const struct i3c_msg *msgs, uint8_t num_msgs,
		   struct i3c_device_desc *target)
{
	LOG_DBG("I3C msg: %s, addr=%x", name, target->dynamic_addr);
	for (unsigned int i = 0; i < num_msgs; i++) {
		const struct i3c_msg *msg = &msgs[i];

		LOG_DBG("   %c len=%02x: ", msg->flags & I3C_MSG_READ ? 'R' : 'W', msg->len);
		if (!(msg->flags & I3C_MSG_READ)) {
			LOG_HEXDUMP_DBG(msg->buf, msg->len, "contents:");
		}
	}
}

void i3c_addr_slots_set(struct i3c_addr_slots *slots, uint8_t dev_addr,
			enum i3c_addr_slot_status status)
{
	int bitpos;
	int idx;

	__ASSERT_NO_MSG(slots != NULL);

	if (dev_addr > I3C_MAX_ADDR) {
		/* Invalid address. Do nothing. */
		return;
	}

	bitpos = dev_addr * 2;
	idx = bitpos / BITS_PER_LONG;
	bitpos %= BITS_PER_LONG;

	slots->slots[idx] &= ~((unsigned long)I3C_ADDR_SLOT_STATUS_MASK << bitpos);
	slots->slots[idx] |= status << bitpos;
}

enum i3c_addr_slot_status i3c_addr_slots_status(struct i3c_addr_slots *slots, uint8_t dev_addr)
{
	unsigned long status;
	int bitpos;
	int idx;

	__ASSERT_NO_MSG(slots != NULL);

	if (dev_addr > I3C_MAX_ADDR) {
		/* Invalid address.
		 * Simply says it's reserved so it will not be
		 * used for anything.
		 */
		return I3C_ADDR_SLOT_STATUS_RSVD;
	}

	bitpos = dev_addr * 2;
	idx = bitpos / BITS_PER_LONG;
	bitpos %= BITS_PER_LONG;

	status = slots->slots[idx] >> bitpos;
	status &= I3C_ADDR_SLOT_STATUS_MASK;

	return status;
}

int i3c_addr_slots_init(const struct device *dev)
{
	struct i3c_driver_data *data = (struct i3c_driver_data *)dev->data;
	const struct i3c_driver_config *config = (const struct i3c_driver_config *)dev->config;
	int i, ret = 0;
	struct i3c_device_desc *i3c_dev;
	struct i3c_i2c_device_desc *i2c_dev;

	__ASSERT_NO_MSG(dev != NULL);

	(void)memset(&data->attached_dev.addr_slots, 0, sizeof(data->attached_dev.addr_slots));
	sys_slist_init(&data->attached_dev.devices.i3c);
	sys_slist_init(&data->attached_dev.devices.i2c);

	/* Address restrictions (ref 5.1.2.2.5, Specification for I3C v1.1.1) */
	for (i = 0; i <= 7; i++) {
		/* Addresses 0 to 7 are reserved */
		i3c_addr_slots_set(&data->attached_dev.addr_slots, i, I3C_ADDR_SLOT_STATUS_RSVD);

		/*
		 * Addresses within a single bit error of broadcast address
		 * are also reserved.
		 */
		i3c_addr_slots_set(&data->attached_dev.addr_slots, I3C_BROADCAST_ADDR ^ BIT(i),
				   I3C_ADDR_SLOT_STATUS_RSVD);
	}

	/* The broadcast address is reserved */
	i3c_addr_slots_set(&data->attached_dev.addr_slots, I3C_BROADCAST_ADDR,
			   I3C_ADDR_SLOT_STATUS_RSVD);

	/*
	 * Mark all I2C addresses first.
	 */
	for (i = 0; i < config->dev_list.num_i2c; i++) {
		i2c_dev = &config->dev_list.i2c[i];
		ret = i3c_attach_i2c_device(i2c_dev);
		if (ret != 0) {
			/* Address slot is not free */
			ret = -EINVAL;
			goto out;
		}
	}

	/*
	 * If there is a static address for the I3C devices, check
	 * if this address is free, and there is no other devices of
	 * the same (pre-assigned) address on the bus.
	 */
	for (i = 0; i < config->dev_list.num_i3c; i++) {
		i3c_dev = &config->dev_list.i3c[i];
		ret = i3c_attach_i3c_device(i3c_dev);
		if (ret != 0) {
			/* Address slot is not free */
			ret = -EINVAL;
			goto out;
		}
	}

out:
	return ret;
}

bool i3c_addr_slots_is_free(struct i3c_addr_slots *slots, uint8_t dev_addr)
{
	enum i3c_addr_slot_status status;

	__ASSERT_NO_MSG(slots != NULL);

	status = i3c_addr_slots_status(slots, dev_addr);

	return (status == I3C_ADDR_SLOT_STATUS_FREE);
}

uint8_t i3c_addr_slots_next_free_find(struct i3c_addr_slots *slots, uint8_t start_addr)
{
	uint8_t addr;
	enum i3c_addr_slot_status status;

	/* Addresses 0 to 7 are reserved. So start at 8. */
	for (addr = MAX(start_addr, 8); addr < I3C_MAX_ADDR; addr++) {
		status = i3c_addr_slots_status(slots, addr);
		if (status == I3C_ADDR_SLOT_STATUS_FREE) {
			return addr;
		}
	}

	return 0;
}

struct i3c_device_desc *i3c_dev_list_find(const struct i3c_dev_list *dev_list,
					  const struct i3c_device_id *id)
{
	int i;
	struct i3c_device_desc *ret = NULL;

	__ASSERT_NO_MSG(dev_list != NULL);

	/* this only searches known I3C PIDs */
	for (i = 0; i < dev_list->num_i3c; i++) {
		struct i3c_device_desc *desc = &dev_list->i3c[i];

		if (desc->pid == id->pid) {
			ret = desc;
			break;
		}
	}

	return ret;
}

struct i3c_device_desc *i3c_dev_list_i3c_addr_find(const struct device *dev, uint8_t addr)
{
	struct i3c_device_desc *ret = NULL;
	struct i3c_device_desc *desc;

	__ASSERT_NO_MSG(dev != NULL);

	I3C_BUS_FOR_EACH_I3CDEV(dev, desc) {
		if (desc->dynamic_addr == addr) {
			ret = desc;
			break;
		}
	}

	return ret;
}

<<<<<<< HEAD
struct i3c_device_desc *i3c_dev_list_i3c_static_addr_find(const struct device *dev,
							  uint8_t addr)
=======
struct i3c_device_desc *i3c_dev_list_i3c_static_addr_find(const struct device *dev, uint8_t addr)
>>>>>>> fad916bd
{
	struct i3c_device_desc *ret = NULL;
	struct i3c_device_desc *desc;

	__ASSERT_NO_MSG(dev != NULL);

	I3C_BUS_FOR_EACH_I3CDEV(dev, desc) {
		if (desc->static_addr == addr) {
			ret = desc;
			break;
		}
	}

	return ret;
}

<<<<<<< HEAD
struct i3c_i2c_device_desc *i3c_dev_list_i2c_addr_find(const struct device *dev,
							   uint16_t addr)
=======
struct i3c_i2c_device_desc *i3c_dev_list_i2c_addr_find(const struct device *dev, uint16_t addr)
>>>>>>> fad916bd
{
	struct i3c_i2c_device_desc *ret = NULL;
	struct i3c_i2c_device_desc *desc;

	__ASSERT_NO_MSG(dev != NULL);

	I3C_BUS_FOR_EACH_I2CDEV(dev, desc) {
		if (desc->addr == addr) {
			ret = desc;
			break;
		}
	}

	return ret;
}

int i3c_attach_i3c_device(struct i3c_device_desc *target)
{
	struct i3c_driver_data *data = (struct i3c_driver_data *)target->bus->data;
	const struct i3c_driver_api *api = (const struct i3c_driver_api *)target->bus->api;
	uint8_t addr = 0;
	int status = 0;
	struct i3c_device_desc *i3c_desc;

	/* check to see if the device has already been attached */
	I3C_BUS_FOR_EACH_I3CDEV(target->bus, i3c_desc) {
		if (i3c_desc == target) {
			return -EINVAL;
		}
	}

	addr = target->dynamic_addr ? target->dynamic_addr : target->static_addr;

	/*
	 * If it has a dynamic addr already assigned or a static address, check that it is free
	 */
	if (addr) {
		if (!i3c_addr_slots_is_free(&data->attached_dev.addr_slots, addr)) {
			return -EINVAL;
		}
	}

	sys_slist_append(&data->attached_dev.devices.i3c, &target->node);

	if (api->attach_i3c_device != NULL) {
		status = api->attach_i3c_device(target->bus, target);
	}

	if (addr) {
		i3c_addr_slots_mark_i3c(&data->attached_dev.addr_slots, addr);
	}

	return status;
}

int i3c_reattach_i3c_device(struct i3c_device_desc *target, uint8_t old_dyn_addr)
{
	struct i3c_driver_data *data = (struct i3c_driver_data *)target->bus->data;
	const struct i3c_driver_api *api = (const struct i3c_driver_api *)target->bus->api;
	int status = 0;

	if (!i3c_addr_slots_is_free(&data->attached_dev.addr_slots, target->dynamic_addr)) {
		return -EINVAL;
	}

	if (api->reattach_i3c_device != NULL) {
		status = api->reattach_i3c_device(target->bus, target, old_dyn_addr);
	}

	if (old_dyn_addr) {
		/* mark the old address as free */
		i3c_addr_slots_mark_free(&data->attached_dev.addr_slots, old_dyn_addr);
	}

	i3c_addr_slots_mark_i3c(&data->attached_dev.addr_slots, target->dynamic_addr);

	return status;
}

int i3c_detach_i3c_device(struct i3c_device_desc *target)
{
	struct i3c_driver_data *data = (struct i3c_driver_data *)target->bus->data;
	const struct i3c_driver_api *api = (const struct i3c_driver_api *)target->bus->api;
	int status = 0;

	if (!sys_slist_is_empty(&data->attached_dev.devices.i3c)) {
		if (!sys_slist_find_and_remove(&data->attached_dev.devices.i3c, &target->node)) {
			return -EINVAL;
		}
	} else {
		return -EINVAL;
	}

	if (api->detach_i3c_device != NULL) {
		status = api->detach_i3c_device(target->bus, target);
	}

	i3c_addr_slots_mark_free(&data->attached_dev.addr_slots,
				 target->dynamic_addr ? target->dynamic_addr : target->static_addr);

	/* if it was from allocated memory, free it */
	if (i3c_device_desc_in_pool(target)) {
		i3c_device_desc_free(target);
	}

	return status;
}

int i3c_attach_i2c_device(struct i3c_i2c_device_desc *target)
{
	struct i3c_driver_data *data = (struct i3c_driver_data *)target->bus->data;
	const struct i3c_driver_api *api = (const struct i3c_driver_api *)target->bus->api;
	int status = 0;
	struct i3c_i2c_device_desc *i3c_i2c_desc;

	/* check to see if the device has already been attached */
	I3C_BUS_FOR_EACH_I2CDEV(target->bus, i3c_i2c_desc) {
		if (i3c_i2c_desc == target) {
			return -EINVAL;
		}
	}

	if (!i3c_addr_slots_is_free(&data->attached_dev.addr_slots, target->addr)) {
		return -EINVAL;
	}

	sys_slist_append(&data->attached_dev.devices.i2c, &target->node);

	if (api->attach_i2c_device != NULL) {
		status = api->attach_i2c_device(target->bus, target);
	}

	i3c_addr_slots_mark_i2c(&data->attached_dev.addr_slots, target->addr);

	return status;
}

int i3c_detach_i2c_device(struct i3c_i2c_device_desc *target)
{
	struct i3c_driver_data *data = (struct i3c_driver_data *)target->bus->data;
	const struct i3c_driver_api *api = (const struct i3c_driver_api *)target->bus->api;
	int status = 0;

	if (!sys_slist_is_empty(&data->attached_dev.devices.i2c)) {
		if (!sys_slist_find_and_remove(&data->attached_dev.devices.i2c, &target->node)) {
			return -EINVAL;
		}
	} else {
		return -EINVAL;
	}

	if (api->detach_i2c_device != NULL) {
		status = api->detach_i2c_device(target->bus, target);
	}

	i3c_addr_slots_mark_free(&data->attached_dev.addr_slots, target->addr);

	/* if it was from allocated memory, free it */
	if (i3c_i2c_device_desc_in_pool(target)) {
		i3c_i2c_device_desc_free(target);
	}

	return status;
}

<<<<<<< HEAD
int i3c_sec_get_basic_info(const struct device *dev,
	uint8_t dynamic_addr, uint8_t static_addr, uint8_t bcr, uint8_t dcr)
=======
int i3c_sec_get_basic_info(const struct device *dev, uint8_t dynamic_addr, uint8_t static_addr,
			   uint8_t bcr, uint8_t dcr)
>>>>>>> fad916bd
{
	struct i3c_ccc_getpid getpid;
	struct i3c_device_desc temp_desc;
	struct i3c_device_desc *desc;
	struct i3c_device_id id;
	const struct i3c_driver_config *config = dev->config;
	int ret;

	*(const struct device **)&temp_desc.bus = dev;
	temp_desc.dynamic_addr = dynamic_addr;
	temp_desc.bcr = bcr;
	temp_desc.dcr = dcr;
	/* attach it first with a temperary value so we can at least get the pid */
	ret = i3c_attach_i3c_device(&temp_desc);
	if (ret != 0) {
		return ret;
	}

	/* First try to look up if this is a known device in the list by PID */
	ret = i3c_ccc_do_getpid(&temp_desc, &getpid);
	if (ret != 0) {
		return ret;
	}

	*(uint64_t *)&id = sys_get_be48(getpid.pid);

	/* try to see if we already have a device statically allocated */
	desc = i3c_dev_list_find(&config->dev_list, &id);
	if (!desc) {
		/* device was not found so allocate a descriptor */
		desc = i3c_device_desc_alloc();
		if (!desc) {
			return -ENOMEM;
		}
		*(uint64_t *)&desc->pid = id.pid;
		*(uint16_t *)&temp_desc.static_addr = (uint16_t)static_addr;
	}
	desc->dynamic_addr = dynamic_addr;
	desc->bcr = bcr;
	desc->dcr = dcr;

	/* Detach that temporary device */
	ret = i3c_detach_i3c_device(&temp_desc);
	if (ret != 0) {
		return ret;
	}
	ret = i3c_attach_i3c_device(desc);
	if (ret != 0) {
		return ret;
	}

	/* Skip reading BCR and DCR as they came from DEFTGTS */
	ret = i3c_device_adv_info_get(desc);

	return ret;
}

int i3c_sec_i2c_attach(const struct device *dev, uint8_t static_addr, uint8_t lvr)
{
	struct i3c_i2c_device_desc *i2c_desc;
	int ret;

	/* try to see if we already have a device statically allocated */
	i2c_desc = i3c_dev_list_i2c_addr_find(dev, (uint16_t)static_addr);
	if (!i2c_desc) {
		/* device was not found so allocate a descriptor */
		i2c_desc = i3c_i2c_device_desc_alloc();
		if (!i2c_desc) {
			return -ENOMEM;
		}
		*(const struct device **)&i2c_desc->bus = dev;
		*(uint16_t *)&i2c_desc->addr = (uint16_t)static_addr;
		*(uint8_t *)&i2c_desc->lvr = lvr;
	}

	ret = i3c_attach_i2c_device(i2c_desc);
	return ret;
}

static void i3c_sec_bus_reset(const struct device *dev)
{
	struct i3c_device_desc *i3c_desc;
	struct i3c_i2c_device_desc *i3c_i2c_desc;

	I3C_BUS_FOR_EACH_I3CDEV(dev, i3c_desc) {
		i3c_detach_i3c_device(i3c_desc);
	}

	I3C_BUS_FOR_EACH_I2CDEV(dev, i3c_i2c_desc) {
		i3c_detach_i2c_device(i3c_i2c_desc);
	}
}
#ifdef CONFIG_I3C_USE_IBI
/* call this from a workq after the interrupt from a controller */
void i3c_sec_handoffed(struct k_work *work)
{
	struct i3c_ibi_work *ibi_node = CONTAINER_OF(work, struct i3c_ibi_work, work);
	const struct device *dev = ibi_node->controller;
	struct i3c_driver_data *data = (struct i3c_driver_data *)dev->data;
	struct i3c_ccc_deftgts *deftgts = data->deftgts;
	struct i3c_config_target config_target;
	uint8_t n, cur_dyn_addr;
	int ret;

	if (!deftgts) {
		LOG_ERR("Did not receive DEFTGTS before Handoff");
		return;
	}

	if (!data->deftgts_refreshed) {
		LOG_DBG("Already processed DEFTGTS from previous handoff");
		return;
	}

	/* Forget all devices as another controller made changes */
	i3c_sec_bus_reset(dev);

	/*
	 * Retrieve the active controller information
	 */
<<<<<<< HEAD
	ret = i3c_config_get(dev, I3C_CONFIG_TARGET, &config_target);
=======
	ret = i3c_config_get_target(dev, &config_target);
>>>>>>> fad916bd
	if (ret != 0) {
		LOG_ERR("Failed to retrieve active controller info");
		return;
	}

	cur_dyn_addr = config_target.dynamic_addr;

	/* Attach the previous AC */
<<<<<<< HEAD
	ret = i3c_sec_get_basic_info(dev, deftgts->active_controller.addr,
				deftgts->active_controller.static_addr,
				deftgts->active_controller.bcr,
				deftgts->active_controller.dcr);
=======
	ret = i3c_sec_get_basic_info(
		dev, deftgts->active_controller.addr, deftgts->active_controller.static_addr,
		deftgts->active_controller.bcr, deftgts->active_controller.dcr);
>>>>>>> fad916bd

	/* Attach all Targets */
	for (n = 0; n < deftgts->count; n++) {
		if (deftgts->targets[n].addr != 0) {
			/* Must be an I3C device and skip itself */
			if (deftgts->targets[n].addr != cur_dyn_addr) {
				ret = i3c_sec_get_basic_info(dev, deftgts->targets[n].addr,
<<<<<<< HEAD
					deftgts->targets[n].static_addr, deftgts->targets[n].bcr,
					deftgts->targets[n].dcr);
=======
							     deftgts->targets[n].static_addr,
							     deftgts->targets[n].bcr,
							     deftgts->targets[n].dcr);
>>>>>>> fad916bd
			}
		} else {
			/* Must be an I2C device */
			ret = i3c_sec_i2c_attach(dev, deftgts->targets[n].static_addr,
<<<<<<< HEAD
				deftgts->targets[n].lvr);
=======
						 deftgts->targets[n].lvr);
>>>>>>> fad916bd
		}
	}

	/* Set false, so the next handoff doesn't retrigger regathering info */
	data->deftgts_refreshed = false;
}
#endif

int i3c_dev_list_daa_addr_helper(struct i3c_addr_slots *addr_slots,
				 const struct i3c_dev_list *dev_list, uint64_t pid, bool must_match,
				 bool assigned_okay, struct i3c_device_desc **target, uint8_t *addr)
{
	struct i3c_device_desc *desc;
	const uint16_t vendor_id = (uint16_t)(pid >> 32);
	const uint32_t part_no = (uint32_t)(pid & 0xFFFFFFFFU);
	uint8_t dyn_addr = 0;
	int ret = 0;
	const struct i3c_device_id i3c_id = I3C_DEVICE_ID(pid);

	desc = i3c_dev_list_find(dev_list, &i3c_id);
	/* If a device was not found, try to allocate a descriptor */
	if (desc == NULL) {
		desc = i3c_device_desc_alloc();
	}
	if (must_match && (desc == NULL)) {
		/*
		 * No device descriptor matching incoming PID and
		 * that we want an exact match.
		 */
		ret = -ENODEV;

		LOG_DBG("PID 0x%04x%08x is not in registered device list", vendor_id, part_no);

		goto out;
	}

	if (desc != NULL && desc->dynamic_addr != 0U) {
		if (assigned_okay) {
			/* Return the already assigned address if desired so. */
			dyn_addr = desc->dynamic_addr;
			goto out;
		} else {
			/*
			 * Bail If target already has an assigned address.
			 * This is probably due to having the same PIDs for multiple targets
			 * in the device tree.
			 */
			LOG_ERR("PID 0x%04x%08x already has "
				"dynamic address (0x%02x) assigned",
				vendor_id, part_no, desc->dynamic_addr);
			ret = -EINVAL;
			goto err;
		}
	}

	/*
	 * Use the desired dynamic address as the new dynamic address
	 * if the slot is free.
	 */
	if (desc != NULL && desc->init_dynamic_addr != 0U) {
		if (i3c_addr_slots_is_free(addr_slots, desc->init_dynamic_addr)) {
			dyn_addr = desc->init_dynamic_addr;
			goto out;
		}
	}

	/*
	 * Find the next available address.
	 */
	dyn_addr = i3c_addr_slots_next_free_find(addr_slots, 0);

	if (dyn_addr == 0U) {
		/* No free addresses available */
		LOG_DBG("No more free addresses available.");
		ret = -ENOSPC;
	}

out:
	*addr = dyn_addr;
	*target = desc;

err:
	return ret;
}

uint8_t i3c_odd_parity(uint8_t p)
{
	p ^= p >> 4;
	p &= 0xf;
	return (0x9669 >> p) & 1;
}

int i3c_device_controller_handoff(const struct i3c_device_desc *target, bool requested)
{
	int ret;
	union i3c_ccc_getstatus status = {0};
	struct i3c_ccc_events i3c_events;
	struct i3c_ccc_address handoff_address;

	/*
	 * If the Active Controller intends to pass the Controller Role to a selected Secondary
	 * Controller that did not send a Controller Role Request, then the Active Controller should
	 * verify that the selected Secondary Controller is active and ready to respond to
	 * additional commands
	 */
	if (!requested) {
		ret = i3c_ccc_do_getstatus_fmt1(target, &status);
		if (ret != 0) {
			return ret;
		}

		if (I3C_CCC_GETSTATUS_ACTIVITY_MODE(status.fmt1.status) ==
		    I3C_CCC_GETSTATUS_ACTIVITY_MODE_NCH) {
			return -EBUSY;
		}
	}
<<<<<<< HEAD

	/*
	 * The Active Controller needs to disable Hot-Joins, Target Interrupt Requests, and other
	 * Bus events that could interfere with the Handoff, then it sends the appropriate
	 * Broadcast to disable those events before the Handoff. Once the Handoff is complete, the
	 * new Active Controller should re-enable events that are disabled in this step.
	 */
	i3c_events.events = I3C_CCC_EVT_ALL;
	ret = i3c_ccc_do_events_all_set(target->bus, false, &i3c_events);
	if (ret != 0) {
		return ret;
	}

	/** TODO: reconfigure MLANE if needed */

	/*
	 * If the Active Controller knows that the selected Secondary Controller must be put into a
	 * different Activity State before Handoff, then the Active Controller shall send the
	 * appropriate Broadcast or Direct CCCs to put the Bus (or selected Devices) into a
	 * different Activity State
	 */
	if (target->crhdly1 & I3C_CCC_GETMXDS_CRDHLY1_SET_BUS_ACT_STATE) {
		ret = i3c_ccc_do_entas(
			target, I3C_CCC_GETMXDS_CRDHLY1_CTRL_HANDOFF_ACT_STATE(target->crhdly1));
		if (ret != 0) {
			return ret;
		}
	}

	if ((target->getcaps.getcap3 & I3C_CCC_GETCAPS3_GETSTATUS_DEFINING_BYTE_SUPPORT) &&
	    (target->crcaps.crcaps2 & I3C_CCC_GETCAPS_CRCAPS2_DEEP_SLEEP_CAPABLE)) {
		ret = i3c_ccc_do_getstatus_fmt2(target, &status, GETSTATUS_FORMAT_2_PRECR);
		if (ret != 0) {
			return ret;
		}

		/*
		 * If the Active Controller determines that the indicated Secondary Controller has
		 * been in a “deep sleep” state and may need to be re-synchronized with the most
		 * current list of I3C Targets and Group Addresses, then the Active Controller
		 * should send CCC DEFTGTS and DEFGRPA
		 */
		if (status.fmt2.precr & I3C_CCC_GETSTATUS_PRECR_DEEP_SLEEP_DETECTED) {
			ret = i3c_bus_deftgts(target->bus);
			if (ret != 0) {
				return ret;
			}
			/* TODO: broadcast DEFGRPA when group address support comes */

			/* Check CRCAPS if the device needs additional time to process */
			if (target->crcaps.crcaps2 &
			    I3C_CCC_GETCAPS_CRCAPS2_DELAYED_CONTROLLER_HANDOFF) {
				/*
				 * Afterwards, the Active Controller should poll the Secondary
				 * Controller to ensure that it has successfully processed this data
				 * and indicates that it is ready to accept the Controller Role
				 */
				do {
					ret = i3c_ccc_do_getstatus_fmt2(target, &status,
									GETSTATUS_FORMAT_2_PRECR);
					if (ret != 0) {
						return ret;
					}
				} while (!(status.fmt2.precr &
					   I3C_CCC_GETSTATUS_PRECR_HANDOFF_DELAY_NACK));
			}
		}
	}

	/*
	 * After the Active Controller has prepared for Handoff, the Active Controller shall
	 * then issue a GETACCCR CCC
	 */
=======

	/*
	 * The Active Controller needs to disable Hot-Joins, Target Interrupt Requests, and other
	 * Bus events that could interfere with the Handoff, then it sends the appropriate
	 * Broadcast to disable those events before the Handoff. Once the Handoff is complete, the
	 * new Active Controller should re-enable events that are disabled in this step.
	 */
	i3c_events.events = I3C_CCC_EVT_ALL;
	ret = i3c_ccc_do_events_all_set(target->bus, false, &i3c_events);
	if (ret != 0) {
		return ret;
	}

	/** TODO: reconfigure MLANE if needed */

	/*
	 * If the Active Controller knows that the selected Secondary Controller must be put into a
	 * different Activity State before Handoff, then the Active Controller shall send the
	 * appropriate Broadcast or Direct CCCs to put the Bus (or selected Devices) into a
	 * different Activity State
	 */
	if (target->crhdly1 & I3C_CCC_GETMXDS_CRDHLY1_SET_BUS_ACT_STATE) {
		ret = i3c_ccc_do_entas(
			target, I3C_CCC_GETMXDS_CRDHLY1_CTRL_HANDOFF_ACT_STATE(target->crhdly1));
		if (ret != 0) {
			return ret;
		}
	}

	if ((target->getcaps.getcap3 & I3C_CCC_GETCAPS3_GETSTATUS_DEFINING_BYTE_SUPPORT) &&
	    (target->crcaps.crcaps2 & I3C_CCC_GETCAPS_CRCAPS2_DEEP_SLEEP_CAPABLE)) {
		ret = i3c_ccc_do_getstatus_fmt2(target, &status, GETSTATUS_FORMAT_2_PRECR);
		if (ret != 0) {
			return ret;
		}

		/*
		 * If the Active Controller determines that the indicated Secondary Controller has
		 * been in a “deep sleep” state and may need to be re-synchronized with the most
		 * current list of I3C Targets and Group Addresses, then the Active Controller
		 * should send CCC DEFTGTS and DEFGRPA
		 */
		if (status.fmt2.precr & I3C_CCC_GETSTATUS_PRECR_DEEP_SLEEP_DETECTED) {
			ret = i3c_bus_deftgts(target->bus);
			if (ret != 0) {
				return ret;
			}
			/* TODO: broadcast DEFGRPA when group address support comes */

			/* Check CRCAPS if the device needs additional time to process */
			if (target->crcaps.crcaps2 &
			    I3C_CCC_GETCAPS_CRCAPS2_DELAYED_CONTROLLER_HANDOFF) {
				/*
				 * Afterwards, the Active Controller should poll the Secondary
				 * Controller to ensure that it has successfully processed this data
				 * and indicates that it is ready to accept the Controller Role
				 */
				do {
					ret = i3c_ccc_do_getstatus_fmt2(target, &status,
									GETSTATUS_FORMAT_2_PRECR);
					if (ret != 0) {
						return ret;
					}
				} while (!(status.fmt2.precr &
					   I3C_CCC_GETSTATUS_PRECR_HANDOFF_DELAY_NACK));
			}
		}
	}

	/*
	 * After the Active Controller has prepared for Handoff, the Active Controller shall
	 * then issue a GETACCCR CCC
	 */
>>>>>>> fad916bd
	ret = i3c_ccc_do_getacccr(target, &handoff_address);
	if (ret != 0) {
		return ret;
	}

	/* Verify Odd Parity and Correct Dynamic Address Reply */
	if ((i3c_odd_parity(handoff_address.addr >> 1) != (handoff_address.addr & BIT(0))) ||
	    (handoff_address.addr >> 1 != target->dynamic_addr)) {
		return -EIO;
	}

	return ret;
}

int i3c_device_basic_info_get(struct i3c_device_desc *target)
{
	int ret;
	struct i3c_ccc_getbcr bcr = {0};
	struct i3c_ccc_getdcr dcr = {0};

	/* GETBCR */
	ret = i3c_ccc_do_getbcr(target, &bcr);
	if (ret != 0) {
		return ret;
	}

	/* GETDCR */
	ret = i3c_ccc_do_getdcr(target, &dcr);
	if (ret != 0) {
		return ret;
	}

	target->bcr = bcr.bcr;
	target->dcr = dcr.dcr;

	return 0;
}

int i3c_device_adv_info_get(struct i3c_device_desc *target)
{
	struct i3c_ccc_mrl mrl = {0};
	struct i3c_ccc_mwl mwl = {0};
	union i3c_ccc_getcaps caps = {0};
	union i3c_ccc_getmxds mxds = {0};
	int ret;

	/* GETMRL */
	if (i3c_ccc_do_getmrl(target, &mrl) != 0) {
		/* GETMRL may be optionally supported if no settable limit */
		LOG_DBG("No settable limit for GETMRL");
	}

	/* GETMWL */
	if (i3c_ccc_do_getmwl(target, &mwl) != 0) {
		/* GETMWL may be optionally supported if no settable limit */
		LOG_DBG("No settable limit for GETMWL");
	}

	/* GETCAPS */
	ret = i3c_ccc_do_getcaps_fmt1(target, &caps);
	/*
	 * GETCAPS (GETHDRCAP) is required to be supported for I3C v1.0 targets that support HDR
	 * modes and required if the Target's I3C version is v1.1 or later, but which the version it
	 * supports it can't be known ahead of time. So if the BCR bit for Advanced capabilities is
	 * set, then it is expected for GETCAPS to always be supported. Otherwise, then it's a I3C
	 * v1.0 device without any HDR modes so do not treat as an error if no valid response.
	 */
	if ((ret != 0) && (target->bcr & I3C_BCR_ADV_CAPABILITIES)) {
		return ret;
	} else {
		ret = 0;
	}

	/* CRCAPS */
	if ((target->getcaps.getcap3 & I3C_CCC_GETCAPS3_GETCAPS_DEFINING_BYTE_SUPPORT) &&
<<<<<<< HEAD
		    (i3c_device_is_controller_capable(target))) {
=======
	    (i3c_device_is_controller_capable(target))) {
>>>>>>> fad916bd
		ret = i3c_ccc_do_getcaps_fmt2(target, &caps, GETCAPS_FORMAT_2_CRCAPS);
		if (ret != 0) {
			return ret;
		}
	}

	/* GETMXDS */
	if (target->bcr & I3C_BCR_MAX_DATA_SPEED_LIMIT) {
		ret = i3c_ccc_do_getmxds_fmt2(target, &mxds);
		if (ret != 0) {
			return ret;
		}

		/* Get CRHDLY if supported */
		if ((target->data_speed.maxwr & I3C_CCC_GETMXDS_MAXWR_DEFINING_BYTE_SUPPORT) &&
		    (i3c_device_is_controller_capable(target))) {
			ret = i3c_ccc_do_getmxds_fmt3(target, &mxds, GETMXDS_FORMAT_3_CRHDLY);
			if (ret != 0) {
				return ret;
			}

			target->crhdly1 = mxds.fmt3.crhdly1;
		}
	}

	target->data_length.mrl = mrl.len;
	target->data_length.mwl = mwl.len;
	target->data_length.max_ibi = mrl.ibi_len;

	return ret;
}

/**
 * @brief Do SETDASA to set static address as dynamic address.
 *
 * @param dev Pointer to the device driver instance.
 * @param[out] True if DAA is still needed. False if all registered
 *             devices have static addresses.
 *
 * @retval 0 if successful.
 */
static int i3c_bus_setdasa(const struct device *dev, const struct i3c_dev_list *dev_list,
			   bool *need_daa, bool *need_aasa)
{
	int i, ret;

	*need_daa = false;
	*need_aasa = false;

	/* Loop through the registered I3C devices */
	for (i = 0; i < dev_list->num_i3c; i++) {
		struct i3c_device_desc *desc = &dev_list->i3c[i];
		struct i3c_driver_data *bus_data = (struct i3c_driver_data *)dev->data;
		struct i3c_ccc_address dyn_addr;

		/*
		 * A device without static address => need to do
		 * dynamic address assignment.
		 */
		if (desc->static_addr == 0U) {
			*need_daa = true;
			continue;
		}

		/*
		 * A device that supports SETAASA and will use the same dynamic
		 * address as its static address if a different dynamic address
		 * is not requested
		 */
		if ((desc->supports_setaasa) && ((desc->init_dynamic_addr == 0) ||
						 desc->init_dynamic_addr == desc->static_addr)) {
			*need_aasa = true;
			continue;
		}

		LOG_DBG("SETDASA for 0x%x", desc->static_addr);

		/*
		 * check that initial dynamic address is free before setting it
		 * if configured
		 */
		if ((desc->init_dynamic_addr != 0) &&
		    (desc->init_dynamic_addr != desc->static_addr)) {
			if (!i3c_addr_slots_is_free(&bus_data->attached_dev.addr_slots,
						    desc->init_dynamic_addr)) {
				if (i3c_detach_i3c_device(desc) != 0) {
					LOG_ERR("Failed to detach %s", desc->dev->name);
				}
				continue;
			}
		}

		/*
		 * Note that the 7-bit address needs to start at bit 1
		 * (aka left-justified). So shift left by 1;
		 */
		dyn_addr.addr =
			(desc->init_dynamic_addr ? desc->init_dynamic_addr : desc->static_addr)
			<< 1;

		ret = i3c_ccc_do_setdasa(desc, dyn_addr);
		if (ret == 0) {
			desc->dynamic_addr = dyn_addr.addr >> 1;
			if (desc->dynamic_addr != desc->static_addr) {
				if (i3c_reattach_i3c_device(desc, desc->static_addr) != 0) {
					LOG_ERR("Failed to reattach %s (%d)", desc->dev->name, ret);
				}
			}
		} else {
			/* SETDASA failed, detach it from the controller */
			if (i3c_detach_i3c_device(desc) != 0) {
				LOG_ERR("Failed to detach %s (%d)", desc->dev->name, ret);
			}
			LOG_ERR("SETDASA error on address 0x%x (%d)", desc->static_addr, ret);
		}
	}

	return 0;
}

bool i3c_bus_has_sec_controller(const struct device *dev)
{
	struct i3c_device_desc *i3c_desc;

	I3C_BUS_FOR_EACH_I3CDEV(dev, i3c_desc) {
		if (i3c_device_is_controller_capable(i3c_desc)) {
			return true;
		}
	}

	return false;
}

int i3c_bus_deftgts(const struct device *dev)
{
	struct i3c_driver_data *data = (struct i3c_driver_data *)dev->data;
	struct i3c_config_target config_target;
	struct i3c_ccc_deftgts *deftgts;
	struct i3c_device_desc *i3c_desc;
	struct i3c_i2c_device_desc *i3c_i2c_desc;
	int ret;
	uint8_t n = 0;
	size_t num_of_targets = sys_slist_len(&data->attached_dev.devices.i3c) +
				sys_slist_len(&data->attached_dev.devices.i2c);
	size_t data_len = sizeof(uint8_t) + sizeof(struct i3c_ccc_deftgts_active_controller) +
			  (num_of_targets * sizeof(struct i3c_ccc_deftgts_target));

	/*
	 * Retrieve the active controller information
	 */
	ret = i3c_config_get(dev, I3C_CONFIG_TARGET, &config_target);
	if (ret != 0) {
		LOG_ERR("Failed to retrieve active controller info");
		return ret;
	}

	/* Allocate memory for the struct with enough space for the targets */
	deftgts = malloc(data_len);
	if (!deftgts) {
		return -ENOMEM;
	}

	/*
	 * Write the total number of I3C and I2C targets to the payload
	 */
	deftgts->count = num_of_targets;

	/*
	 * Add the active controller information to the payload
	 */
	deftgts->active_controller.addr = config_target.dynamic_addr << 1;
	deftgts->active_controller.dcr = config_target.dcr;
	deftgts->active_controller.bcr = config_target.bcr;
	deftgts->active_controller.static_addr = I3C_BROADCAST_ADDR << 1;

	/*
	 * Loop through each attached I3C device and add it to the payload
	 */
	I3C_BUS_FOR_EACH_I3CDEV(dev, i3c_desc) {
		deftgts->targets[n].addr = i3c_desc->dynamic_addr << 1;
		deftgts->targets[n].dcr = i3c_desc->dcr;
		deftgts->targets[n].bcr = i3c_desc->bcr;
		deftgts->targets[n].static_addr = i3c_desc->static_addr << 1;
		n++;
	}

	/*
	 * Loop through each attached I2C device and add it to the payload
	 */
	I3C_BUS_FOR_EACH_I2CDEV(dev, i3c_i2c_desc) {
		deftgts->targets[n].addr = 0;
		deftgts->targets[n].lvr = i3c_i2c_desc->lvr;
		deftgts->targets[n].bcr = 0;
		deftgts->targets[n].static_addr = (uint8_t)(i3c_i2c_desc->addr << 1);
		n++;
	}

	/* TODO: add support for Group Addr in DEFTGTS when that comes */

	ret = i3c_ccc_do_deftgts_all(dev, deftgts);

	free(deftgts);

	return ret;
}

int i3c_bus_init(const struct device *dev, const struct i3c_dev_list *dev_list)
{
	int i, ret = 0;
	bool need_daa = true;
	bool need_aasa = true;
	struct i3c_ccc_events i3c_events;

#ifdef CONFIG_I3C_INIT_RSTACT
	/*
	 * Reset all connected targets. Also reset dynamic
	 * addresses for all devices as we have no idea what
	 * dynamic addresses the connected devices have
	 * (e.g. assigned during previous power cycle).
	 *
	 * Note that we ignore error for both RSTACT and RSTDAA
	 * as there may not be any connected devices responding
	 * to these CCCs.
	 */
	if (i3c_ccc_do_rstact_all(dev, I3C_CCC_RSTACT_RESET_WHOLE_TARGET) != 0) {
		/*
		 * Reset Whole Target support is not required so
		 * if there is any NACK, we want to at least reset
		 * the I3C peripheral of targets.
		 */
		LOG_DBG("Broadcast RSTACT (whole target) was NACK.");

		if (i3c_ccc_do_rstact_all(dev, I3C_CCC_RSTACT_PERIPHERAL_ONLY) != 0) {
			LOG_DBG("Broadcast RSTACT (peripehral) was NACK.");
		}
	}
#endif

	if (i3c_ccc_do_rstdaa_all(dev) != 0) {
		LOG_DBG("Broadcast RSTDAA was NACK.");
	}

	/*
	 * Disable all events from targets to avoid them
	 * interfering with bus initialization,
	 * especially during DAA.
	 */
	i3c_events.events = I3C_CCC_EVT_ALL;
	ret = i3c_ccc_do_events_all_set(dev, false, &i3c_events);
	if (ret != 0) {
		LOG_DBG("Broadcast DISEC was NACK.");
	}

	/*
	 * Set static addresses as dynamic addresses.
	 */
	ret = i3c_bus_setdasa(dev, dev_list, &need_daa, &need_aasa);
	if (ret != 0) {
		goto err_out;
	}

	/*
	 * Perform Set All Addresses to Static Address if possible.
	 */
	if (need_aasa) {
		ret = i3c_ccc_do_setaasa_all(dev);
		if (ret != 0) {
			LOG_ERR("failed to perform setaasa");
		} else {
			for (i = 0; i < dev_list->num_i3c; i++) {
				struct i3c_device_desc *desc = &dev_list->i3c[i];
				/*
				 * Only set for devices that support SETAASA and do not
				 * request a different dynamic address than its SA
				 */
				if ((desc->supports_setaasa) && (desc->static_addr != 0) &&
				    ((desc->init_dynamic_addr == 0) ||
				     desc->init_dynamic_addr == desc->static_addr)) {
					desc->dynamic_addr = desc->static_addr;
				}
			}
		}
	}

	/*
	 * Perform Dynamic Address Assignment if needed.
	 */
	if (need_daa) {
		ret = i3c_do_daa(dev);
		if (ret != 0) {
			/*
			 * Spec says to try once more
			 * if DAA fails the first time.
			 */
			ret = i3c_do_daa(dev);
			if (ret != 0) {
				/*
				 * Failure to finish dynamic address assignment
				 * is not the end of world... hopefully.
				 * Continue on so the devices already have
				 * addresses can still function.
				 */
				LOG_ERR("DAA was not successful.");
			}
		}
	}

	/*
	 * Loop through the registered I3C devices to retrieve
	 * basic target information.
	 */
	for (i = 0; i < dev_list->num_i3c; i++) {
		struct i3c_device_desc *desc = &dev_list->i3c[i];

		if (desc->dynamic_addr == 0U) {
			continue;
		}

		/*
		 * If static address is 0, then it is assumed that BCR
		 * and DCR were already read through ENTDAA
		 */
		ret = (desc->static_addr == 0) ? i3c_device_adv_info_get(desc)
					       : i3c_device_info_get(desc);
		if (ret != 0) {
<<<<<<< HEAD
			LOG_ERR("Error getting device info for 0x%02x",
				desc->static_addr);
=======
			LOG_ERR("Error getting device info for 0x%02x", desc->static_addr);
>>>>>>> fad916bd
		} else {
			LOG_DBG("Target 0x%02x, BCR 0x%02x, DCR 0x%02x, MRL %d, MWL %d, IBI %d",
				desc->dynamic_addr, desc->bcr, desc->dcr, desc->data_length.mrl,
				desc->data_length.mwl, desc->data_length.max_ibi);
		}
	}

	if (i3c_bus_has_sec_controller(dev)) {
		ret = i3c_bus_deftgts(dev);
		if (ret != 0) {
			LOG_ERR("Error sending DEFTGTS");
		}
	}

	/*
	 * Only re-enable Hot-Join from targets.
	 * Target interrupts will be enabled when IBI is enabled.
	 */
	i3c_events.events = I3C_CCC_EVT_HJ;
	ret = i3c_ccc_do_events_all_set(dev, true, &i3c_events);
	if (ret != 0) {
		LOG_DBG("Broadcast ENEC was NACK.");
	}

err_out:
	return ret;
}<|MERGE_RESOLUTION|>--- conflicted
+++ resolved
@@ -206,12 +206,7 @@
 	return ret;
 }
 
-<<<<<<< HEAD
-struct i3c_device_desc *i3c_dev_list_i3c_static_addr_find(const struct device *dev,
-							  uint8_t addr)
-=======
 struct i3c_device_desc *i3c_dev_list_i3c_static_addr_find(const struct device *dev, uint8_t addr)
->>>>>>> fad916bd
 {
 	struct i3c_device_desc *ret = NULL;
 	struct i3c_device_desc *desc;
@@ -228,12 +223,7 @@
 	return ret;
 }
 
-<<<<<<< HEAD
-struct i3c_i2c_device_desc *i3c_dev_list_i2c_addr_find(const struct device *dev,
-							   uint16_t addr)
-=======
 struct i3c_i2c_device_desc *i3c_dev_list_i2c_addr_find(const struct device *dev, uint16_t addr)
->>>>>>> fad916bd
 {
 	struct i3c_i2c_device_desc *ret = NULL;
 	struct i3c_i2c_device_desc *desc;
@@ -399,13 +389,8 @@
 	return status;
 }
 
-<<<<<<< HEAD
-int i3c_sec_get_basic_info(const struct device *dev,
-	uint8_t dynamic_addr, uint8_t static_addr, uint8_t bcr, uint8_t dcr)
-=======
 int i3c_sec_get_basic_info(const struct device *dev, uint8_t dynamic_addr, uint8_t static_addr,
 			   uint8_t bcr, uint8_t dcr)
->>>>>>> fad916bd
 {
 	struct i3c_ccc_getpid getpid;
 	struct i3c_device_desc temp_desc;
@@ -526,11 +511,7 @@
 	/*
 	 * Retrieve the active controller information
 	 */
-<<<<<<< HEAD
-	ret = i3c_config_get(dev, I3C_CONFIG_TARGET, &config_target);
-=======
 	ret = i3c_config_get_target(dev, &config_target);
->>>>>>> fad916bd
 	if (ret != 0) {
 		LOG_ERR("Failed to retrieve active controller info");
 		return;
@@ -539,16 +520,9 @@
 	cur_dyn_addr = config_target.dynamic_addr;
 
 	/* Attach the previous AC */
-<<<<<<< HEAD
-	ret = i3c_sec_get_basic_info(dev, deftgts->active_controller.addr,
-				deftgts->active_controller.static_addr,
-				deftgts->active_controller.bcr,
-				deftgts->active_controller.dcr);
-=======
 	ret = i3c_sec_get_basic_info(
 		dev, deftgts->active_controller.addr, deftgts->active_controller.static_addr,
 		deftgts->active_controller.bcr, deftgts->active_controller.dcr);
->>>>>>> fad916bd
 
 	/* Attach all Targets */
 	for (n = 0; n < deftgts->count; n++) {
@@ -556,23 +530,14 @@
 			/* Must be an I3C device and skip itself */
 			if (deftgts->targets[n].addr != cur_dyn_addr) {
 				ret = i3c_sec_get_basic_info(dev, deftgts->targets[n].addr,
-<<<<<<< HEAD
-					deftgts->targets[n].static_addr, deftgts->targets[n].bcr,
-					deftgts->targets[n].dcr);
-=======
 							     deftgts->targets[n].static_addr,
 							     deftgts->targets[n].bcr,
 							     deftgts->targets[n].dcr);
->>>>>>> fad916bd
 			}
 		} else {
 			/* Must be an I2C device */
 			ret = i3c_sec_i2c_attach(dev, deftgts->targets[n].static_addr,
-<<<<<<< HEAD
-				deftgts->targets[n].lvr);
-=======
 						 deftgts->targets[n].lvr);
->>>>>>> fad916bd
 		}
 	}
 
@@ -689,7 +654,6 @@
 			return -EBUSY;
 		}
 	}
-<<<<<<< HEAD
 
 	/*
 	 * The Active Controller needs to disable Hot-Joins, Target Interrupt Requests, and other
@@ -763,81 +727,6 @@
 	 * After the Active Controller has prepared for Handoff, the Active Controller shall
 	 * then issue a GETACCCR CCC
 	 */
-=======
-
-	/*
-	 * The Active Controller needs to disable Hot-Joins, Target Interrupt Requests, and other
-	 * Bus events that could interfere with the Handoff, then it sends the appropriate
-	 * Broadcast to disable those events before the Handoff. Once the Handoff is complete, the
-	 * new Active Controller should re-enable events that are disabled in this step.
-	 */
-	i3c_events.events = I3C_CCC_EVT_ALL;
-	ret = i3c_ccc_do_events_all_set(target->bus, false, &i3c_events);
-	if (ret != 0) {
-		return ret;
-	}
-
-	/** TODO: reconfigure MLANE if needed */
-
-	/*
-	 * If the Active Controller knows that the selected Secondary Controller must be put into a
-	 * different Activity State before Handoff, then the Active Controller shall send the
-	 * appropriate Broadcast or Direct CCCs to put the Bus (or selected Devices) into a
-	 * different Activity State
-	 */
-	if (target->crhdly1 & I3C_CCC_GETMXDS_CRDHLY1_SET_BUS_ACT_STATE) {
-		ret = i3c_ccc_do_entas(
-			target, I3C_CCC_GETMXDS_CRDHLY1_CTRL_HANDOFF_ACT_STATE(target->crhdly1));
-		if (ret != 0) {
-			return ret;
-		}
-	}
-
-	if ((target->getcaps.getcap3 & I3C_CCC_GETCAPS3_GETSTATUS_DEFINING_BYTE_SUPPORT) &&
-	    (target->crcaps.crcaps2 & I3C_CCC_GETCAPS_CRCAPS2_DEEP_SLEEP_CAPABLE)) {
-		ret = i3c_ccc_do_getstatus_fmt2(target, &status, GETSTATUS_FORMAT_2_PRECR);
-		if (ret != 0) {
-			return ret;
-		}
-
-		/*
-		 * If the Active Controller determines that the indicated Secondary Controller has
-		 * been in a “deep sleep” state and may need to be re-synchronized with the most
-		 * current list of I3C Targets and Group Addresses, then the Active Controller
-		 * should send CCC DEFTGTS and DEFGRPA
-		 */
-		if (status.fmt2.precr & I3C_CCC_GETSTATUS_PRECR_DEEP_SLEEP_DETECTED) {
-			ret = i3c_bus_deftgts(target->bus);
-			if (ret != 0) {
-				return ret;
-			}
-			/* TODO: broadcast DEFGRPA when group address support comes */
-
-			/* Check CRCAPS if the device needs additional time to process */
-			if (target->crcaps.crcaps2 &
-			    I3C_CCC_GETCAPS_CRCAPS2_DELAYED_CONTROLLER_HANDOFF) {
-				/*
-				 * Afterwards, the Active Controller should poll the Secondary
-				 * Controller to ensure that it has successfully processed this data
-				 * and indicates that it is ready to accept the Controller Role
-				 */
-				do {
-					ret = i3c_ccc_do_getstatus_fmt2(target, &status,
-									GETSTATUS_FORMAT_2_PRECR);
-					if (ret != 0) {
-						return ret;
-					}
-				} while (!(status.fmt2.precr &
-					   I3C_CCC_GETSTATUS_PRECR_HANDOFF_DELAY_NACK));
-			}
-		}
-	}
-
-	/*
-	 * After the Active Controller has prepared for Handoff, the Active Controller shall
-	 * then issue a GETACCCR CCC
-	 */
->>>>>>> fad916bd
 	ret = i3c_ccc_do_getacccr(target, &handoff_address);
 	if (ret != 0) {
 		return ret;
@@ -913,11 +802,7 @@
 
 	/* CRCAPS */
 	if ((target->getcaps.getcap3 & I3C_CCC_GETCAPS3_GETCAPS_DEFINING_BYTE_SUPPORT) &&
-<<<<<<< HEAD
-		    (i3c_device_is_controller_capable(target))) {
-=======
 	    (i3c_device_is_controller_capable(target))) {
->>>>>>> fad916bd
 		ret = i3c_ccc_do_getcaps_fmt2(target, &caps, GETCAPS_FORMAT_2_CRCAPS);
 		if (ret != 0) {
 			return ret;
@@ -1243,12 +1128,7 @@
 		ret = (desc->static_addr == 0) ? i3c_device_adv_info_get(desc)
 					       : i3c_device_info_get(desc);
 		if (ret != 0) {
-<<<<<<< HEAD
-			LOG_ERR("Error getting device info for 0x%02x",
-				desc->static_addr);
-=======
 			LOG_ERR("Error getting device info for 0x%02x", desc->static_addr);
->>>>>>> fad916bd
 		} else {
 			LOG_DBG("Target 0x%02x, BCR 0x%02x, DCR 0x%02x, MRL %d, MWL %d, IBI %d",
 				desc->dynamic_addr, desc->bcr, desc->dcr, desc->data_length.mrl,
