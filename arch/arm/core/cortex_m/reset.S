--- conflicted
+++ resolved
@@ -100,8 +100,6 @@
     bl arch_pm_s2ram_resume
 #endif /* CONFIG_PM_S2RAM */
 
-<<<<<<< HEAD
-=======
     /*
      * MSP needs to be set to main stack for following scenarios:
      * - If CONFIG_PM_S2RAM is enabled, MSP is set to z_interrupt_stacks
@@ -123,7 +121,6 @@
     ldr r0, =z_main_stack + CONFIG_MAIN_STACK_SIZE
     msr msp, r0
 
->>>>>>> fad916bd
     /* Note: Make sure that variables like z_sys_post_kernel
      *       are set after the call to arch_pm_s2ram_resume
      *       to avoid any issues with suspend/resume path.
