# Copyright (c) 2022 Carlo Caione <ccaione@baylibre.com>
# SPDX-License-Identifier: Apache-2.0

config RISCV_ISA_RV32I
	bool
	help
	  RV32I Base Integer Instruction Set - 32bit

config RISCV_ISA_RV32E
	bool
	help
	  RV32E Base Integer Instruction Set (Embedded) - 32bit

config RISCV_ISA_RV64I
	bool
	default y if 64BIT
	help
	  RV64I Base Integer Instruction Set - 64bit

config RISCV_ISA_RV128I
	bool
	help
	  RV128I Base Integer Instruction Set - 128bit

config RISCV_ISA_EXT_M
	bool
	help
	  (M) - Standard Extension for Integer Multiplication and Division

	  Standard integer multiplication and division instruction extension,
	  which is named "M" and contains instructions that multiply or divide
	  values held in two integer registers.

config RISCV_ISA_EXT_A
	bool
	imply RISCV_ISA_EXT_ZAAMO
	imply RISCV_ISA_EXT_ZLRSC
	help
	  (A) - Standard Extension for Atomic Instructions

	  The standard atomic instruction extension is denoted by instruction
	  subset name "A", and contains instructions that atomically
	  read-modify-write memory to support synchronization between multiple
	  RISC-V threads running in the same memory space.

config RISCV_ISA_EXT_F
	bool
	help
	  (F) - Standard Extension for Single-Precision Floating-Point

	  Standard instruction-set extension for single-precision
	  floating-point, which is named "F" and adds single-precision
	  floating-point computational instructions compliant with the IEEE
	  754-2008 arithmetic standard.

config RISCV_ISA_EXT_D
	bool
	depends on RISCV_ISA_EXT_F
	help
	  (D) - Standard Extension for Double-Precision Floating-Point

	  Standard double-precision floating-point instruction-set extension,
	  which is named "D" and adds double-precision floating-point
	  computational instructions compliant with the IEEE 754-2008
	  arithmetic standard.

config RISCV_ISA_EXT_G
	bool
	select RISCV_ISA_EXT_M
	select RISCV_ISA_EXT_A
	select RISCV_ISA_EXT_F
	select RISCV_ISA_EXT_D
	select RISCV_ISA_EXT_ZICSR
	select RISCV_ISA_EXT_ZIFENCEI
	help
	  (IMAFDZicsr_Zifencei) IMAFDZicsr_Zifencei extensions

config RISCV_ISA_EXT_Q
	bool
	depends on RISCV_ISA_RV64I
	depends on RISCV_ISA_EXT_F
	depends on RISCV_ISA_EXT_D
	help
	  (Q) - Standard Extension for Quad-Precision Floating-Point

	  Standard extension for 128-bit binary floating-point instructions
	  compliant with the IEEE 754-2008 arithmetic standard. The 128-bit or
	  quad-precision binary floatingpoint instruction subset is named "Q".

config RISCV_ISA_EXT_C
	bool
	help
	  (C) - Standard Extension for Compressed Instructions

	  RISC-V standard compressed instruction set extension, named "C",
	  which reduces static and dynamic code size by adding short 16-bit
	  instruction encodings for common operations.

config RISCV_ISA_EXT_V
<<<<<<< HEAD
	bool "Enable V extension"
	default n
	help
	  (V) - Standard Extension for Vector Instructions
=======
	bool "Enable RISC-V Vector Extension"
	default n
	help
	  (C) - Standard Extension for RISCV Vector Instructions
>>>>>>> fad916bd

config RISCV_ISA_EXT_ZICSR
	bool
	help
	  (Zicsr) - Standard Extension for Control and Status Register (CSR) Instructions

	  The "Zicsr" extension introduces support for the full set of CSR
	  instructions that operate on CSRs registers.

config RISCV_ISA_EXT_ZIFENCEI
	bool
	help
	  (Zifencei) - Standard Extension for Instruction-Fetch Fence

	  The "Zifencei" extension includes the FENCE.I instruction that
	  provides explicit synchronization between writes to instruction
	  memory and instruction fetches on the same hart.

config RISCV_ISA_EXT_ZAAMO
	bool
	help
	  (Zaamo) - Atomic memory operation subset of the A extension

	  The Zaamo extension enables support for AMO*.W/D-style instructions.

config RISCV_ISA_EXT_ZLRSC
	bool
	help
	  (Zlrsc) - Load-Reserved/Store-Conditional subset of the A extension

	  The Zlrsc extension enables support for LR.W/D and SC.W/D-style instructions.

config RISCV_ISA_EXT_ZBA
	bool
	help
	  (Zba) - Zba BitManip Extension

	  The Zba instructions can be used to accelerate the generation of
	  addresses that index into arrays of basic types (halfword, word,
	  doubleword) using both unsigned word-sized and XLEN-sized indices: a
	  shifted index is added to a base address.

config RISCV_ISA_EXT_ZBB
	bool
	help
	  (Zbb) - Zbb BitManip Extension (Basic bit-manipulation)

	  The Zbb instructions can be used for basic bit-manipulation (logical
	  with negate, count leading / trailing zero bits, count population,
	  etc...).

config RISCV_ISA_EXT_ZBC
	bool
	help
	  (Zbc) - Zbc BitManip Extension (Carry-less multiplication)

	  The Zbc instructions can be used for carry-less multiplication that
	  is the multiplication in the polynomial ring over GF(2).

config RISCV_ISA_EXT_ZBS
	bool
	help
	  (Zbs) - Zbs BitManip Extension (Single-bit instructions)

	  The Zbs instructions can be used for single-bit instructions that
	  provide a mechanism to set, clear, invert, or extract a single bit in
	  a register.<|MERGE_RESOLUTION|>--- conflicted
+++ resolved
@@ -97,17 +97,10 @@
 	  instruction encodings for common operations.
 
 config RISCV_ISA_EXT_V
-<<<<<<< HEAD
-	bool "Enable V extension"
+	bool "Enable RISC-V extension"
 	default n
 	help
 	  (V) - Standard Extension for Vector Instructions
-=======
-	bool "Enable RISC-V Vector Extension"
-	default n
-	help
-	  (C) - Standard Extension for RISCV Vector Instructions
->>>>>>> fad916bd
 
 config RISCV_ISA_EXT_ZICSR
 	bool
