--- conflicted
+++ resolved
@@ -199,44 +199,11 @@
 }
 #endif /* CONFIG_EXCEPTION_DEBUG */
 
-<<<<<<< HEAD
-#ifdef CONFIG_EXCEPTION_STACK_TRACE
-
-static bool is_address_mapped(uint64_t *addr)
-{
-	uintptr_t *phys = NULL;
-
-	if (*addr == 0U)
-		return false;
-
-	/* Check alignment. */
-	if ((*addr & (sizeof(uint32_t) - 1U)) != 0U)
-		return false;
-
-	return !arch_page_phys_get((void *) addr, phys);
-}
-
-static bool is_valid_jump_address(uint64_t *addr)
-{
-	if (*addr == 0U)
-		return false;
-
-	/* Check alignment. */
-	if ((*addr & (sizeof(uint32_t) - 1U)) != 0U)
-		return false;
-
-	return ((*addr >= (uint64_t)CONFIG_KERNEL_VM_BASE) &&
-		(*addr < (uint64_t)(CONFIG_KERNEL_VM_BASE + CONFIG_KERNEL_VM_SIZE)));
-}
-
-static void esf_unwind(const struct arch_esf *esf)
-=======
 #ifdef CONFIG_ARCH_STACKWALK
 typedef bool (*arm64_stacktrace_cb)(void *cookie, unsigned long addr, void *fp);
 
 static void walk_stackframe(arm64_stacktrace_cb cb, void *cookie, const struct arch_esf *esf,
 			    int max_frames)
->>>>>>> bea5fc71
 {
 	/*
 	 * For GCC:
@@ -261,15 +228,9 @@
 	uint64_t *fp;
 	uint64_t lr;
 
-<<<<<<< HEAD
-	LOG_ERR("");
-	for (int i = 0; (fp != NULL) && (i < CONFIG_EXCEPTION_STACK_TRACE_MAX_FRAMES); i++) {
-		if (!is_address_mapped(fp))
-			break;
-		lr = fp[1];
-		if (!is_valid_jump_address(&lr))
-			break;
-=======
+#ifdef CONFIG_SYMTAB
+		uint32_t offset = 0;
+		const char *name = symtab_find_symbol_name(lr, &offset);
 	if (esf != NULL) {
 		fp = (uint64_t *) esf->fp;
 	} else {
@@ -299,7 +260,6 @@
 static bool print_trace_address(void *arg, unsigned long lr, void *fp)
 {
 	int *i = arg;
->>>>>>> bea5fc71
 #ifdef CONFIG_SYMTAB
 	uint32_t offset = 0;
 	const char *name = symtab_find_symbol_name(lr, &offset);
