/dts-v1/;

#include <secure-iot/riscv64-secure-iot.dtsi>

/ {
	model = "shakti,spike-bare";
	compatible = "shakti,spike-bare-dev";

chosen {
		zephyr,console = &uart0;
<<<<<<< HEAD
		zephyr,display = &ili9341_display;
=======
		zephyr,display = &gc9x01_display;
>>>>>>> 58b916df
	};
};

&uart0 {
	status = "okay";
	base = <0x11300>;
	current-speed = <115200>;
	clock-frequency = <100000000>;
};

&uart1 {
	status = "okay";
	base = <0x11400>;
	current-speed = <115200>;
	clock-frequency = <100000000>;
};

&uart1 {
	status = "okay";
	current-speed = <115200>;
	clock-frequency = <100000000>;
};

&i2c0 {
	status = "ok";
	base = <0x44000>;
	clock_frequency = <40000000>;
	scl_frequency = <100000>;
};
&i2c1 {
	status = "ok";
	base = <0x44100>;
	clock_frequency = <40000000>;
	scl_frequency = <100000>;
};
&spi0 {
		status = "okay";
		sclk_configure = <0x0 0x0 0x10 0x0 0x0>;
        comm_configure = <0x01 0x00 0x03 0x08>;
		clock-frequency = <10000000>;
        cs-gpios = <&gpio0 10 0>;

};

&spi1 {
		status = "okay";
		sclk_configure = <0x0 0x0 0x10 0x0 0x0>;
        comm_configure = <0x01 0x00 0x03 0x08>;
		clock-frequency = <10000000>;
<<<<<<< HEAD
        cs-gpios = <&gpio0 3 GPIO_ACTIVE_LOW>;

        ili9341_display: ili9341@0 {
		  status = "okay";
          compatible = "ilitek,ili9341_driver";
=======
        cs-gpios = <&gpio0 3 GPIO_ACTIVE_HIGH>;

        gc9x01_display: gc9x01x@0 {
          compatible = "galaxycore,gc9x01x";
>>>>>>> 58b916df
          reg = <0>;
          spi-max-frequency = <2000000>;
          cmd-data-gpios = <&gpio0 2 GPIO_ACTIVE_HIGH>;
          reset-gpios = <&gpio0 1 GPIO_ACTIVE_LOW>;
<<<<<<< HEAD
		  width = <240>;
		  height = <240>;
		  rotation = <180>;
		  pixel-format = <0U>;
		  pwctrla = [39 2c 00 34 02];
		  pwctrlb = [00 c1 30];
		  timctrla = [85 00 78];
		  timctrlb = [00 00];
		  pwseqctrl = [64 03 12 81];
		  pumpratioctrl = [20];
		  disctrl = [08 82 27];
		  vmctrl1 = [3e 28];
		  vmctrl2 = [c0];
		  enable3g = [00];
		  ifctl = [01 00 00];
		  ifmode = [40];
		  gamset = [01];
		  frmctr1 = [00 18];
		  pwctrl1 = [23];
		  pwctrl2 = [10];
		  pgamctrl = [0f 31 2b 0c 0e 08 4e f1 37 07 10 03 0e 09 00];
		  ngamctrl = [00 0e 14 03 11 07 31 c1 48 08 0f 0c 31 36 0f];
		  madctrl = [48];
		  pixset = [55];
=======
          pixel-format = <16>;
          width = <240>;
          height = <240>;
		  display-inversion;
>>>>>>> 58b916df
        };
};

&gpio0 {
	status = "okay";
};

<<<<<<< HEAD
&watchdog
{
	
	status="okay";
	rcycles=<5000>;
	wcycles=<5000>;
};
=======
>>>>>>> 58b916df
&plic {

	status = "okay";
	base = <0xc000000>;
<<<<<<< HEAD
};

&pwm0 {
	status = "okay";
	db_configure = <0 4 5000>;
};

&pwm1 {
	status = "okay";
	db_configure = <0 4 5000>;
};

&pwm2 {
	status = "okay";
	db_configure = <0 4 5000>;
};

&pwm3 {
	status = "okay";
	db_configure = <0 4 5000>;
};

&pwm4 {
	status = "okay";
	db_configure = <0 4 5000>;
};

&pwm5 {
	status = "okay";
	db_configure = <0 4 5000>;
};

&pwm6 {
	status = "okay";
	db_configure = <0 4 5000>;
};

&pwm7 {
	status = "okay";
	db_configure = <0 4 5000>;
=======
>>>>>>> 58b916df
};<|MERGE_RESOLUTION|>--- conflicted
+++ resolved
@@ -8,11 +8,7 @@
 
 chosen {
 		zephyr,console = &uart0;
-<<<<<<< HEAD
 		zephyr,display = &ili9341_display;
-=======
-		zephyr,display = &gc9x01_display;
->>>>>>> 58b916df
 	};
 };
 
@@ -26,12 +22,6 @@
 &uart1 {
 	status = "okay";
 	base = <0x11400>;
-	current-speed = <115200>;
-	clock-frequency = <100000000>;
-};
-
-&uart1 {
-	status = "okay";
 	current-speed = <115200>;
 	clock-frequency = <100000000>;
 };
@@ -62,23 +52,15 @@
 		sclk_configure = <0x0 0x0 0x10 0x0 0x0>;
         comm_configure = <0x01 0x00 0x03 0x08>;
 		clock-frequency = <10000000>;
-<<<<<<< HEAD
         cs-gpios = <&gpio0 3 GPIO_ACTIVE_LOW>;
 
         ili9341_display: ili9341@0 {
 		  status = "okay";
           compatible = "ilitek,ili9341_driver";
-=======
-        cs-gpios = <&gpio0 3 GPIO_ACTIVE_HIGH>;
-
-        gc9x01_display: gc9x01x@0 {
-          compatible = "galaxycore,gc9x01x";
->>>>>>> 58b916df
           reg = <0>;
           spi-max-frequency = <2000000>;
           cmd-data-gpios = <&gpio0 2 GPIO_ACTIVE_HIGH>;
           reset-gpios = <&gpio0 1 GPIO_ACTIVE_LOW>;
-<<<<<<< HEAD
 		  width = <240>;
 		  height = <240>;
 		  rotation = <180>;
@@ -103,12 +85,10 @@
 		  ngamctrl = [00 0e 14 03 11 07 31 c1 48 08 0f 0c 31 36 0f];
 		  madctrl = [48];
 		  pixset = [55];
-=======
-          pixel-format = <16>;
-          width = <240>;
-          height = <240>;
-		  display-inversion;
->>>>>>> 58b916df
+        //   pixel-format = <16>;
+        //   width = <240>;
+        //   height = <240>;
+		//   display-inversion;
         };
 };
 
@@ -116,7 +96,6 @@
 	status = "okay";
 };
 
-<<<<<<< HEAD
 &watchdog
 {
 	
@@ -124,13 +103,10 @@
 	rcycles=<5000>;
 	wcycles=<5000>;
 };
-=======
->>>>>>> 58b916df
 &plic {
 
 	status = "okay";
 	base = <0xc000000>;
-<<<<<<< HEAD
 };
 
 &pwm0 {
@@ -171,6 +147,4 @@
 &pwm7 {
 	status = "okay";
 	db_configure = <0 4 5000>;
-=======
->>>>>>> 58b916df
 };