/dts-v1/;

#include <secure-iot/riscv64-secure-iot.dtsi>

/ {
	model = "shakti,spike-bare";
	compatible = "shakti,spike-bare-dev";

chosen {
		zephyr,console = &uart0;
		zephyr,display = &ili9341_display;
	};
};

&uart0 {
	status = "okay";
	current-speed = <115200>;
	clock-frequency = <100000000>;
};

&uart1 {
	status = "okay";
	current-speed = <115200>;
	clock-frequency = <100000000>;
};

&i2c0 {
	status = "ok";
	base = <0x44000>;
	clock_frequency = <40000000>;
	scl_frequency = <100000>;
};
&i2c1 {
	status = "ok";
	base = <0x44100>;
	clock_frequency = <40000000>;
	scl_frequency = <100000>;
};
&spi0 {
		status = "okay";
		sclk_configure = <0x0 0x0 0x10 0x0 0x0>;
        comm_configure = <0x01 0x00 0x03 0x08>;
		clock-frequency = <10000000>;
        cs-gpios = <&gpio0 10 0>;

};

&spi1 {
		status = "okay";
		sclk_configure = <0x0 0x0 0x10 0x0 0x0>;
        comm_configure = <0x01 0x00 0x03 0x08>;
		clock-frequency = <10000000>;
        cs-gpios = <&gpio0 3 GPIO_ACTIVE_LOW>;

        ili9341_display: ili9341@0 {
		  status = "okay";
          compatible = "ilitek,ili9341_driver";
          reg = <0>;
          spi-max-frequency = <2000000>;
          cmd-data-gpios = <&gpio0 2 GPIO_ACTIVE_HIGH>;
          reset-gpios = <&gpio0 1 GPIO_ACTIVE_LOW>;
		  width = <240>;
		  height = <240>;
		  rotation = <180>;
		  pixel-format = <0U>;
		  pwctrla = [39 2c 00 34 02];
		  pwctrlb = [00 c1 30];
		  timctrla = [85 00 78];
		  timctrlb = [00 00];
		  pwseqctrl = [64 03 12 81];
		  pumpratioctrl = [20];
		  disctrl = [08 82 27];
		  vmctrl1 = [3e 28];
		  vmctrl2 = [c0];
		  enable3g = [00];
		  ifctl = [01 00 00];
		  ifmode = [40];
		  gamset = [01];
		  frmctr1 = [00 18];
		  pwctrl1 = [23];
		  pwctrl2 = [10];
		  pgamctrl = [0f 31 2b 0c 0e 08 4e f1 37 07 10 03 0e 09 00];
		  ngamctrl = [00 0e 14 03 11 07 31 c1 48 08 0f 0c 31 36 0f];
		  madctrl = [48];
		  pixset = [55];
        };
};

&gpio0 {
	status = "okay";
};

<<<<<<< HEAD
&plic {

	status = "okay";
	base = <0xc000000>;
=======
&pwm0 {
	status = "okay";
	db_configure = <0 4 5000>;
};

&pwm1 {
	status = "okay";
	db_configure = <0 4 5000>;
};

&pwm2 {
	status = "okay";
	db_configure = <0 4 5000>;
};

&pwm3 {
	status = "okay";
	db_configure = <0 4 5000>;
};

&pwm4 {
	status = "okay";
	db_configure = <0 4 5000>;
};

&pwm5 {
	status = "okay";
	db_configure = <0 4 5000>;
};

&pwm6 {
	status = "okay";
	db_configure = <0 4 5000>;
};

&pwm7 {
	status = "okay";
	db_configure = <0 4 5000>;
>>>>>>> ea733845
};<|MERGE_RESOLUTION|>--- conflicted
+++ resolved
@@ -90,12 +90,12 @@
 	status = "okay";
 };
 
-<<<<<<< HEAD
 &plic {
 
 	status = "okay";
 	base = <0xc000000>;
-=======
+};
+
 &pwm0 {
 	status = "okay";
 	db_configure = <0 4 5000>;
@@ -134,5 +134,4 @@
 &pwm7 {
 	status = "okay";
 	db_configure = <0 4 5000>;
->>>>>>> ea733845
 };