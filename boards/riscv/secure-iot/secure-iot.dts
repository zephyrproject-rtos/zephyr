--- conflicted
+++ resolved
@@ -90,19 +90,17 @@
 	status = "okay";
 };
 
-<<<<<<< HEAD
 &watchdog
 {
 	
 	status="okay";
 	rcycles=<5000>;
 	wcycles=<5000>;
-=======
+};
 &plic {
 
 	status = "okay";
 	base = <0xc000000>;
->>>>>>> a173ae9d
 };
 
 &pwm0 {
