/dts-v1/;

#include <secure-iot/riscv64-secure-iot.dtsi>

/ {
	model = "shakti,spike-bare";
	compatible = "shakti,spike-bare-dev";

chosen {
		zephyr,console = &uart0;
	};
};

&uart0 {
	status = "okay";
	current-speed = <115200>;
	clock-frequency = <100000000>;
};

&i2c0 {
	status = "ok";
<<<<<<< HEAD
=======
	base = <0x44000>;
>>>>>>> 42133da8
	clock_frequency = <40000000>;
	scl_frequency = <100000>;
};

&spi0 {
		status = "okay";
		sclk_configure = <0x0 0x0 0x10 0x0 0x0>;
        comm_configure = <0x01 0x00 0x03 0x08>;
		clock-frequency = <10000000>;
};

&spi1 {
		status = "okay";
		sclk_configure = <0x0 0x0 0x10 0x0 0x0>;
        comm_configure = <0x01 0x00 0x03 0x08>;
		clock-frequency = <10000000>;
};
<<<<<<< HEAD

=======
>>>>>>> 42133da8
&gpio0 {
	status = "okay";
};<|MERGE_RESOLUTION|>--- conflicted
+++ resolved
@@ -19,10 +19,7 @@
 
 &i2c0 {
 	status = "ok";
-<<<<<<< HEAD
-=======
 	base = <0x44000>;
->>>>>>> 42133da8
 	clock_frequency = <40000000>;
 	scl_frequency = <100000>;
 };
@@ -40,10 +37,6 @@
         comm_configure = <0x01 0x00 0x03 0x08>;
 		clock-frequency = <10000000>;
 };
-<<<<<<< HEAD
-
-=======
->>>>>>> 42133da8
 &gpio0 {
 	status = "okay";
 };