/dts-v1/;

#include <secure-iot/riscv64-secure-iot.dtsi>

/ {
	model = "shakti,spike-bare";
	compatible = "shakti,spike-bare-dev";

chosen {
		zephyr,console = &uart0;
		zephyr,display = &ili9341_display;
	};
};

&uart0 {
	status = "okay";
	current-speed = <115200>;
	clock-frequency = <100000000>;
};

&i2c0 {
	status = "ok";
	base = <0x44000>;
	clock_frequency = <40000000>;
	scl_frequency = <100000>;
};
&i2c1 {
	status = "ok";
	base = <0x44100>;
	clock_frequency = <40000000>;
	scl_frequency = <100000>;
};
&spi0 {
		status = "okay";
		sclk_configure = <0x0 0x0 0x10 0x0 0x0>;
        comm_configure = <0x01 0x00 0x03 0x08>;
		clock-frequency = <10000000>;
        cs-gpios = <&gpio0 10 0>;

};

&spi1 {
		status = "okay";
		sclk_configure = <0x0 0x0 0x10 0x0 0x0>;
        comm_configure = <0x01 0x00 0x03 0x08>;
		clock-frequency = <10000000>;
        cs-gpios = <&gpio0 3 GPIO_ACTIVE_LOW>;

        ili9341_display: ili9341@0 {
		  status = "okay";
          compatible = "ilitek,ili9341_driver";
          reg = <0>;
          spi-max-frequency = <2000000>;
          cmd-data-gpios = <&gpio0 2 GPIO_ACTIVE_HIGH>;
          reset-gpios = <&gpio0 1 GPIO_ACTIVE_LOW>;
		  width = <240>;
		  height = <240>;
		  rotation = <180>;
		  pixel-format = <0U>;
		  pwctrla = [39 2c 00 34 02];
		  pwctrlb = [00 c1 30];
		  timctrla = [85 00 78];
		  timctrlb = [00 00];
		  pwseqctrl = [64 03 12 81];
		  pumpratioctrl = [20];
		  disctrl = [08 82 27];
		  vmctrl1 = [3e 28];
		  vmctrl2 = [c0];
		  enable3g = [00];
		  ifctl = [01 00 00];
		  ifmode = [40];
		  gamset = [01];
		  frmctr1 = [00 18];
		  pwctrl1 = [23];
		  pwctrl2 = [10];
		  pgamctrl = [0f 31 2b 0c 0e 08 4e f1 37 07 10 03 0e 09 00];
		  ngamctrl = [00 0e 14 03 11 07 31 c1 48 08 0f 0c 31 36 0f];
		  madctrl = [48];
		  pixset = [55];
        };
};
&gpio0 {
	status = "okay";
};
<<<<<<< HEAD
&watchdog
{
	
	status="okay";
	rcycles=<5000>;
	wcycles=<5000>;
=======

&pwm0 {
	status = "okay";
	db_configure = <0 4 5000>;
};

&pwm1 {
	status = "okay";
	db_configure = <0 4 5000>;
};

&pwm2 {
	status = "okay";
	db_configure = <0 4 5000>;
};

&pwm3 {
	status = "okay";
	db_configure = <0 4 5000>;
};

&pwm4 {
	status = "okay";
	db_configure = <0 4 5000>;
};

&pwm5 {
	status = "okay";
	db_configure = <0 4 5000>;
};

&pwm6 {
	status = "okay";
	db_configure = <0 4 5000>;
};

&pwm7 {
	status = "okay";
	db_configure = <0 4 5000>;
>>>>>>> ea733845
};<|MERGE_RESOLUTION|>--- conflicted
+++ resolved
@@ -82,14 +82,14 @@
 &gpio0 {
 	status = "okay";
 };
-<<<<<<< HEAD
+
 &watchdog
 {
 	
 	status="okay";
 	rcycles=<5000>;
 	wcycles=<5000>;
-=======
+};
 
 &pwm0 {
 	status = "okay";
@@ -129,5 +129,4 @@
 &pwm7 {
 	status = "okay";
 	db_configure = <0 4 5000>;
->>>>>>> ea733845
 };