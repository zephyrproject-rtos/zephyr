--- conflicted
+++ resolved
@@ -222,10 +222,7 @@
 		      &eth_txd1_pg12
 		      &eth_txd0_pg13 >;
 	pinctrl-names = "default";
-<<<<<<< HEAD
-=======
 	phy-connection-type = "rmii";
->>>>>>> fad916bd
 	status = "okay";
 };
 
