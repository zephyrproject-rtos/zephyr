/*
 * Copyright (c) 2024-2025 Renesas Electronics Corporation
 * SPDX-License-Identifier: Apache-2.0
 */

/dts-v1/;

#include <renesas/ra/ra6/r7fa6m4af3cfb.dtsi>
#include <dt-bindings/gpio/gpio.h>
#include <dt-bindings/input/input-event-codes.h>
#include <zephyr/dt-bindings/adc/adc.h>

#include "ek_ra6m4-pinctrl.dtsi"

/ {
	model = "Renesas EK-RA6M4";
	compatible = "renesas,ra6m4", "renesas,ra";

	chosen {
		zephyr,sram = &sram0;
		zephyr,flash-controller = &flash1;
		zephyr,flash = &flash0;
		zephyr,console = &uart0;
		zephyr,shell-uart = &uart0;
		zephyr,entropy = &trng;
	};

	leds {
		compatible = "gpio-leds";
		led1: led1 {
			gpios = <&ioport4 15 GPIO_ACTIVE_HIGH>;
			label = "LED1";
		};
		led2: led2 {
			gpios = <&ioport4 4 GPIO_ACTIVE_HIGH>;
			label = "LED2";
		};
		led3: led3 {
			gpios = <&ioport4 0 GPIO_ACTIVE_HIGH>;
			label = "LED3";
		};
	};

<<<<<<< HEAD
=======
	mikrobus_header: mikrobus-connector {
		compatible = "mikro-bus";
		#gpio-cells = <2>;
		gpio-map-mask = <0xffffffff 0xffffffc0>;
		gpio-map-pass-thru = <0 0x3f>;
		gpio-map =	<0 0 &ioport0 0 0>,	/* AN  */
				<1 0 &ioport1 15 0>,	/* RST */
				<2 0 &ioport2 5 0>,	/* CS   */
				<3 0 &ioport2 4 0>,	/* SCK  */
				<4 0 &ioport2 2 0>,	/* MISO */
				<5 0 &ioport2 3 0>,	/* MOSI */
							/* +3.3V */
							/* GND */
				<6 0 &ioport4 8 0>,	/* PWM  */
				<7 0 &ioport4 9 0>,	/* INT  */
				<8 0 &ioport6 14 0>,	/* RX   */
				<9 0 &ioport6 13 0>,	/* TX   */
				<10 0 &ioport5 12 0>,	/* SCL  */
				<11 0 &ioport5 11 0>;	/* SDA  */
							/* +5V */
							/* GND */
	};

>>>>>>> fad916bd
	buttons {
		compatible = "gpio-keys";
		button0: s1 {
			gpios = <&ioport0 5 (GPIO_PULL_UP | GPIO_ACTIVE_LOW)>;
			label = "Push button switch 1";
			zephyr,code = <INPUT_KEY_0>;
		};
		button1: s2 {
			gpios = <&ioport0 6 (GPIO_PULL_UP | GPIO_ACTIVE_LOW)>;
			label = "Push button switch 2";
			zephyr,code = <INPUT_KEY_1>;
		};
	};

	aliases {
		led0 = &led1;
		sw0 = &button0;
		sw1 = &button1;
	};
};

&sci0 {
	pinctrl-0 = <&sci0_default>;
	pinctrl-names = "default";
	status = "okay";
	uart0: uart {
		current-speed = <115200>;
		status = "okay";
	};
};

&sci7 {
	pinctrl-0 = <&sci7_default>;
	pinctrl-names = "default";
	status = "okay";
	uart7: uart {
		current-speed = <115200>;
		status = "okay";
	};
};

&iic1 {
	status = "okay";
	#address-cells = <1>;
	#size-cells = <0>;
	interrupts = <91 1>, <92 1>, <93 1>, <94 1>;
	interrupt-names = "rxi", "txi", "tei", "eri";
	clock-frequency = <DT_FREQ_M(1)>;
	pinctrl-0 = <&iic1_default>;
	pinctrl-names = "default";
};

&spi0 {
	pinctrl-0 = <&spi0_default>;
	pinctrl-names = "default";
	status = "okay";
};

&ioport0 {
	status = "okay";
};

<<<<<<< HEAD
=======
&ioport1 {
	status = "okay";
};

&ioport2 {
	status = "okay";
};

>>>>>>> fad916bd
&ioport4 {
	status = "okay";
};

&ioport5 {
	status = "okay";
};

&ioport6 {
	status = "okay";
};

&xtal {
	clock-frequency = <DT_FREQ_M(24)>;
	mosel = <0>;
	#clock-cells = <0>;
	status = "okay";
};

&subclk {
	status = "okay";
};

&pll {
	clocks = <&xtal>;
	div = <3>;
	mul = <25 0>;
	status = "okay";
};

&pll2 {
	clocks = <&hoco>;
	div = <2>;
	mul = <24 0>;
	status = "okay";
};

&pclka {
	clocks = <&pll>;
	div = <2>;
	status = "okay";
};

&adc0 {
	status = "okay";
	pinctrl-0 = <&adc0_default>;
	pinctrl-names = "default";
};

&dac0 {
	pinctrl-0 = <&dac0_default>;
	pinctrl-names = "default";
	status = "okay";
};

&port_irq10 {
	interrupts = <41 12>;
	status = "okay";
};

&port_irq11 {
	interrupts = <42 12>;
	status = "okay";
};

&pwm1 {
	pinctrl-0 = <&pwm1_default>;
	pinctrl-names = "default";
	interrupts = <63 1>, <64 1>;
	interrupt-names = "gtioca", "overflow";
	status = "okay";
};

&flash1 {
	partitions {
		compatible = "fixed-partitions";
		#address-cells = <1>;
		#size-cells = <1>;

		storage_partition: partition@0 {
			label = "storage";
			reg = <0X0 DT_SIZE_K(8)>;
		};
	};
};

&trng {
	status = "okay";
};

&uclk {
	clocks = <&pll2>;
	div = <5>;
	status = "okay";
};

&usbfs {
	pinctrl-0 = <&usbfs_default>;
	pinctrl-names = "default";
	maximum-speed = "full-speed";
	status = "okay";
	zephyr_udc0: udc {
		status = "okay";
	};
<<<<<<< HEAD
};
=======
};

mikrobus_serial: &uart7 {};
mikrobus_i2c: &iic1 {};
mikrobus_spi: &spi0 {};
>>>>>>> fad916bd
<|MERGE_RESOLUTION|>--- conflicted
+++ resolved
@@ -41,8 +41,6 @@
 		};
 	};
 
-<<<<<<< HEAD
-=======
 	mikrobus_header: mikrobus-connector {
 		compatible = "mikro-bus";
 		#gpio-cells = <2>;
@@ -66,7 +64,6 @@
 							/* GND */
 	};
 
->>>>>>> fad916bd
 	buttons {
 		compatible = "gpio-keys";
 		button0: s1 {
@@ -129,8 +126,6 @@
 	status = "okay";
 };
 
-<<<<<<< HEAD
-=======
 &ioport1 {
 	status = "okay";
 };
@@ -139,7 +134,6 @@
 	status = "okay";
 };
 
->>>>>>> fad916bd
 &ioport4 {
 	status = "okay";
 };
@@ -244,12 +238,8 @@
 	zephyr_udc0: udc {
 		status = "okay";
 	};
-<<<<<<< HEAD
-};
-=======
 };
 
 mikrobus_serial: &uart7 {};
 mikrobus_i2c: &iic1 {};
-mikrobus_spi: &spi0 {};
->>>>>>> fad916bd
+mikrobus_spi: &spi0 {};