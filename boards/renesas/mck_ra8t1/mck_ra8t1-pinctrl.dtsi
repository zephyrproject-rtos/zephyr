--- conflicted
+++ resolved
@@ -113,8 +113,6 @@
 			drive-strength = "high";
 		};
 	};
-<<<<<<< HEAD
-=======
 
 	/omit-if-no-ref/ acmphs_ivref0: acmphs_ivref0 {
 		group1 {
@@ -162,5 +160,4 @@
 			psels = <RA_PSEL(RA_PSEL_ACMPHS_VCOUT, 2, 8)>;
 		};
 	};
->>>>>>> fad916bd
 };