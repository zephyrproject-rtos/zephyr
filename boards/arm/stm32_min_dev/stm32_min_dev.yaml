identifier: stm32_min_dev
name: STM32-MIN-DEV
type: mcu
arch: arm
toolchain:
  - zephyr
<<<<<<< HEAD
  - gnuarmemb
ram: 20
=======
  - gccarmemb
ram: 20
supported:
  - gpio
  - spi
>>>>>>> 7b08ee97
<|MERGE_RESOLUTION|>--- conflicted
+++ resolved
@@ -4,13 +4,8 @@
 arch: arm
 toolchain:
   - zephyr
-<<<<<<< HEAD
   - gnuarmemb
-ram: 20
-=======
-  - gccarmemb
 ram: 20
 supported:
   - gpio
-  - spi
->>>>>>> 7b08ee97
+  - spi