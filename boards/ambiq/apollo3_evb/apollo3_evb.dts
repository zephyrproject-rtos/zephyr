--- conflicted
+++ resolved
@@ -28,13 +28,10 @@
 		led2 = &led2;
 		sw0 = &button0;
 		sw1 = &button1;
-<<<<<<< HEAD
-		pwm-led0 = &pwm_led0;
-=======
 		bootloader-led0 = &led0;
 		mcuboot-led0 = &led0;
 		rtc = &rtc0;
->>>>>>> a94acf3d
+		pwm-led0 = &pwm_led0;
 	};
 
 	leds {
