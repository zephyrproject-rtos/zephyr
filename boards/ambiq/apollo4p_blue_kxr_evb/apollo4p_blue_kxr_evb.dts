--- conflicted
+++ resolved
@@ -149,16 +149,16 @@
 	status = "okay";
 };
 
-<<<<<<< HEAD
 &adc0 {
 	compatible = "ambiq,adc";
 	pinctrl-0 = <&adc0_default>;
 	pinctrl-names = "default";
-=======
+	status = "okay";
+};
+
 zephyr_udc0: &usb {
 	vddusb33-gpios = <&gpio0_31 13 (GPIO_PULL_UP)>;
 	vddusb0p9-gpios = <&gpio0_31 15 (GPIO_PULL_UP)>;
->>>>>>> 2efc8598
 	status = "okay";
 };
 
