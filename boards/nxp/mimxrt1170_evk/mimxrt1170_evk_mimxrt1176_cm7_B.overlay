/*
 * Copyright 2023, 2025 NXP
 *
 * SPDX-License-Identifier: Apache-2.0
 */

/ {
	chosen {
		zephyr,flash-controller = &w25q512nw;
		zephyr,flash = &w25q512nw;
		zephyr,code-partition = &slot0_partition;
	};

	aliases {
		/delete-property/ magn0;
		/delete-property/ accel0;
		i2s-codec-tx = &sai1;
		i2s-tx = &sai1;
	};
};

&flexspi {
	/* RT1170 EVKB uses a different QSPI flash chip */
	/delete-node/ is25wp128@0;
	status = "okay";
	reg = <0x400cc000 0x4000>, <0x30000000 DT_SIZE_M(64)>;

	w25q512nw: w25q512nw@0 {
		compatible = "nxp,imx-flexspi-nor";
		size = <DT_SIZE_M(64*8)>;
		reg = <0>;
		spi-max-frequency = <DT_FREQ_M(133)>;
		status = "okay";
		jedec-id = [ef 60 20];
		erase-block-size = <DT_SIZE_K(4)>;
		write-block-size = <1>;

		partitions {
			compatible = "fixed-partitions";
			#address-cells = <1>;
			#size-cells = <1>;

			/*
			 * Partition sizes must be aligned
			 * to the flash memory sector size of 4KB.
			 */
			boot_partition: partition@0 {
				label = "mcuboot";
				reg = <0x00000000 DT_SIZE_K(128)>;
			};

			slot0_partition: partition@20000 {
				label = "image-0";
				reg = <0x00020000 DT_SIZE_M(7)>;
			};

			slot1_partition: partition@720000 {
				label = "image-1";
				reg = <0x00720000 DT_SIZE_M(7)>;
			};

			storage_partition: partition@E20000 {
				label = "storage";
				reg = <0x00E20000 (DT_SIZE_M(50) - DT_SIZE_K(128))>;
			};
		};
	};
};

&lpi2c5 {
	/* FXOS accelerometer is not present in this board */
	/delete-node/ fxos8700@1f;
};

&enet_mdio {
	/delete-node/ phy@0;

	phy: phy@0 {
		compatible = "ethernet-phy";
		reg = <0>;
		status = "okay";
	};
};

&lpi2c5 {
	pinctrl-0 = <&pinmux_lpi2c5>;
	pinctrl-names = "default";
	#address-cells = <1>;
	#size-cells = <0>;

	audio_codec: wm8962@1a {
		compatible = "wolfson,wm8962";
		reg = <0x1a>;
		clock-source = "MCLK";
		clocks = <&ccm IMX_CCM_SAI1_CLK 0x2004 4>;
		clock-names = "mclk";
	};
<<<<<<< HEAD
};
=======

};

m2_hci_bt_uart: &lpuart2 {};

m2_wifi_sdio: &usdhc1 {};
>>>>>>> 85bafd48
<|MERGE_RESOLUTION|>--- conflicted
+++ resolved
@@ -95,13 +95,8 @@
 		clocks = <&ccm IMX_CCM_SAI1_CLK 0x2004 4>;
 		clock-names = "mclk";
 	};
-<<<<<<< HEAD
-};
-=======
-
 };
 
 m2_hci_bt_uart: &lpuart2 {};
 
-m2_wifi_sdio: &usdhc1 {};
->>>>>>> 85bafd48
+m2_wifi_sdio: &usdhc1 {};