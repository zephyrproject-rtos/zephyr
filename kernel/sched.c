--- conflicted
+++ resolved
@@ -1123,16 +1123,9 @@
 
 	ticks = z_tick_sleep(ticks);
 
-<<<<<<< HEAD
-	int32_t ret = K_TIMEOUT_EQ(timeout, K_FOREVER) ? K_TICKS_FOREVER :
-		      k_ticks_to_ms_ceil64(ticks);
-
-	SYS_PORT_TRACING_FUNC_EXIT(k_thread, sleep, timeout, ret);
-=======
 	/* k_sleep() still returns 32 bit milliseconds for compatibility */
 	int64_t ms = K_TIMEOUT_EQ(timeout, K_FOREVER) ? K_TICKS_FOREVER :
 		CLAMP(k_ticks_to_ms_ceil64(ticks), 0, INT_MAX);
->>>>>>> fad916bd
 
 	SYS_PORT_TRACING_FUNC_EXIT(k_thread, sleep, timeout, ms);
 	return (int32_t) ms;
