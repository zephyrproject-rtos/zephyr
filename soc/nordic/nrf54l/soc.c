/*
 * Copyright (c) 2024 Nordic Semiconductor ASA
 *
 * SPDX-License-Identifier: Apache-2.0
 */

/**
 * @file
 * @brief System/hardware module for Nordic Semiconductor nRF54L family processor
 *
 * This module provides routines to initialize and support board-level hardware
 * for the Nordic Semiconductor nRF54L family processor.
 */

/* Include autoconf for cases when this file is used in special build (e.g. TFM) */
#include <zephyr/autoconf.h>

#include <zephyr/devicetree.h>
#include <zephyr/kernel.h>
#include <zephyr/devicetree.h>
#include <zephyr/init.h>
#include <zephyr/logging/log.h>
#include <zephyr/cache.h>
#include <soc/nrfx_coredep.h>
#include <system_nrf54l.h>
#include <soc.h>
LOG_MODULE_REGISTER(soc, CONFIG_SOC_LOG_LEVEL);

#if (defined(NRF_APPLICATION) && !defined(CONFIG_TRUSTED_EXECUTION_NONSECURE)) || \
	!defined(__ZEPHYR__)

#include <nrf_erratas.h>
#include <hal/nrf_glitchdet.h>
#include <hal/nrf_oscillators.h>
#include <hal/nrf_power.h>
#include <hal/nrf_regulators.h>
<<<<<<< HEAD
#endif
#include <soc/nrfx_coredep.h>

#include <nrf_erratas.h>
#include <system_nrf54l.h>
#include <zephyr/drivers/clock_control/nrf_clock_control.h>

LOG_MODULE_REGISTER(soc, CONFIG_SOC_LOG_LEVEL);
=======
#include <zephyr/dt-bindings/regulator/nrf5x.h>
>>>>>>> fad916bd

#define LFXO_NODE DT_NODELABEL(lfxo)
#define HFXO_NODE DT_NODELABEL(hfxo)

static inline void power_and_clock_configuration(void)
{
<<<<<<< HEAD
	/* Update the SystemCoreClock global variable with current core clock
	 * retrieved from the DT.
	 */
	SystemCoreClock = NRF_PERIPH_GET_FREQUENCY(DT_NODELABEL(cpu));

#if defined(NRF_APPLICATION)
	/* Enable ICACHE */
	sys_cache_instr_enable();

=======
/* NRF_REGULATORS and NRF_OSCILLATORS are configured to be secure
 * as NRF_REGULATORS.POFCON is needed by the secure image to
 * prevent glitches when the power supply is attacked.
 *
 * NRF_OSCILLATORS is also configured as secure because of a HW limitation
 * that requires them to be configured with the same security property.
 */
>>>>>>> fad916bd
#if DT_ENUM_HAS_VALUE(LFXO_NODE, load_capacitors, internal)
	uint32_t xosc32ktrim = NRF_FICR->XOSC32KTRIM;

	uint32_t offset_k =
		(xosc32ktrim & FICR_XOSC32KTRIM_OFFSET_Msk) >> FICR_XOSC32KTRIM_OFFSET_Pos;

	uint32_t slope_field_k =
		(xosc32ktrim & FICR_XOSC32KTRIM_SLOPE_Msk) >> FICR_XOSC32KTRIM_SLOPE_Pos;
	uint32_t slope_mask_k = FICR_XOSC32KTRIM_SLOPE_Msk >> FICR_XOSC32KTRIM_SLOPE_Pos;
	uint32_t slope_sign_k = (slope_mask_k - (slope_mask_k >> 1));
	int32_t slope_k = (int32_t)(slope_field_k ^ slope_sign_k) - (int32_t)slope_sign_k;

	/* As specified in the nRF54L15 PS:
	 * CAPVALUE = round( (CAPACITANCE - 4) * (FICR->XOSC32KTRIM.SLOPE + 0.765625 * 2^9)/(2^9)
	 *            + FICR->XOSC32KTRIM.OFFSET/(2^6) );
	 * where CAPACITANCE is the desired capacitor value in pF, holding any
	 * value between 4 pF and 18 pF in 0.5 pF steps.
	 */

	/* Encoding of desired capacitance (single ended) to value required for INTCAP core
	 * calculation: (CAP_VAL - 4 pF)* 0.5
	 * That translate to ((CAP_VAL_FEMTO_F - 4000fF) * 2UL) / 1000UL
	 *
	 * NOTE: The desired capacitance value is used in encoded from in INTCAP calculation formula
	 *       That is different than in case of HFXO.
	 */
	uint32_t cap_val_encoded = (((DT_PROP(LFXO_NODE, load_capacitance_femtofarad) - 4000UL)
				     * 2UL) / 1000UL);

	/* Calculation of INTCAP code before rounding. Min that calculations here are done on
	 * values multiplied by 2^9, e.g. 0.765625 * 2^9 = 392.
	 * offset_k should be divided by 2^6, but to add it to value shifted by 2^9 we have to
	 * multiply it be 2^3.
	 */
	uint32_t mid_val = (cap_val_encoded - 4UL) * (uint32_t)(slope_k + 392UL)
			   + (offset_k << 3UL);

	/* Get integer part of the INTCAP code */
	uint32_t lfxo_intcap = mid_val >> 9UL;

	/* Round based on fractional part */
	if ((mid_val & BIT_MASK(9)) > (BIT_MASK(9) / 2)) {
		lfxo_intcap++;
	}

	nrf_oscillators_lfxo_cap_set(NRF_OSCILLATORS, lfxo_intcap);
#elif DT_ENUM_HAS_VALUE(LFXO_NODE, load_capacitors, external)
	nrf_oscillators_lfxo_cap_set(NRF_OSCILLATORS, (nrf_oscillators_lfxo_cap_t)0);
#endif

#if DT_ENUM_HAS_VALUE(HFXO_NODE, load_capacitors, internal)
	uint32_t xosc32mtrim = NRF_FICR->XOSC32MTRIM;
	/* The SLOPE field is in the two's complement form, hence this special
	 * handling. Ideally, it would result in just one SBFX instruction for
	 * extracting the slope value, at least gcc is capable of producing such
	 * output, but since the compiler apparently tries first to optimize
	 * additions and subtractions, it generates slightly less than optimal
	 * code.
	 */
	uint32_t slope_field =
		(xosc32mtrim & FICR_XOSC32MTRIM_SLOPE_Msk) >> FICR_XOSC32MTRIM_SLOPE_Pos;
	uint32_t slope_mask = FICR_XOSC32MTRIM_SLOPE_Msk >> FICR_XOSC32MTRIM_SLOPE_Pos;
	uint32_t slope_sign = (slope_mask - (slope_mask >> 1));
	int32_t slope_m = (int32_t)(slope_field ^ slope_sign) - (int32_t)slope_sign;
	uint32_t offset_m =
		(xosc32mtrim & FICR_XOSC32MTRIM_OFFSET_Msk) >> FICR_XOSC32MTRIM_OFFSET_Pos;
	/* As specified in the nRF54L15 PS:
	 * CAPVALUE = (((CAPACITANCE-5.5)*(FICR->XOSC32MTRIM.SLOPE+791)) +
	 *              FICR->XOSC32MTRIM.OFFSET<<2)>>8;
	 * where CAPACITANCE is the desired total load capacitance value in pF,
	 * holding any value between 4.0 pF and 17.0 pF in 0.25 pF steps.
	 */

	/* NOTE 1: Requested HFXO internal capacitance in femto Faradas is used directly in formula
	 *         to calculate INTCAP code. That is different than in case of LFXO.
	 *
	 * NOTE 2: PS formula uses piko Farads, the implementation of the formula uses femto Farads
	 *         to avoid use of floating point data type.
	 */
	uint32_t cap_val_femto_f = DT_PROP(HFXO_NODE, load_capacitance_femtofarad);

	uint32_t mid_val_intcap = (((cap_val_femto_f - 5500UL) * (uint32_t)(slope_m + 791UL))
		 + (offset_m << 2UL) * 1000UL) >> 8UL;

	/* Convert the calculated value to piko Farads */
	uint32_t hfxo_intcap = mid_val_intcap / 1000;

	/* Round based on fractional part */
	if (mid_val_intcap % 1000 >= 500) {
		hfxo_intcap++;
	}

	nrf_oscillators_hfxo_cap_set(NRF_OSCILLATORS, true, hfxo_intcap);

#elif DT_ENUM_HAS_VALUE(HFXO_NODE, load_capacitors, external)
	nrf_oscillators_hfxo_cap_set(NRF_OSCILLATORS, false, 0);
#endif

	if (IS_ENABLED(CONFIG_SOC_NRF_FORCE_CONSTLAT)) {
		nrf_power_task_trigger(NRF_POWER, NRF_POWER_TASK_CONSTLAT);
	}

#if (DT_PROP(DT_NODELABEL(vregmain), regulator_initial_mode) == NRF5X_REG_MODE_DCDC)
#if NRF54L_ERRATA_31_ENABLE_WORKAROUND
	/* Workaround for Errata 31 */
	if (nrf54l_errata_31()) {
		*((volatile uint32_t *)0x50120624ul) = 20 | 1<<5;
		*((volatile uint32_t *)0x5012063Cul) &= ~(1<<19);
	}
#endif
	nrf_regulators_vreg_enable_set(NRF_REGULATORS, NRF_REGULATORS_VREG_MAIN, true);
#endif

}
#endif /* NRF_APPLICATION && !CONFIG_TRUSTED_EXECUTION_NONSECURE */

int nordicsemi_nrf54l_init(void)
{
	/* Update the SystemCoreClock global variable with current core clock
	 * retrieved from the DT.
	 */
	SystemCoreClock = NRF_PERIPH_GET_FREQUENCY(DT_NODELABEL(cpu));

	sys_cache_instr_enable();

#if (defined(NRF_APPLICATION) && !defined(CONFIG_TRUSTED_EXECUTION_NONSECURE)) || \
	!defined(__ZEPHYR__)
	power_and_clock_configuration();
#endif

	return 0;
}

void arch_busy_wait(uint32_t time_us)
{
	nrfx_coredep_delay_us(time_us);
}

SYS_INIT(nordicsemi_nrf54l_init, PRE_KERNEL_1, 0);<|MERGE_RESOLUTION|>--- conflicted
+++ resolved
@@ -34,35 +34,13 @@
 #include <hal/nrf_oscillators.h>
 #include <hal/nrf_power.h>
 #include <hal/nrf_regulators.h>
-<<<<<<< HEAD
-#endif
-#include <soc/nrfx_coredep.h>
-
-#include <nrf_erratas.h>
-#include <system_nrf54l.h>
-#include <zephyr/drivers/clock_control/nrf_clock_control.h>
-
-LOG_MODULE_REGISTER(soc, CONFIG_SOC_LOG_LEVEL);
-=======
 #include <zephyr/dt-bindings/regulator/nrf5x.h>
->>>>>>> fad916bd
 
 #define LFXO_NODE DT_NODELABEL(lfxo)
 #define HFXO_NODE DT_NODELABEL(hfxo)
 
 static inline void power_and_clock_configuration(void)
 {
-<<<<<<< HEAD
-	/* Update the SystemCoreClock global variable with current core clock
-	 * retrieved from the DT.
-	 */
-	SystemCoreClock = NRF_PERIPH_GET_FREQUENCY(DT_NODELABEL(cpu));
-
-#if defined(NRF_APPLICATION)
-	/* Enable ICACHE */
-	sys_cache_instr_enable();
-
-=======
 /* NRF_REGULATORS and NRF_OSCILLATORS are configured to be secure
  * as NRF_REGULATORS.POFCON is needed by the secure image to
  * prevent glitches when the power supply is attacked.
@@ -70,7 +48,6 @@
  * NRF_OSCILLATORS is also configured as secure because of a HW limitation
  * that requires them to be configured with the same security property.
  */
->>>>>>> fad916bd
 #if DT_ENUM_HAS_VALUE(LFXO_NODE, load_capacitors, internal)
 	uint32_t xosc32ktrim = NRF_FICR->XOSC32KTRIM;
 
