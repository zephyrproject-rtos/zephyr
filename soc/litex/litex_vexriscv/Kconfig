# SPDX-FileCopyrightText: Copyright (c) 2018 - 2019 Antmicro <www.antmicro.com>
# SPDX-License-Identifier: Apache-2.0

config SOC_LITEX_VEXRISCV
	select RISCV
	select INCLUDE_RESET_VECTOR
	select RISCV_ISA_RV32I
	select RISCV_ISA_EXT_M
	select RISCV_ISA_EXT_ZICSR
	select RISCV_ISA_EXT_ZIFENCEI
<<<<<<< HEAD
	# There are varriants of the Vexriscv without cache, be able to set it
	select CPU_HAS_ICACHE if $(dt_node_int_prop_int,/cpus/cpu@0,i-cache-line-size) > 0
	select CPU_HAS_DCACHE if $(dt_node_int_prop_int,/cpus/cpu@0,d-cache-line-size) > 0
	imply XIP

if SOC_LITEX_VEXRISCV

config LITEX_CSR_DATA_WIDTH
	int "Select Control/Status register width"
	default 32

choice LITEX_CSR_ORDERING
	prompt "Select Control/Status register ordering"
	default LITEX_CSR_ORDERING_BIG

config LITEX_CSR_ORDERING_BIG
	bool "Big-endian ordering"
	help
	  Use big-endian ordering for CSR accesses

config LITEX_CSR_ORDERING_LITTLE
	bool "Little-endian ordering"
	help
	  Use little-endian ordering for CSR accesses
endchoice

endif # SOC_LITEX_VEXRISCV
=======
	imply XIP
>>>>>>> a30d0dfd
<|MERGE_RESOLUTION|>--- conflicted
+++ resolved
@@ -8,34 +8,7 @@
 	select RISCV_ISA_EXT_M
 	select RISCV_ISA_EXT_ZICSR
 	select RISCV_ISA_EXT_ZIFENCEI
-<<<<<<< HEAD
 	# There are varriants of the Vexriscv without cache, be able to set it
 	select CPU_HAS_ICACHE if $(dt_node_int_prop_int,/cpus/cpu@0,i-cache-line-size) > 0
 	select CPU_HAS_DCACHE if $(dt_node_int_prop_int,/cpus/cpu@0,d-cache-line-size) > 0
-	imply XIP
-
-if SOC_LITEX_VEXRISCV
-
-config LITEX_CSR_DATA_WIDTH
-	int "Select Control/Status register width"
-	default 32
-
-choice LITEX_CSR_ORDERING
-	prompt "Select Control/Status register ordering"
-	default LITEX_CSR_ORDERING_BIG
-
-config LITEX_CSR_ORDERING_BIG
-	bool "Big-endian ordering"
-	help
-	  Use big-endian ordering for CSR accesses
-
-config LITEX_CSR_ORDERING_LITTLE
-	bool "Little-endian ordering"
-	help
-	  Use little-endian ordering for CSR accesses
-endchoice
-
-endif # SOC_LITEX_VEXRISCV
-=======
-	imply XIP
->>>>>>> a30d0dfd
+	imply XIP