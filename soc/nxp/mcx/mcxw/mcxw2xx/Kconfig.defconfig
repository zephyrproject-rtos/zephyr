# Copyright 2025 NXP
#
# SPDX-License-Identifier: Apache-2.0

if SOC_SERIES_MCXW2XX

# MCXW23 uses SYSTICK timer as the kernel timer by default.
# In case we need to switch to OS timer, then
# define CONFIG_MCUX_OS_TIMER=y
configdefault MCUX_OS_TIMER
<<<<<<< HEAD
	default n
=======
	default y if PM
	default n if !PM
>>>>>>> 348ae31c

config CORTEX_M_SYSTICK
	default n if MCUX_OS_TIMER

config NUM_IRQS
	default 63

DT_SYSCLK_PATH := $(dt_nodelabel_path,sysclk)

configdefault SYS_CLOCK_HW_CYCLES_PER_SEC
	default 32768   if MCUX_OS_TIMER && PM
	default 1000000 if MCUX_OS_TIMER && !PM
	default $(dt_node_int_prop_int,$(DT_SYSCLK_PATH),clock-frequency) if CORTEX_M_SYSTICK

configdefault SYS_CLOCK_TICKS_PER_SEC
	default 1024 if MCUX_OS_TIMER && PM
	default 1000 if MCUX_OS_TIMER && !PM

# Set to the minimal size of data which can be written.
config FLASH_FILL_BUFFER_SIZE
	default 512

if BT

config FPU
	default y

config BT_BUF_ACL_TX_COUNT
	default 8

config BT_LONG_WQ_STACK_SIZE
	default 2048

config MAIN_STACK_SIZE
	default 2048

config SYSTEM_WORKQUEUE_STACK_SIZE
	default 2048

endif # BT

if PM

# Enable PM_DEVICE for Suspend mode and Standby mode,
# because some devices can't work in these modes.
configdefault PM_DEVICE
	default y if "$(dt_nodelabel_enabled,standby)" || "$(dt_nodelabel_enabled,suspend)"

configdefault PM_POLICY_DEVICE_CONSTRAINTS
	default y if PM_DEVICE

configdefault IDLE_STACK_SIZE
	default 640

configdefault TICKLESS_KERNEL
	default y

if BT
choice PM_POLICY
	default PM_POLICY_CUSTOM
endchoice
endif # BT

endif # PM

if PM_DEVICE

configdefault POWER_DOMAIN
	default y

endif # PM_DEVICE

endif # SOC_SERIES_MCXW2XX<|MERGE_RESOLUTION|>--- conflicted
+++ resolved
@@ -8,12 +8,8 @@
 # In case we need to switch to OS timer, then
 # define CONFIG_MCUX_OS_TIMER=y
 configdefault MCUX_OS_TIMER
-<<<<<<< HEAD
-	default n
-=======
 	default y if PM
 	default n if !PM
->>>>>>> 348ae31c
 
 config CORTEX_M_SYSTICK
 	default n if MCUX_OS_TIMER
