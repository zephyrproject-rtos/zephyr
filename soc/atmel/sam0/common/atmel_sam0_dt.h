/*
 * Copyright (c) 2020 Linaro Ltd.
 * Copyright (c) 2021 Gerson Fernando Budke
 * Copyright (c) 2024 Microchip added 'MCLK_APBAMASK_EIC_BIT_MASK'
 * Copyright (c) 2024 Microchip added 'GCLK_PCHCTRL_CHEN_BIT_MASK'
 *
 * SPDX-License-Identifier: Apache-2.0
 */

/** @file
 * @brief Atmel SAM0 MCU family devicetree helper macros
 */

#ifndef _ATMEL_SAM0_DT_H_
#define _ATMEL_SAM0_DT_H_

<<<<<<< HEAD
#define MCLK_APBAMASK_EIC_BIT_MASK (_UINT32_(0x1) << MCLK_APBAMASK_EIC_Pos) 
#define GCLK_PCHCTRL_CHEN_BIT_MASK (_UINT32_(0x1) << GCLK_PCHCTRL_CHEN_Pos) 
=======
#define MCLK_APBAMASK_EIC_BIT_MASK (0x1 << MCLK_APBAMASK_EIC_Pos) 
#define GCLK_PCHCTRL_CHEN_BIT_MASK (0x1 << GCLK_PCHCTRL_CHEN_Pos) 
>>>>>>> d59b83f8

/* Helper macro to get MCLK register address for corresponding
 * that has corresponding clock enable bit.
 */
#define MCLK_MASK_DT_INT_REG_ADDR(n) \
	(DT_REG_ADDR(DT_INST_PHANDLE_BY_NAME(n, clocks, mclk)) + \
	 DT_INST_CLOCKS_CELL_BY_NAME(n, mclk, offset))

/* Helper macros for use with ATMEL SAM0 DMAC controller
 * return 0xff as default value if there is no 'dmas' property
 */
#define ATMEL_SAM0_DT_INST_DMA_CELL(n, name, cell)		\
	COND_CODE_1(DT_INST_NODE_HAS_PROP(n, dmas),		\
		    (DT_INST_DMAS_CELL_BY_NAME(n, name, cell)),	\
		    (0xff))
#define ATMEL_SAM0_DT_INST_DMA_TRIGSRC(n, name) \
	ATMEL_SAM0_DT_INST_DMA_CELL(n, name, trigsrc)
#define ATMEL_SAM0_DT_INST_DMA_CHANNEL(n, name) \
	ATMEL_SAM0_DT_INST_DMA_CELL(n, name, channel)
#define ATMEL_SAM0_DT_INST_DMA_CTLR(n, name)			\
	COND_CODE_1(DT_INST_NODE_HAS_PROP(n, dmas),		\
		    (DT_INST_DMAS_CTLR_BY_NAME(n, name)),	\
		    (DT_INVALID_NODE))


/* Use to check if a sercom 'n' is enabled for a given 'compat' */
#define ATMEL_SAM0_DT_SERCOM_CHECK(n, compat) \
	DT_NODE_HAS_COMPAT_STATUS(DT_NODELABEL(sercom##n), compat, okay)

/* Use to check if TCC 'n' is enabled for a given 'compat' */
#define ATMEL_SAM0_DT_TCC_CHECK(n, compat) \
	DT_NODE_HAS_COMPAT_STATUS(DT_NODELABEL(tcc##n), compat, okay)

/* Common macro for use to set HCLK_FREQ_HZ */
#define ATMEL_SAM0_DT_CPU_CLK_FREQ_HZ \
	DT_PROP(DT_PATH(cpus, cpu_0), clock_frequency)

#endif /* _ATMEL_SAM0_SOC_DT_H_ */<|MERGE_RESOLUTION|>--- conflicted
+++ resolved
@@ -14,13 +14,8 @@
 #ifndef _ATMEL_SAM0_DT_H_
 #define _ATMEL_SAM0_DT_H_
 
-<<<<<<< HEAD
-#define MCLK_APBAMASK_EIC_BIT_MASK (_UINT32_(0x1) << MCLK_APBAMASK_EIC_Pos) 
-#define GCLK_PCHCTRL_CHEN_BIT_MASK (_UINT32_(0x1) << GCLK_PCHCTRL_CHEN_Pos) 
-=======
 #define MCLK_APBAMASK_EIC_BIT_MASK (0x1 << MCLK_APBAMASK_EIC_Pos) 
 #define GCLK_PCHCTRL_CHEN_BIT_MASK (0x1 << GCLK_PCHCTRL_CHEN_Pos) 
->>>>>>> d59b83f8
 
 /* Helper macro to get MCLK register address for corresponding
  * that has corresponding clock enable bit.
