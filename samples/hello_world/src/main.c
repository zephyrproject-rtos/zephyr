/*
 * Copyright (c) 2012-2014 Wind River Systems, Inc.
 *
 * SPDX-License-Identifier: Apache-2.0
 */

#include <stdio.h>

int main(void)
{
<<<<<<< HEAD
	printf("Hello World! %s\n\x04\n", CONFIG_BOARD);
=======
	printf("Hello World! %s\n", CONFIG_BOARD_TARGET);

>>>>>>> 36940db9
	return 0;
}<|MERGE_RESOLUTION|>--- conflicted
+++ resolved
@@ -8,11 +8,7 @@
 
 int main(void)
 {
-<<<<<<< HEAD
-	printf("Hello World! %s\n\x04\n", CONFIG_BOARD);
-=======
-	printf("Hello World! %s\n", CONFIG_BOARD_TARGET);
+	printf("Hello World! %s\n\x04\n", CONFIG_BOARD_TARGET);
 
->>>>>>> 36940db9
 	return 0;
 }