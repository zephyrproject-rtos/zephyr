# SPDX-License-Identifier: Apache-2.0

cmake_minimum_required(VERSION 3.20.0)

find_package(Zephyr REQUIRED HINTS $ENV{ZEPHYR_BASE})
project(hello_world)

target_sources(app PRIVATE src/main.c)

if(CONFIG_XIP)
    zephyr_code_relocate(FILES src/main.c LOCATION ROM_TEXT NOCOPY)
<<<<<<< HEAD
    zephyr_code_relocate(FILES src/main.c LOCATION ROM_DATA)
    zephyr_code_relocate(FILES src/main.c LOCATION ROM_BSS)
=======
    zephyr_code_relocate(FILES src/main.c LOCATION RAM_DATA)
    zephyr_code_relocate(FILES src/main.c LOCATION RAM_BSS)
>>>>>>> 58b916df
endif()<|MERGE_RESOLUTION|>--- conflicted
+++ resolved
@@ -9,11 +9,6 @@
 
 if(CONFIG_XIP)
     zephyr_code_relocate(FILES src/main.c LOCATION ROM_TEXT NOCOPY)
-<<<<<<< HEAD
-    zephyr_code_relocate(FILES src/main.c LOCATION ROM_DATA)
-    zephyr_code_relocate(FILES src/main.c LOCATION ROM_BSS)
-=======
     zephyr_code_relocate(FILES src/main.c LOCATION RAM_DATA)
     zephyr_code_relocate(FILES src/main.c LOCATION RAM_BSS)
->>>>>>> 58b916df
 endif()