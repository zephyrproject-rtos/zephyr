sample:
  name: Shell Sensor Module Sample
common:
  tags:
    - sensor
    - shell

tests:
  sample.sensor.shell:
    integration_platforms:
      - frdm_k64f
    # TODO Remove once #63414 is resolved
    platform_exclude: gd32l233r_eval
    filter: ( CONFIG_UART_CONSOLE and CONFIG_SERIAL_SUPPORT_INTERRUPT )
    harness: keyboard
    min_ram: 20
    min_flash: 33
  sample.sensor.shell.pytest:
    filter: CONFIG_SERIAL and dt_chosen_enabled("zephyr,shell-uart")
    min_ram: 40
    harness: pytest
    timeout: 180
    extra_configs:
<<<<<<< HEAD
      - arch:posix:CONFIG_NATIVE_UART_0_ON_STDINOUT=y
=======
      - arch:posix:CONFIG_UART_NATIVE_PTY_0_ON_STDINOUT=y
>>>>>>> fad916bd
    extra_args: DTC_OVERLAY_FILE=fake_sensor.overlay
    integration_platforms:
      - native_sim<|MERGE_RESOLUTION|>--- conflicted
+++ resolved
@@ -21,11 +21,7 @@
     harness: pytest
     timeout: 180
     extra_configs:
-<<<<<<< HEAD
-      - arch:posix:CONFIG_NATIVE_UART_0_ON_STDINOUT=y
-=======
       - arch:posix:CONFIG_UART_NATIVE_PTY_0_ON_STDINOUT=y
->>>>>>> fad916bd
     extra_args: DTC_OVERLAY_FILE=fake_sensor.overlay
     integration_platforms:
       - native_sim