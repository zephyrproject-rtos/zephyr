sample:
  description: I2S Output Sample
  name: i2s_output
common:
  tags:
    - drivers
    - i2s
<<<<<<< HEAD
  depends_on: i2s
=======
>>>>>>> fad916bd
tests:
  sample.drivers.i2s.output:
    filter: dt_alias_exists("i2s-tx")
    integration_platforms:
      - mimxrt1060_evk@B/mimxrt1062/qspi<|MERGE_RESOLUTION|>--- conflicted
+++ resolved
@@ -5,10 +5,6 @@
   tags:
     - drivers
     - i2s
-<<<<<<< HEAD
-  depends_on: i2s
-=======
->>>>>>> fad916bd
 tests:
   sample.drivers.i2s.output:
     filter: dt_alias_exists("i2s-tx")
