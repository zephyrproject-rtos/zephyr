sample:
  description: Shell commands for inspecting flash driver behavior
  name: Flash shell
tests:
  sample.drivers.flash.shell:
    tags:
      - flash
      - shell
    filter: CONFIG_FLASH_HAS_DRIVER_ENABLED and dt_chosen_enabled('zephyr,flash-controller')
            and not CONFIG_SOC_SERIES_BSIM_NRFXX
    platform_exclude:
      - stm32h7s78_dk
      - gd32f350r_eval
    harness: shell
    extra_configs:
<<<<<<< HEAD
      - arch:posix:CONFIG_NATIVE_UART_0_ON_STDINOUT=y
=======
      - arch:posix:CONFIG_UART_NATIVE_PTY_0_ON_STDINOUT=y
>>>>>>> fad916bd
    min_ram: 12
    integration_platforms:
      - qemu_x86
      - native_sim<|MERGE_RESOLUTION|>--- conflicted
+++ resolved
@@ -13,11 +13,7 @@
       - gd32f350r_eval
     harness: shell
     extra_configs:
-<<<<<<< HEAD
-      - arch:posix:CONFIG_NATIVE_UART_0_ON_STDINOUT=y
-=======
       - arch:posix:CONFIG_UART_NATIVE_PTY_0_ON_STDINOUT=y
->>>>>>> fad916bd
     min_ram: 12
     integration_platforms:
       - qemu_x86
