sample:
  description: This app provides an example of how to integrate OpenAMP with Zephyr.
  name: OpenAMP example integration
tests:
  sample.ipc.openamp:
<<<<<<< HEAD
    platform_allow:
      - lpcxpresso54114/lpc54114/m4
      - lpcxpresso55s69/lpc55s69/cpu0
      - frdm_mcxn947/mcxn947/cpu0
      - mps2/an521/cpu0
      - v2m_musca_b1/musca_b1
=======
    filter: dt_chosen_enabled("zephyr,ipc") and dt_chosen_enabled("zephyr,ipc_shm")
>>>>>>> fad916bd
    integration_platforms:
      - mps2/an521/cpu0
    tags:
      - ipm
      - openamp
    harness: console
    sysbuild: true
    harness_config:
      type: multi_line
      regex:
        - "Master core received a message: 1"
        - "Master core received a message: 99"
        - "OpenAMP demo ended."<|MERGE_RESOLUTION|>--- conflicted
+++ resolved
@@ -3,16 +3,7 @@
   name: OpenAMP example integration
 tests:
   sample.ipc.openamp:
-<<<<<<< HEAD
-    platform_allow:
-      - lpcxpresso54114/lpc54114/m4
-      - lpcxpresso55s69/lpc55s69/cpu0
-      - frdm_mcxn947/mcxn947/cpu0
-      - mps2/an521/cpu0
-      - v2m_musca_b1/musca_b1
-=======
     filter: dt_chosen_enabled("zephyr,ipc") and dt_chosen_enabled("zephyr,ipc_shm")
->>>>>>> fad916bd
     integration_platforms:
       - mps2/an521/cpu0
     tags:
