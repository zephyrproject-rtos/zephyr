--- conflicted
+++ resolved
@@ -40,19 +40,10 @@
 	}
 
 	lv_label_set_text(hello_world_label, "Hello world!");
-<<<<<<< HEAD
-	//lv_obj_align(hello_world_label, NULL, LV_ALIGN_CENTER, 0, 0);
-	lv_obj_align(hello_world_label, NULL, 0, 0, 0);
-
-	count_label = lv_label_create(lv_scr_act(), NULL);
-	//lv_obj_align(count_label, NULL, LV_ALIGN_IN_BOTTOM_MID, 0, 0);
-	lv_obj_align(count_label, NULL, 30, 0, 0);
-=======
 	lv_obj_align(hello_world_label, LV_ALIGN_CENTER, 0, 0);
 
 	count_label = lv_label_create(lv_scr_act());
 	lv_obj_align(count_label, LV_ALIGN_BOTTOM_MID, 0, 0);
->>>>>>> 2ddd73fe
 
 	lv_task_handler();
 	display_blanking_off(display_dev);
@@ -61,7 +52,6 @@
 		if ((count % 100) == 0U) {
 			sprintf(count_str, "%d", count/100U);
 			lv_label_set_text(count_label, count_str);
-            printk("yes: %d\n", 131);
 		}
 		lv_task_handler();
 		k_sleep(K_MSEC(10));
