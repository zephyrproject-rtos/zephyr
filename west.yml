--- conflicted
+++ resolved
@@ -86,11 +86,7 @@
       revision: 00dd4fab1a00f2f6e995ef3f2e7c3814689f8885
       path: modules/fs/nffs
     - name: hal_nxp
-<<<<<<< HEAD
       revision: pull/18/head
-=======
-      revision: ef000ff5d902c938e3d4763155b0511b043017c8
->>>>>>> e0ed8eba
       path: modules/hal/nxp
     - name: open-amp
       revision: 9b591b289e1f37339bd038b5a1f0e6c8ad39c63a
