# The west manifest file for upstream Zephyr.
#
# The per-installation west configuration file, .west/config, sets the
# path to the project containing this file in the [manifest] section's
# "path" variable.
#
# You are free to create your own manifest files and put them in any
# repository you want, to create your own custom Zephyr installations.
# For example, you could create a manifest file in your own out of
# tree application directory, which would pull this zephyr repository
# in as an ordinary project.
#
# You can pass your manifest repositories to west init when creating a
# new Zephyr installation. See the west documentation for more
# information.

manifest:
  defaults:
    remote: upstream

  remotes:
    - name: upstream
      url-base: https://github.com/zephyrproject-rtos
    - name: babblesim
      url-base: https://github.com/BabbleSim

  group-filter: [-babblesim, -optional]

  #
  # Please add items below based on alphabetical order
  # zephyr-keep-sorted-start re(^\s+\- name:)
  projects:
    - name: acpica
      revision: 8d24867bc9c9d81c81eeac59391cda59333affd4
      path: modules/lib/acpica
    - name: babblesim_base
      remote: babblesim
      repo-path: base
      path: tools/bsim/components
      revision: 153101c61ce7106f6ba8b108b5c6488efdc1151a
      groups:
        - babblesim
    - name: babblesim_ext_2G4_channel_NtNcable
      remote: babblesim
      repo-path: ext_2G4_channel_NtNcable
      path: tools/bsim/components/ext_2G4_channel_NtNcable
      revision: 20a38c997f507b0aa53817aab3d73a462fff7af1
      groups:
        - babblesim
    - name: babblesim_ext_2G4_channel_multiatt
      remote: babblesim
      repo-path: ext_2G4_channel_multiatt
      path: tools/bsim/components/ext_2G4_channel_multiatt
      revision: bde72a57384dde7a4310bcf3843469401be93074
      groups:
        - babblesim
    - name: babblesim_ext_2G4_device_WLAN_actmod
      remote: babblesim
      repo-path: ext_2G4_device_WLAN_actmod
      path: tools/bsim/components/ext_2G4_device_WLAN_actmod
      revision: 9cb6d8e72695f6b785e57443f0629a18069d6ce4
      groups:
        - babblesim
    - name: babblesim_ext_2G4_device_burst_interferer
      remote: babblesim
      repo-path: ext_2G4_device_burst_interferer
      path: tools/bsim/components/ext_2G4_device_burst_interferer
      revision: 5b5339351d6e6a2368c686c734dc8b2fc65698fc
      groups:
        - babblesim
    - name: babblesim_ext_2G4_device_playback
      remote: babblesim
      repo-path: ext_2G4_device_playback
      path: tools/bsim/components/ext_2G4_device_playback
      revision: abb48cd71ddd4e2a9022f4bf49b2712524c483e8
      groups:
        - babblesim
    - name: babblesim_ext_2G4_libPhyComv1
      remote: babblesim
      repo-path: ext_2G4_libPhyComv1
      path: tools/bsim/components/ext_2G4_libPhyComv1
      revision: 15ae0f87fa049e04cbec48a866f3bc37d903f950
      groups:
        - babblesim
    - name: babblesim_ext_2G4_modem_BLE_simple
      remote: babblesim
      repo-path: ext_2G4_modem_BLE_simple
      path: tools/bsim/components/ext_2G4_modem_BLE_simple
      revision: 4d2379de510684cd4b1c3bbbb09bce7b5a20bc1f
      groups:
        - babblesim
    - name: babblesim_ext_2G4_modem_magic
      remote: babblesim
      repo-path: ext_2G4_modem_magic
      path: tools/bsim/components/ext_2G4_modem_magic
      revision: edfcda2d3937a74be0a59d6cd47e0f50183453da
      groups:
        - babblesim
    - name: babblesim_ext_2G4_phy_v1
      remote: babblesim
      repo-path: ext_2G4_phy_v1
      path: tools/bsim/components/ext_2G4_phy_v1
      revision: 62e797b2c518e5bb6123a198382ed2b64b8c068e
      groups:
        - babblesim
    - name: babblesim_ext_libCryptov1
      remote: babblesim
      repo-path: ext_libCryptov1
      path: tools/bsim/components/ext_libCryptov1
      revision: da246018ebe031e4fe4a8228187fb459e9f3b2fa
      groups:
        - babblesim
    - name: bsim
      repo-path: babblesim-manifest
      revision: a88d3353451387ca490a6a7f7c478a90c4ee05b7
      path: tools/bsim
      groups:
        - babblesim
    - name: cmsis
      revision: d1b8b20b6278615b00e136374540eb1c00dcabe7
      path: modules/hal/cmsis
      groups:
        - hal
    - name: cmsis-dsp
      revision: d80a49b2bb186317dc1db4ac88da49c0ab77e6e7
      path: modules/lib/cmsis-dsp
    - name: cmsis-nn
      revision: e9328d612ea3ea7d0d210d3ac16ea8667c01abdd
      path: modules/lib/cmsis-nn
    - name: cmsis_6
      repo-path: CMSIS_6
      revision: 783317a3072554acbac86cca2ff24928cbf98d30
      path: modules/lib/cmsis_6
    - name: edtt
      revision: b9ca3c7030518f07b7937dacf970d37a47865a76
      path: tools/edtt
      groups:
        - tools
    - name: fatfs
      revision: 16245c7c41d2b79e74984f49b5202551786b8a9b
      path: modules/fs/fatfs
      groups:
        - fs
    - name: hal_adi
<<<<<<< HEAD
      revision: 633fcecf3717aaa22079cf6121627a879f24df51
=======
      revision: 67b88309c327d207e87bb7af6e37c704cd9d5b9d
>>>>>>> fad916bd
      path: modules/hal/adi
      groups:
        - hal
    - name: hal_altera
      revision: 4fe4df959d4593ce66e676aeba0b57f546dba0fe
      path: modules/hal/altera
      groups:
        - hal
    - name: hal_ambiq
      revision: 77d99efc16c7de7c17e9507693e4e3d8be1a5cb7
      path: modules/hal/ambiq
      groups:
        - hal
    - name: hal_atmel
<<<<<<< HEAD
      revision: da767444cce3c1d9ccd6b8a35fd7c67dc82d489c
=======
      revision: cd0ddbbcdb67e8b5198a94b94ab40c1e866da050
>>>>>>> fad916bd
      path: modules/hal/atmel
      groups:
        - hal
    - name: hal_espressif
      revision: 202c59552dc98e5cd02386313e1977ecb17a131f
      path: modules/hal/espressif
      west-commands: west/west-commands.yml
      groups:
        - hal
    - name: hal_ethos_u
      revision: 50ddffca1cc700112f25ad9bc077915a0355ee5d
      path: modules/hal/ethos_u
      groups:
        - hal
    - name: hal_gigadevice
      revision: 2994b7dde8b0b0fa9b9c0ccb13474b6a486cddc3
      path: modules/hal/gigadevice
      groups:
        - hal
    - name: hal_infineon
      revision: 468e955eb49b8a731474ff194ca17b6e6a08c2d9
      path: modules/hal/infineon
      groups:
        - hal
    - name: hal_intel
      revision: 0355bb816263c54eed23c7781034447af5d8200c
      path: modules/hal/intel
      groups:
        - hal
    - name: hal_microchip
<<<<<<< HEAD
      revision: fa2431a906ffb560160d40739d7cf04169551103
=======
      revision: 8ea892e6ade63b0b20f9adc76cb5fea774eba3a3
>>>>>>> fad916bd
      path: modules/hal/microchip
      groups:
        - hal
    - name: hal_nordic
<<<<<<< HEAD
      revision: 37ca068d7b013fb65a2acc9306bffa48a3e72839
=======
      revision: 35bf3ca665122ddfe8c0c38cec8f19deef2ff62d
>>>>>>> fad916bd
      path: modules/hal/nordic
      groups:
        - hal
    - name: hal_nuvoton
      revision: 40f7b809b28d9d391bee8b58188293277fabc51a
      path: modules/hal/nuvoton
      groups:
        - hal
    - name: hal_nxp
      revision: 9dc7449014a7380355612453b31be479cb3a6833
      path: modules/hal/nxp
      groups:
        - hal
    - name: hal_openisa
      revision: eabd530a64d71de91d907bad257cd61aacf607bc
      path: modules/hal/openisa
      groups:
        - hal
    - name: hal_quicklogic
      revision: bad894440fe72c814864798c8e3a76d13edffb6c
      path: modules/hal/quicklogic
      groups:
        - hal
    - name: hal_renesas
      path: modules/hal/renesas
<<<<<<< HEAD
      revision: 3204903bdc5eda6869a40363560a69369c8d0e22
=======
      revision: cc1323049d15647eb93b60cffe042a5b772ed0de
>>>>>>> fad916bd
      groups:
        - hal
    - name: hal_rpi_pico
      path: modules/hal/rpi_pico
      revision: 7b57b24588797e6e7bf18b6bda168e6b96374264
      groups:
        - hal
    - name: hal_silabs
<<<<<<< HEAD
      revision: 8a173e9e566a396a19d18da4661cb54ce098f268
=======
      revision: 2ad0fd7d56a9142a0479f5745277fda8b21da0db
>>>>>>> fad916bd
      path: modules/hal/silabs
      groups:
        - hal
    - name: hal_st
      revision: 05fd4533730a9aea845261c5d24ed9832a6f0b6e
      path: modules/hal/st
      groups:
        - hal
    - name: hal_stm32
      revision: 55043bcc35fffa3b4a8c75a696d932b5020aad09
      path: modules/hal/stm32
      groups:
        - hal
    - name: hal_tdk
      revision: 6727477af1e46fa43878102489b9672a9d24e39f
      path: modules/hal/tdk
      groups:
        - hal
    - name: hal_telink
      revision: 4226c7fc17d5a34e557d026d428fc766191a0800
      path: modules/hal/telink
      groups:
        - hal
    - name: hal_ti
      revision: 258652a3ac5d7df68ba8df20e4705c3bd98ede38
      path: modules/hal/ti
      groups:
        - hal
    - name: hal_wch
      revision: 1de9d3e406726702ce7cfc504509a02ecc463554
      path: modules/hal/wch
      groups:
        - hal
    - name: hal_wurthelektronik
      revision: e3e2797b224fc48fdef1bc3e5a12a7c73108bba2
      path: modules/hal/wurthelektronik
      groups:
        - hal
    - name: hal_xtensa
      revision: b38620c7cc61e349e192ed86a54940a5cd0636b7
      path: modules/hal/xtensa
      groups:
        - hal
    - name: hostap
      path: modules/lib/hostap
      revision: 697fd2cf5cbbd0c5375fc34761b6a9d7489a67d2
    - name: liblc3
      revision: 48bbd3eacd36e99a57317a0a4867002e0b09e183
      path: modules/lib/liblc3
    - name: libmctp
      revision: b97860e78998551af99931ece149eeffc538bdb1
      path: modules/lib/libmctp
    - name: libmetal
      revision: 3e8781aae9d7285203118c05bc01d4eb0ca565a7
      path: modules/hal/libmetal
      groups:
        - hal
    - name: littlefs
      path: modules/fs/littlefs
      groups:
        - fs
      revision: ed0531d59ee37f5fb2762bcf2fc8ba4efaf82656
    - name: loramac-node
      revision: fb00b383072518c918e2258b0916c996f2d4eebe
      path: modules/lib/loramac-node
    - name: lvgl
      revision: 1ed1ddd881c3784049a92bb9fe37c38c6c74d998
      path: modules/lib/gui/lvgl
    - name: mbedtls
      revision: 3bc59adb8ca1ad0780192f206c5dc1cfad635c2b
      path: modules/crypto/mbedtls
      groups:
        - crypto
    - name: mcuboot
<<<<<<< HEAD
      revision: 346f7374ff4467e40b5594658f8ac67a5e9813c9
=======
      revision: 1b2fc096d9a683a7481b13749d01ca8fa78e7afd
>>>>>>> fad916bd
      path: bootloader/mcuboot
      groups:
        - bootloader
    - name: mipi-sys-t
      path: modules/debug/mipi-sys-t
      groups:
        - debug
      revision: 33e5c23cbedda5ba12dbe50c4baefb362a791001
    - name: net-tools
      revision: 986bfeb040df3d9029366de8aea4ce1f84e93780
      path: tools/net-tools
      groups:
        - tools
    - name: nrf_hw_models
<<<<<<< HEAD
      revision: 73a5d5827a94820be65b7d276d28173ec10bab9f
      path: modules/bsim_hw_models/nrf_hw_models
    - name: nrf_wifi
      revision: e35f707a782b7c4c0eb83a3b06ca4e6eb693f29f
=======
      revision: b84bd7314a239f818e78f6927f5673247816df53
      path: modules/bsim_hw_models/nrf_hw_models
    - name: nrf_wifi
      revision: 0cd3bb2291a7dd22f4cdb1a4cd935a213c2bbfab
>>>>>>> fad916bd
      path: modules/lib/nrf_wifi
    - name: open-amp
      revision: 52bb1783521c62c019451cee9b05b8eda9d7425f
      path: modules/lib/open-amp
    - name: openthread
      revision: 3ae741f95e7dfb391dec35c48742862049eb62e8
      path: modules/lib/openthread
    - name: percepio
      path: modules/debug/percepio
      revision: 49e6dc202aa38c2a3edbafcc2dab85dec6aee973
      groups:
        - debug
    - name: picolibc
      path: modules/lib/picolibc
      revision: 82d62ed1ac55b4e34a12d0390aced2dc9af13fc9
    - name: segger
      revision: cf56b1d9c80f81a26e2ac5727c9cf177116a4692
      path: modules/debug/segger
      groups:
        - debug
    - name: tinycrypt
      revision: 1012a3ebee18c15ede5efc8332ee2fc37817670f
      path: modules/crypto/tinycrypt
      groups:
        - crypto
    - name: trusted-firmware-a
      revision: 713ffbf96c5bcbdeab757423f10f73eb304eff07
      path: modules/tee/tf-a/trusted-firmware-a
      groups:
        - tee
    - name: trusted-firmware-m
<<<<<<< HEAD
      revision: 918f32d9fce5e0ee59fc33844b5317b7626ce37a
=======
      revision: f04edd12b5e5de2e2291f6e0a15efc03924dcbc3
>>>>>>> fad916bd
      path: modules/tee/tf-m/trusted-firmware-m
      groups:
        - tee
    - name: uoscore-uedhoc
      revision: 54abc109c9c0adfd53c70077744c14e454f04f4a
      path: modules/lib/uoscore-uedhoc
    - name: zcbor
      revision: 9b07780aca6fb21f82a241ba386ad9b379809337
      path: modules/lib/zcbor
  # zephyr-keep-sorted-stop

  self:
    path: zephyr
    west-commands: scripts/west-commands.yml
    import: submanifests<|MERGE_RESOLUTION|>--- conflicted
+++ resolved
@@ -142,11 +142,7 @@
       groups:
         - fs
     - name: hal_adi
-<<<<<<< HEAD
-      revision: 633fcecf3717aaa22079cf6121627a879f24df51
-=======
       revision: 67b88309c327d207e87bb7af6e37c704cd9d5b9d
->>>>>>> fad916bd
       path: modules/hal/adi
       groups:
         - hal
@@ -161,11 +157,7 @@
       groups:
         - hal
     - name: hal_atmel
-<<<<<<< HEAD
-      revision: da767444cce3c1d9ccd6b8a35fd7c67dc82d489c
-=======
       revision: cd0ddbbcdb67e8b5198a94b94ab40c1e866da050
->>>>>>> fad916bd
       path: modules/hal/atmel
       groups:
         - hal
@@ -196,20 +188,12 @@
       groups:
         - hal
     - name: hal_microchip
-<<<<<<< HEAD
-      revision: fa2431a906ffb560160d40739d7cf04169551103
-=======
       revision: 8ea892e6ade63b0b20f9adc76cb5fea774eba3a3
->>>>>>> fad916bd
       path: modules/hal/microchip
       groups:
         - hal
     - name: hal_nordic
-<<<<<<< HEAD
-      revision: 37ca068d7b013fb65a2acc9306bffa48a3e72839
-=======
       revision: 35bf3ca665122ddfe8c0c38cec8f19deef2ff62d
->>>>>>> fad916bd
       path: modules/hal/nordic
       groups:
         - hal
@@ -235,11 +219,7 @@
         - hal
     - name: hal_renesas
       path: modules/hal/renesas
-<<<<<<< HEAD
-      revision: 3204903bdc5eda6869a40363560a69369c8d0e22
-=======
       revision: cc1323049d15647eb93b60cffe042a5b772ed0de
->>>>>>> fad916bd
       groups:
         - hal
     - name: hal_rpi_pico
@@ -248,11 +228,7 @@
       groups:
         - hal
     - name: hal_silabs
-<<<<<<< HEAD
-      revision: 8a173e9e566a396a19d18da4661cb54ce098f268
-=======
       revision: 2ad0fd7d56a9142a0479f5745277fda8b21da0db
->>>>>>> fad916bd
       path: modules/hal/silabs
       groups:
         - hal
@@ -327,11 +303,7 @@
       groups:
         - crypto
     - name: mcuboot
-<<<<<<< HEAD
-      revision: 346f7374ff4467e40b5594658f8ac67a5e9813c9
-=======
       revision: 1b2fc096d9a683a7481b13749d01ca8fa78e7afd
->>>>>>> fad916bd
       path: bootloader/mcuboot
       groups:
         - bootloader
@@ -346,17 +318,10 @@
       groups:
         - tools
     - name: nrf_hw_models
-<<<<<<< HEAD
-      revision: 73a5d5827a94820be65b7d276d28173ec10bab9f
-      path: modules/bsim_hw_models/nrf_hw_models
-    - name: nrf_wifi
-      revision: e35f707a782b7c4c0eb83a3b06ca4e6eb693f29f
-=======
       revision: b84bd7314a239f818e78f6927f5673247816df53
       path: modules/bsim_hw_models/nrf_hw_models
     - name: nrf_wifi
       revision: 0cd3bb2291a7dd22f4cdb1a4cd935a213c2bbfab
->>>>>>> fad916bd
       path: modules/lib/nrf_wifi
     - name: open-amp
       revision: 52bb1783521c62c019451cee9b05b8eda9d7425f
@@ -388,11 +353,7 @@
       groups:
         - tee
     - name: trusted-firmware-m
-<<<<<<< HEAD
-      revision: 918f32d9fce5e0ee59fc33844b5317b7626ce37a
-=======
       revision: f04edd12b5e5de2e2291f6e0a15efc03924dcbc3
->>>>>>> fad916bd
       path: modules/tee/tf-m/trusted-firmware-m
       groups:
         - tee
