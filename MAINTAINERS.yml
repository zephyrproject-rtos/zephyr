--- conflicted
+++ resolved
@@ -272,11 +272,7 @@
         - "area: Portability"
 
 CMSIS-DSP integration:
-<<<<<<< HEAD
-    status: maintainer
-=======
-    status: maintained
->>>>>>> 395b0c3a
+    status: maintained
     maintainers:
         - stephanosio
     collaborators:
