--- conflicted
+++ resolved
@@ -2860,21 +2860,14 @@
     - edersondisouza
     - carlocaione
     - npitre
-<<<<<<< HEAD
+    - ycsin
     - pfarwsi
     - kanakshilledar
-=======
-    - ycsin
->>>>>>> 4c8fafdf
   files:
     - arch/riscv/
     - boards/qemu/riscv*/
     - boards/sifive/
     - boards/sparkfun/red_v_things_plus/
-<<<<<<< HEAD
-    - boards/starfive/ 
-=======
->>>>>>> 4c8fafdf
     - dts/bindings/riscv/
     - dts/riscv/
     - dts/riscv/starfive/
