/*
 * Copyright (c) 2018 Intel Corporation
 *
 * SPDX-License-Identifier: Apache-2.0
 */

#include <zephyr/kernel.h>
#include <ksched.h>
#include <stdio.h>
#include <string.h>
#include <zephyr/sys/atomic.h>
#include <zephyr/debug/stack.h>
#include <zephyr/portability/cmsis_types.h>
#include "wrapper.h"

static const osThreadAttr_t init_thread_attrs = {
	.name = "ZephyrThread",
	.attr_bits = osThreadDetached,
	.cb_mem = NULL,
	.cb_size = 0,
	.stack_mem = NULL,
	.stack_size = 0,
	.priority = osPriorityNormal,
	.tz_module = 0,
	.reserved = 0,
};

static sys_dlist_t thread_list;
static atomic_t thread_num;

static atomic_t num_dynamic_cb;
static struct cmsis_rtos_thread_cb cmsis_rtos_thread_cb_pool[CONFIG_CMSIS_V2_THREAD_MAX_COUNT];

static atomic_t num_dynamic_stack;
#if CONFIG_CMSIS_V2_THREAD_DYNAMIC_MAX_COUNT != 0
static K_THREAD_STACK_ARRAY_DEFINE(cmsis_rtos_thread_stack_pool,
				   CONFIG_CMSIS_V2_THREAD_DYNAMIC_MAX_COUNT,
				   CONFIG_CMSIS_V2_THREAD_DYNAMIC_STACK_SIZE);
#endif

static inline int _is_thread_cmsis_inactive(struct k_thread *thread)
{
	uint8_t state = thread->base.thread_state;

	return state & _THREAD_DEAD;
}

static inline uint32_t zephyr_to_cmsis_priority(uint32_t z_prio)
{
	return (osPriorityISR - z_prio);
}

static inline uint32_t cmsis_to_zephyr_priority(uint32_t c_prio)
{
	return (osPriorityISR - c_prio);
}

static void zephyr_thread_wrapper(void *arg1, void *arg2, void *arg3)
{
<<<<<<< HEAD
	struct cmsis_rtos_thread_cb *tid = arg2;
	void *(*fun_ptr)(void *) = arg3;

=======
	osThreadFunc_t fun_ptr = arg3;
>>>>>>> fad916bd
	fun_ptr(arg1);
}

void *is_cmsis_rtos_v2_thread(void *thread_id)
{
	sys_dnode_t *pnode;
	struct cmsis_rtos_thread_cb *itr;

	SYS_DLIST_FOR_EACH_NODE(&thread_list, pnode) {
		itr = CONTAINER_OF(pnode, struct cmsis_rtos_thread_cb, node);

		if ((void *)itr == thread_id) {
			return itr;
		}
	}

	return NULL;
}

osThreadId_t get_cmsis_thread_id(k_tid_t tid)
{
	sys_dnode_t *pnode;
	struct cmsis_rtos_thread_cb *itr;

	if (tid != NULL) {
		SYS_DLIST_FOR_EACH_NODE(&thread_list, pnode) {
			itr = CONTAINER_OF(pnode, struct cmsis_rtos_thread_cb, node);

			if (&itr->z_thread == tid) {
				return (osThreadId_t)itr;
			}
		}
	}

	return NULL;
}

/**
 * @brief Create a thread and add it to Active Threads.
 */
osThreadId_t osThreadNew(osThreadFunc_t threadfunc, void *arg, const osThreadAttr_t *attr)
{
	int32_t prio;
	osPriority_t cv2_prio;
	struct cmsis_rtos_thread_cb *tid;
	static uint32_t one_time;
	void *stack;
	size_t stack_size;
	uint32_t this_thread_num;
	uint32_t this_dynamic_cb;

	if (k_is_in_isr()) {
		return NULL;
	}

	if (thread_num >= CONFIG_CMSIS_V2_THREAD_MAX_COUNT) {
		return NULL;
	}

	if (attr == NULL) {
		attr = &init_thread_attrs;
	}

	if (attr->priority == osPriorityNone) {
		cv2_prio = osPriorityNormal;
	} else {
		cv2_prio = attr->priority;
	}

	if (attr->cb_mem == NULL && num_dynamic_cb >= CONFIG_CMSIS_V2_THREAD_MAX_COUNT) {
		return NULL;
	}

	if (attr->stack_mem == NULL &&
	    num_dynamic_stack >= CONFIG_CMSIS_V2_THREAD_DYNAMIC_MAX_COUNT) {
		return NULL;
	}

	BUILD_ASSERT(osPriorityISR <= CONFIG_NUM_PREEMPT_PRIORITIES,
		     "Configure NUM_PREEMPT_PRIORITIES to at least osPriorityISR");

	BUILD_ASSERT(CONFIG_CMSIS_V2_THREAD_DYNAMIC_MAX_COUNT <= CONFIG_CMSIS_V2_THREAD_MAX_COUNT,
		     "Number of dynamic threads cannot exceed max number of threads.");

	BUILD_ASSERT(CONFIG_CMSIS_V2_THREAD_DYNAMIC_STACK_SIZE <=
			     CONFIG_CMSIS_V2_THREAD_MAX_STACK_SIZE,
		     "Default dynamic thread stack size cannot exceed max stack size");

	__ASSERT(attr->stack_size <= CONFIG_CMSIS_V2_THREAD_MAX_STACK_SIZE, "invalid stack size\n");

	__ASSERT((cv2_prio >= osPriorityIdle) && (cv2_prio <= osPriorityISR), "invalid priority\n");

	if (attr->stack_mem != NULL) {
		if (attr->stack_size == 0) {
			return NULL;
		}
	}

	this_thread_num = atomic_inc(&thread_num);

	if (attr->cb_mem == NULL) {
		this_dynamic_cb = atomic_inc(&num_dynamic_cb);
		tid = &cmsis_rtos_thread_cb_pool[this_dynamic_cb];
	} else {
		tid = (struct cmsis_rtos_thread_cb *)attr->cb_mem;
	}

	tid->attr_bits = attr->attr_bits;

#if CONFIG_CMSIS_V2_THREAD_DYNAMIC_MAX_COUNT != 0
	if (attr->stack_mem == NULL) {
		uint32_t this_dynamic_stack;
		__ASSERT(CONFIG_CMSIS_V2_THREAD_DYNAMIC_STACK_SIZE > 0,
			 "dynamic stack size must be configured to be non-zero\n");
		this_dynamic_stack = atomic_inc(&num_dynamic_stack);
		stack_size = CONFIG_CMSIS_V2_THREAD_DYNAMIC_STACK_SIZE;
		stack = cmsis_rtos_thread_stack_pool[this_dynamic_stack];
	} else
#endif
	{
		stack_size = attr->stack_size;
		stack = attr->stack_mem;
	}

	k_poll_signal_init(&tid->poll_signal);
	k_poll_event_init(&tid->poll_event, K_POLL_TYPE_SIGNAL, K_POLL_MODE_NOTIFY_ONLY,
			  &tid->poll_signal);
	tid->signal_results = 0U;

	/* TODO: Do this somewhere only once */
	if (one_time == 0U) {
		sys_dlist_init(&thread_list);
		one_time = 1U;
	}

	sys_dlist_append(&thread_list, &tid->node);

	prio = cmsis_to_zephyr_priority(cv2_prio);

<<<<<<< HEAD
	prio = cmsis_to_zephyr_priority(cv2_prio);

	(void)k_thread_create(&tid->z_thread, stack, stack_size, zephyr_thread_wrapper, (void *)arg,
			      tid, threadfunc, prio, 0, K_NO_WAIT);
=======
	(void)k_thread_create(&tid->z_thread, stack, stack_size, zephyr_thread_wrapper, (void *)arg,
			      NULL, threadfunc, prio, 0, K_NO_WAIT);
>>>>>>> fad916bd

	if (attr->name == NULL) {
		strncpy(tid->name, init_thread_attrs.name, sizeof(tid->name) - 1);
	} else {
		strncpy(tid->name, attr->name, sizeof(tid->name) - 1);
	}

	k_thread_name_set(&tid->z_thread, tid->name);

	return (osThreadId_t)tid;
}

/**
 * @brief Get name of a thread.
 */
const char *osThreadGetName(osThreadId_t thread_id)
{
	const char *name = NULL;

	if (k_is_in_isr() || (thread_id == NULL)) {
		name = NULL;
	} else {
		if (is_cmsis_rtos_v2_thread(thread_id) == NULL) {
			name = NULL;
		} else {
			struct cmsis_rtos_thread_cb *tid = (struct cmsis_rtos_thread_cb *)thread_id;

			name = k_thread_name_get(&tid->z_thread);
		}
	}

	return name;
}

/**
 * @brief Return the thread ID of the current running thread.
 */
osThreadId_t osThreadGetId(void)
{
	k_tid_t tid = k_current_get();

	return get_cmsis_thread_id(tid);
}

/**
 * @brief Get current priority of an active thread.
 */
osPriority_t osThreadGetPriority(osThreadId_t thread_id)
{
	struct cmsis_rtos_thread_cb *tid = (struct cmsis_rtos_thread_cb *)thread_id;
	uint32_t priority;

	if (k_is_in_isr() || (tid == NULL) || (is_cmsis_rtos_v2_thread(tid) == NULL) ||
	    (_is_thread_cmsis_inactive(&tid->z_thread))) {
		return osPriorityError;
	}

	priority = k_thread_priority_get(&tid->z_thread);
	return zephyr_to_cmsis_priority(priority);
}

/**
 * @brief Change priority of an active thread.
 */
osStatus_t osThreadSetPriority(osThreadId_t thread_id, osPriority_t priority)
{
	struct cmsis_rtos_thread_cb *tid = (struct cmsis_rtos_thread_cb *)thread_id;

	if ((tid == NULL) || (is_cmsis_rtos_v2_thread(tid) == NULL) ||
	    (priority <= osPriorityNone) || (priority > osPriorityISR)) {
		return osErrorParameter;
	}

	if (k_is_in_isr()) {
		return osErrorISR;
	}

	if (_is_thread_cmsis_inactive(&tid->z_thread)) {
		return osErrorResource;
	}

	k_thread_priority_set((k_tid_t)&tid->z_thread, cmsis_to_zephyr_priority(priority));

	return osOK;
}

/**
 * @brief Get current thread state of a thread.
 */
osThreadState_t osThreadGetState(osThreadId_t thread_id)
{
	struct cmsis_rtos_thread_cb *tid = (struct cmsis_rtos_thread_cb *)thread_id;
	osThreadState_t state;

	if (k_is_in_isr() || (tid == NULL) || (is_cmsis_rtos_v2_thread(tid) == NULL)) {
		return osThreadError;
	}

	switch (tid->z_thread.base.thread_state) {
	case _THREAD_DUMMY:
		state = osThreadError;
		break;
	case _THREAD_DEAD:
		state = osThreadTerminated;
		break;
	case _THREAD_SUSPENDED:
	case _THREAD_SLEEPING:
	case _THREAD_PENDING:
		state = osThreadBlocked;
		break;
	case _THREAD_QUEUED:
		state = osThreadReady;
		break;
	default:
		state = osThreadError;
		break;
	}

	if (osThreadGetId() == thread_id) {
		state = osThreadRunning;
	}

	return state;
}

/**
 * @brief Pass control to next thread that is in READY state.
 */
osStatus_t osThreadYield(void)
{
	if (k_is_in_isr()) {
		return osErrorISR;
	}

	k_yield();
	return osOK;
}

/**
 * @brief Get stack size of a thread.
 */
uint32_t osThreadGetStackSize(osThreadId_t thread_id)
{
	struct cmsis_rtos_thread_cb *tid = (struct cmsis_rtos_thread_cb *)thread_id;

	__ASSERT(tid, "");
	__ASSERT(is_cmsis_rtos_v2_thread(tid), "");
	__ASSERT(!k_is_in_isr(), "");

	return tid->z_thread.stack_info.size;
}

/**
 * @brief Get available stack space of a thread based on stack watermark
 *        recording during execution.
 */
uint32_t osThreadGetStackSpace(osThreadId_t thread_id)
{
	struct cmsis_rtos_thread_cb *tid = (struct cmsis_rtos_thread_cb *)thread_id;
	size_t unused;
	int ret;

	__ASSERT(tid, "");
	__ASSERT(is_cmsis_rtos_v2_thread(tid), "");
	__ASSERT(!k_is_in_isr(), "");

	ret = k_thread_stack_space_get(&tid->z_thread, &unused);
	if (ret != 0) {
		unused = 0;
	}

	return (uint32_t)unused;
}

/**
 * @brief Suspend execution of a thread.
 */
osStatus_t osThreadSuspend(osThreadId_t thread_id)
{
	struct cmsis_rtos_thread_cb *tid = (struct cmsis_rtos_thread_cb *)thread_id;

	if ((tid == NULL) || (is_cmsis_rtos_v2_thread(tid) == NULL)) {
		return osErrorParameter;
	}

	if (k_is_in_isr()) {
		return osErrorISR;
	}

	if (_is_thread_cmsis_inactive(&tid->z_thread)) {
		return osErrorResource;
	}

	k_thread_suspend(&tid->z_thread);

	return osOK;
}

/**
 * @brief Resume execution of a thread.
 */
osStatus_t osThreadResume(osThreadId_t thread_id)
{
	struct cmsis_rtos_thread_cb *tid = (struct cmsis_rtos_thread_cb *)thread_id;

	if ((tid == NULL) || (is_cmsis_rtos_v2_thread(tid) == NULL)) {
		return osErrorParameter;
	}

	if (k_is_in_isr()) {
		return osErrorISR;
	}

	if (_is_thread_cmsis_inactive(&tid->z_thread)) {
		return osErrorResource;
	}

	k_thread_resume(&tid->z_thread);

	return osOK;
}

/**
 * @brief Detach a thread (thread storage can be reclaimed when thread
 *        terminates).
 */
osStatus_t osThreadDetach(osThreadId_t thread_id)
{
	struct cmsis_rtos_thread_cb *tid = (struct cmsis_rtos_thread_cb *)thread_id;

	if ((tid == NULL) || (is_cmsis_rtos_v2_thread(tid) == NULL)) {
		return osErrorParameter;
	}

	if (k_is_in_isr()) {
		return osErrorISR;
	}

	if (_is_thread_cmsis_inactive(&tid->z_thread)) {
		return osErrorResource;
	}

	__ASSERT(tid->attr_bits != osThreadDetached,
		 "Thread already detached, behaviour undefined.");

	tid->attr_bits = osThreadDetached;

	return osOK;
}

/**
 * @brief Wait for specified thread to terminate.
 */
osStatus_t osThreadJoin(osThreadId_t thread_id)
{
	struct cmsis_rtos_thread_cb *tid = (struct cmsis_rtos_thread_cb *)thread_id;
<<<<<<< HEAD
	osStatus_t status = osError;
=======
	int ret = 0;
>>>>>>> fad916bd

	if ((tid == NULL) || (is_cmsis_rtos_v2_thread(tid) == NULL)) {
		return osErrorParameter;
	}

	if (k_is_in_isr()) {
		return osErrorISR;
	}

	if (_is_thread_cmsis_inactive(&tid->z_thread)) {
		return osErrorResource;
	}

	if (tid->attr_bits != osThreadJoinable) {
		return osErrorResource;
	}

	ret = k_thread_join(&tid->z_thread, K_FOREVER);
	return (ret == 0) ? osOK : osErrorResource;
}

/**
 * @brief Terminate execution of current running thread.
 */
__NO_RETURN void osThreadExit(void)
{
	struct cmsis_rtos_thread_cb *tid;

	__ASSERT(!k_is_in_isr(), "");
	tid = osThreadGetId();

	k_thread_abort((k_tid_t)&tid->z_thread);

	CODE_UNREACHABLE;
}

/**
 * @brief Terminate execution of a thread.
 */
osStatus_t osThreadTerminate(osThreadId_t thread_id)
{
	struct cmsis_rtos_thread_cb *tid = (struct cmsis_rtos_thread_cb *)thread_id;

	if ((tid == NULL) || (is_cmsis_rtos_v2_thread(tid) == NULL)) {
		return osErrorParameter;
	}

	if (k_is_in_isr()) {
		return osErrorISR;
	}

	if (_is_thread_cmsis_inactive(&tid->z_thread)) {
		return osErrorResource;
	}

	k_thread_abort((k_tid_t)&tid->z_thread);
	return osOK;
}

/**
 * @brief Get number of active threads.
 */
uint32_t osThreadGetCount(void)
{
	struct k_thread *thread;
	uint32_t count = 0U;

	__ASSERT(!k_is_in_isr(), "");
	for (thread = _kernel.threads; thread; thread = thread->next_thread) {
		if (get_cmsis_thread_id(thread) && z_is_thread_queued(thread)) {
			count++;
		}
	}

	return count;
}

/**
 * @brief Enumerate active threads.
 */
uint32_t osThreadEnumerate(osThreadId_t *thread_array, uint32_t array_items)
{
	struct k_thread *thread;
	uint32_t count = 0U;
	osThreadId_t tid;

	__ASSERT(!k_is_in_isr(), "");
	__ASSERT(thread_array != NULL, "");
	__ASSERT(array_items, "");

	for (thread = _kernel.threads; thread; thread = thread->next_thread) {
		if (count == array_items) {
			break;
		}

		tid = get_cmsis_thread_id(thread);
		if (tid != NULL) {
			thread_array[count] = tid;
			count++;
		}
	}

	return (count);
}<|MERGE_RESOLUTION|>--- conflicted
+++ resolved
@@ -57,13 +57,7 @@
 
 static void zephyr_thread_wrapper(void *arg1, void *arg2, void *arg3)
 {
-<<<<<<< HEAD
-	struct cmsis_rtos_thread_cb *tid = arg2;
-	void *(*fun_ptr)(void *) = arg3;
-
-=======
 	osThreadFunc_t fun_ptr = arg3;
->>>>>>> fad916bd
 	fun_ptr(arg1);
 }
 
@@ -203,15 +197,8 @@
 
 	prio = cmsis_to_zephyr_priority(cv2_prio);
 
-<<<<<<< HEAD
-	prio = cmsis_to_zephyr_priority(cv2_prio);
-
-	(void)k_thread_create(&tid->z_thread, stack, stack_size, zephyr_thread_wrapper, (void *)arg,
-			      tid, threadfunc, prio, 0, K_NO_WAIT);
-=======
 	(void)k_thread_create(&tid->z_thread, stack, stack_size, zephyr_thread_wrapper, (void *)arg,
 			      NULL, threadfunc, prio, 0, K_NO_WAIT);
->>>>>>> fad916bd
 
 	if (attr->name == NULL) {
 		strncpy(tid->name, init_thread_attrs.name, sizeof(tid->name) - 1);
@@ -468,11 +455,7 @@
 osStatus_t osThreadJoin(osThreadId_t thread_id)
 {
 	struct cmsis_rtos_thread_cb *tid = (struct cmsis_rtos_thread_cb *)thread_id;
-<<<<<<< HEAD
-	osStatus_t status = osError;
-=======
 	int ret = 0;
->>>>>>> fad916bd
 
 	if ((tid == NULL) || (is_cmsis_rtos_v2_thread(tid) == NULL)) {
 		return osErrorParameter;
