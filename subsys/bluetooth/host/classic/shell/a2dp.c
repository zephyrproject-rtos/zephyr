/*
 * Copyright 2024 NXP
 *
 * SPDX-License-Identifier: Apache-2.0
 */

#include <errno.h>
#include <zephyr/types.h>
#include <stddef.h>
#include <stdlib.h>
#include <string.h>
#include <zephyr/sys/byteorder.h>
#include <zephyr/kernel.h>

#include <zephyr/settings/settings.h>

#include <zephyr/bluetooth/hci.h>
#include <zephyr/bluetooth/bluetooth.h>
#include <zephyr/bluetooth/conn.h>
#include <zephyr/bluetooth/l2cap.h>
#include <zephyr/bluetooth/classic/a2dp_codec_sbc.h>
#include <zephyr/bluetooth/classic/a2dp.h>
#include <zephyr/bluetooth/classic/sdp.h>

#include <zephyr/shell/shell.h>

#include "host/shell/bt.h"
#include "common/bt_shell_private.h"

struct bt_a2dp *default_a2dp;
static uint8_t a2dp_sink_sdp_registered;
static uint8_t a2dp_source_sdp_registered;
static uint8_t a2dp_initied;
BT_A2DP_SBC_SINK_EP_DEFAULT(sink_sbc_endpoint);
BT_A2DP_SBC_SOURCE_EP_DEFAULT(source_sbc_endpoint);
struct bt_a2dp_codec_ie peer_sbc_capabilities;
static struct bt_a2dp_ep peer_sbc_endpoint = {
	.codec_cap = &peer_sbc_capabilities,
};
static struct bt_a2dp_ep *found_peer_sbc_endpoint;
static struct bt_a2dp_ep *registered_sbc_endpoint;
static struct bt_a2dp_stream sbc_stream;
static struct bt_a2dp_stream_ops stream_ops;

#if defined(CONFIG_BT_A2DP_SOURCE)
static uint8_t media_data[] = {
0x01, 0x02, 0x03, 0x04, 0x05, 0x06, 0x07, 0x08, 0x09, 0x0a, 0x0b, 0x0c, 0x0d, 0x0e, 0x0f, 0x10,
0x01, 0x02, 0x03, 0x04, 0x05, 0x06, 0x07, 0x08, 0x09, 0x0a, 0x0b, 0x0c, 0x0d, 0x0e, 0x0f, 0x10,
0x01, 0x02, 0x03, 0x04, 0x05, 0x06, 0x07, 0x08, 0x09, 0x0a, 0x0b, 0x0c, 0x0d, 0x0e, 0x0f, 0x10,
0x01, 0x02, 0x03, 0x04, 0x05, 0x06, 0x07, 0x08, 0x09, 0x0a, 0x0b, 0x0c, 0x0d, 0x0e, 0x0f, 0x10,
0x01, 0x02, 0x03, 0x04, 0x05, 0x06, 0x07, 0x08, 0x09, 0x0a, 0x0b, 0x0c, 0x0d, 0x0e, 0x0f, 0x10,
0x01, 0x02, 0x03, 0x04, 0x05, 0x06, 0x07, 0x08, 0x09, 0x0a, 0x0b, 0x0c, 0x0d, 0x0e, 0x0f, 0x10,
0x01, 0x02, 0x03, 0x04, 0x05, 0x06, 0x07, 0x08, 0x09, 0x0a, 0x0b, 0x0c, 0x0d, 0x0e, 0x0f, 0x10,
0x01, 0x02, 0x03, 0x04, 0x05, 0x06, 0x07, 0x08, 0x09, 0x0a, 0x0b, 0x0c, 0x0d, 0x0e, 0x0f, 0x10,
0x01, 0x02, 0x03, 0x04, 0x05, 0x06, 0x07, 0x08, 0x09, 0x0a, 0x0b, 0x0c, 0x0d, 0x0e, 0x0f, 0x10,
0x01, 0x02, 0x03, 0x04, 0x05, 0x06, 0x07, 0x08, 0x09, 0x0a, 0x0b, 0x0c, 0x0d, 0x0e, 0x0f, 0x10,
};
#endif

NET_BUF_POOL_DEFINE(a2dp_tx_pool, CONFIG_BT_MAX_CONN,
		BT_L2CAP_BUF_SIZE(CONFIG_BT_L2CAP_TX_MTU),
		CONFIG_BT_CONN_TX_USER_DATA_SIZE, NULL);

static struct bt_sdp_attribute a2dp_sink_attrs[] = {
	BT_SDP_NEW_SERVICE,
	BT_SDP_LIST(
		BT_SDP_ATTR_SVCLASS_ID_LIST,
		BT_SDP_TYPE_SIZE_VAR(BT_SDP_SEQ8, 3), /* 35 03 */
		BT_SDP_DATA_ELEM_LIST(
		{
			BT_SDP_TYPE_SIZE(BT_SDP_UUID16), /* 19 */
			BT_SDP_ARRAY_16(BT_SDP_AUDIO_SINK_SVCLASS) /* 11 0B */
		},
		)
	),
	BT_SDP_LIST(
		BT_SDP_ATTR_PROTO_DESC_LIST,
		BT_SDP_TYPE_SIZE_VAR(BT_SDP_SEQ8, 16),/* 35 10 */
		BT_SDP_DATA_ELEM_LIST(
		{
			BT_SDP_TYPE_SIZE_VAR(BT_SDP_SEQ8, 6),/* 35 06 */
			BT_SDP_DATA_ELEM_LIST(
			{
				BT_SDP_TYPE_SIZE(BT_SDP_UUID16), /* 19 */
				BT_SDP_ARRAY_16(BT_SDP_PROTO_L2CAP) /* 01 00 */
			},
			{
				BT_SDP_TYPE_SIZE(BT_SDP_UINT16), /* 09 */
				BT_SDP_ARRAY_16(BT_UUID_AVDTP_VAL) /* 00 19 */
			},
			)
		},
		{
			BT_SDP_TYPE_SIZE_VAR(BT_SDP_SEQ8, 6),/* 35 06 */
			BT_SDP_DATA_ELEM_LIST(
			{
				BT_SDP_TYPE_SIZE(BT_SDP_UUID16), /* 19 */
				BT_SDP_ARRAY_16(BT_UUID_AVDTP_VAL) /* 00 19 */
			},
			{
				BT_SDP_TYPE_SIZE(BT_SDP_UINT16), /* 09 */
				BT_SDP_ARRAY_16(0x0100U) /* AVDTP version: 01 00 */
			},
			)
		},
		)
	),
	BT_SDP_LIST(
		BT_SDP_ATTR_PROFILE_DESC_LIST,
		BT_SDP_TYPE_SIZE_VAR(BT_SDP_SEQ8, 8), /* 35 08 */
		BT_SDP_DATA_ELEM_LIST(
		{
			BT_SDP_TYPE_SIZE_VAR(BT_SDP_SEQ8, 6), /* 35 06 */
			BT_SDP_DATA_ELEM_LIST(
			{
				BT_SDP_TYPE_SIZE(BT_SDP_UUID16), /* 19 */
				BT_SDP_ARRAY_16(BT_SDP_ADVANCED_AUDIO_SVCLASS) /* 11 0d */
			},
			{
				BT_SDP_TYPE_SIZE(BT_SDP_UINT16), /* 09 */
				BT_SDP_ARRAY_16(0x0103U) /* 01 03 */
			},
			)
		},
		)
	),
	BT_SDP_SERVICE_NAME("A2DPSink"),
	BT_SDP_SUPPORTED_FEATURES(0x0001U),
};

static struct bt_sdp_record a2dp_sink_rec = BT_SDP_RECORD(a2dp_sink_attrs);

static struct bt_sdp_attribute a2dp_source_attrs[] = {
	BT_SDP_NEW_SERVICE,
	BT_SDP_LIST(
		BT_SDP_ATTR_SVCLASS_ID_LIST,
		BT_SDP_TYPE_SIZE_VAR(BT_SDP_SEQ8, 3),
		BT_SDP_DATA_ELEM_LIST(
		{
			BT_SDP_TYPE_SIZE(BT_SDP_UUID16),
			BT_SDP_ARRAY_16(BT_SDP_AUDIO_SOURCE_SVCLASS)
		},
		)
	),
	BT_SDP_LIST(
		BT_SDP_ATTR_PROTO_DESC_LIST,
		BT_SDP_TYPE_SIZE_VAR(BT_SDP_SEQ8, 16),
		BT_SDP_DATA_ELEM_LIST(
		{
			BT_SDP_TYPE_SIZE_VAR(BT_SDP_SEQ8, 6),
			BT_SDP_DATA_ELEM_LIST(
			{
				BT_SDP_TYPE_SIZE(BT_SDP_UUID16),
				BT_SDP_ARRAY_16(BT_SDP_PROTO_L2CAP)
			},
			{
				BT_SDP_TYPE_SIZE(BT_SDP_UINT16),
				BT_SDP_ARRAY_16(BT_UUID_AVDTP_VAL)
			},
			)
		},
		{
			BT_SDP_TYPE_SIZE_VAR(BT_SDP_SEQ8, 6),
			BT_SDP_DATA_ELEM_LIST(
			{
				BT_SDP_TYPE_SIZE(BT_SDP_UUID16),
				BT_SDP_ARRAY_16(BT_UUID_AVDTP_VAL)
			},
			{
				BT_SDP_TYPE_SIZE(BT_SDP_UINT16),
				BT_SDP_ARRAY_16(0x0100U)
			},
			)
		},
		)
	),
	BT_SDP_LIST(
		BT_SDP_ATTR_PROFILE_DESC_LIST,
		BT_SDP_TYPE_SIZE_VAR(BT_SDP_SEQ8, 8),
		BT_SDP_DATA_ELEM_LIST(
		{
			BT_SDP_TYPE_SIZE_VAR(BT_SDP_SEQ8, 6),
			BT_SDP_DATA_ELEM_LIST(
			{
				BT_SDP_TYPE_SIZE(BT_SDP_UUID16),
				BT_SDP_ARRAY_16(BT_SDP_ADVANCED_AUDIO_SVCLASS)
			},
			{
				BT_SDP_TYPE_SIZE(BT_SDP_UINT16),
				BT_SDP_ARRAY_16(0x0103U)
			},
			)
		},
		)
	),
	BT_SDP_SERVICE_NAME("A2DPSink"),
	BT_SDP_SUPPORTED_FEATURES(0x0001U),
};

static struct bt_sdp_record a2dp_source_rec = BT_SDP_RECORD(a2dp_source_attrs);

static void shell_a2dp_print_capabilities(struct bt_a2dp_ep_info *ep_info)
{
	uint8_t codec_type;
	uint8_t *codec_ie;
	uint16_t codec_ie_len;

	codec_type = ep_info->codec_type;
	codec_ie = ep_info->codec_cap.codec_ie;
	codec_ie_len = ep_info->codec_cap.len;
<<<<<<< HEAD
	bt_shell_print("endpoint id: %d, %s, %s:", ep_info->sep_info.id,
		       (ep_info->sep_info.tsep == BT_AVDTP_SINK) ? "(sink)" : "(source)",
		       (ep_info->sep_info.inuse) ? "(in use)" : "(idle)");
=======
	bt_shell_print("endpoint id: %d, %s, %s:", ep_info->sep_info->id,
		       (ep_info->sep_info->tsep == BT_AVDTP_SINK) ? "(sink)" : "(source)",
		       (ep_info->sep_info->inuse) ? "(in use)" : "(idle)");
>>>>>>> fad916bd
	if (BT_A2DP_SBC == codec_type) {
		bt_shell_print("  codec type: SBC");

		if (BT_A2DP_SBC_IE_LENGTH != codec_ie_len) {
			bt_shell_error("  wrong sbc codec ie");
			return;
		}

		bt_shell_print("  sample frequency:");
		if (0U != (codec_ie[0U] & A2DP_SBC_SAMP_FREQ_16000)) {
			bt_shell_print("	16000 ");
		}
		if (0U != (codec_ie[0U] & A2DP_SBC_SAMP_FREQ_32000)) {
			bt_shell_print("	32000 ");
		}
		if (0U != (codec_ie[0U] & A2DP_SBC_SAMP_FREQ_44100)) {
			bt_shell_print("	44100 ");
		}
		if (0U != (codec_ie[0U] & A2DP_SBC_SAMP_FREQ_48000)) {
			bt_shell_print("	48000");
		}

		bt_shell_print("  channel mode:");
		if (0U != (codec_ie[0U] & A2DP_SBC_CH_MODE_MONO)) {
			bt_shell_print("	Mono ");
		}
		if (0U != (codec_ie[0U] & A2DP_SBC_CH_MODE_DUAL)) {
			bt_shell_print("	Dual ");
		}
		if (0U != (codec_ie[0U] & A2DP_SBC_CH_MODE_STREO)) {
			bt_shell_print("	Stereo ");
		}
		if (0U != (codec_ie[0U] & A2DP_SBC_CH_MODE_JOINT)) {
			bt_shell_print("	Joint-Stereo");
		}

		/* Decode Support for Block Length */
		bt_shell_print("  Block Length:");
		if (0U != (codec_ie[1U] & A2DP_SBC_BLK_LEN_4)) {
			bt_shell_print("	4 ");
		}
		if (0U != (codec_ie[1U] & A2DP_SBC_BLK_LEN_8)) {
			bt_shell_print("	8 ");
		}
		if (0U != (codec_ie[1U] & A2DP_SBC_BLK_LEN_12)) {
			bt_shell_print("	12 ");
		}
		if (0U != (codec_ie[1U] & A2DP_SBC_BLK_LEN_16)) {
			bt_shell_print("	16");
		}

		/* Decode Support for Subbands */
		bt_shell_print("  Subbands:");
		if (0U != (codec_ie[1U] & A2DP_SBC_SUBBAND_4)) {
			bt_shell_print("	4 ");
		}
		if (0U != (codec_ie[1U] & A2DP_SBC_SUBBAND_8)) {
			bt_shell_print("	8");
		}

		/* Decode Support for Allocation Method */
		bt_shell_print("  Allocation Method:");
		if (0U != (codec_ie[1U] & A2DP_SBC_ALLOC_MTHD_SNR)) {
			bt_shell_print("	SNR ");
		}
		if (0U != (codec_ie[1U] & A2DP_SBC_ALLOC_MTHD_LOUDNESS)) {
			bt_shell_print("	Loudness");
		}

		bt_shell_print("  Bitpool Range: %d - %d",
			       codec_ie[2U], codec_ie[3U]);
	} else {
		bt_shell_print("  not SBC codecs");
	}
}

void app_connected(struct bt_a2dp *a2dp, int err)
{
	if (!err) {
		default_a2dp = a2dp;
		bt_shell_print("a2dp connected");
	} else {
		bt_shell_print("a2dp connecting fail");
	}
}

void app_disconnected(struct bt_a2dp *a2dp)
{
	found_peer_sbc_endpoint = NULL;
	bt_shell_print("a2dp disconnected");
}

int app_config_req(struct bt_a2dp *a2dp, struct bt_a2dp_ep *ep,
		struct bt_a2dp_codec_cfg *codec_cfg, struct bt_a2dp_stream **stream,
		uint8_t *rsp_err_code)
{
	uint32_t sample_rate;

	bt_a2dp_stream_cb_register(&sbc_stream, &stream_ops);
	*stream = &sbc_stream;
	*rsp_err_code = 0;

	bt_shell_print("receive requesting config and accept");
	sample_rate = bt_a2dp_sbc_get_sampling_frequency(
		(struct bt_a2dp_codec_sbc_params *)&codec_cfg->codec_config->codec_ie[0]);
	bt_shell_print("sample rate %dHz", sample_rate);

	return 0;
}

int app_reconfig_req(struct bt_a2dp_stream *stream,
	struct bt_a2dp_codec_cfg *codec_cfg, uint8_t *rsp_err_code)
{
	uint32_t sample_rate;

	*rsp_err_code = 0;
	bt_shell_print("receive requesting reconfig and accept");
	sample_rate = bt_a2dp_sbc_get_sampling_frequency(
		(struct bt_a2dp_codec_sbc_params *)&codec_cfg->codec_config->codec_ie[0]);
	bt_shell_print("sample rate %dHz", sample_rate);

	return 0;
}

void app_config_rsp(struct bt_a2dp_stream *stream, uint8_t rsp_err_code)
{
	if (rsp_err_code == 0) {
		bt_shell_print("success to configure");
	} else {
		bt_shell_print("fail to configure");
	}
}

int app_establish_req(struct bt_a2dp_stream *stream, uint8_t *rsp_err_code)
{
	*rsp_err_code = 0;
	bt_shell_print("receive requesting establishment and accept");
	return 0;
}

void app_establish_rsp(struct bt_a2dp_stream *stream, uint8_t rsp_err_code)
{
	if (rsp_err_code == 0) {
		bt_shell_print("success to establish");
	} else {
		bt_shell_print("fail to establish");
	}
}

int app_release_req(struct bt_a2dp_stream *stream, uint8_t *rsp_err_code)
{
	*rsp_err_code = 0;
	bt_shell_print("receive requesting release and accept");
	return 0;
}

void app_release_rsp(struct bt_a2dp_stream *stream, uint8_t rsp_err_code)
{
	if (rsp_err_code == 0) {
		bt_shell_print("success to release");
	} else {
		bt_shell_print("fail to release");
	}
}

int app_start_req(struct bt_a2dp_stream *stream, uint8_t *rsp_err_code)
{
	*rsp_err_code = 0;
	bt_shell_print("receive requesting start and accept");
	return 0;
}

void app_start_rsp(struct bt_a2dp_stream *stream, uint8_t rsp_err_code)
{
	if (rsp_err_code == 0) {
		bt_shell_print("success to start");
	} else {
		bt_shell_print("fail to start");
	}
}

int app_suspend_req(struct bt_a2dp_stream *stream, uint8_t *rsp_err_code)
{
	*rsp_err_code = 0;
	bt_shell_print("receive requesting suspend and accept");
	return 0;
}

void app_suspend_rsp(struct bt_a2dp_stream *stream, uint8_t rsp_err_code)
{
	if (rsp_err_code == 0) {
		bt_shell_print("success to suspend");
	} else {
		bt_shell_print("fail to suspend");
	}
}

void stream_configured(struct bt_a2dp_stream *stream)
{
	bt_shell_print("stream configured");
}

void stream_established(struct bt_a2dp_stream *stream)
{
	bt_shell_print("stream established");
}

void stream_released(struct bt_a2dp_stream *stream)
{
	bt_shell_print("stream released");
}

void stream_started(struct bt_a2dp_stream *stream)
{
	bt_shell_print("stream started");
}

void stream_suspended(struct bt_a2dp_stream *stream)
{
	bt_shell_print("stream suspended");
}

void stream_aborted(struct bt_a2dp_stream *stream)
{
	bt_shell_print("stream aborted");
}

void sink_sbc_streamer_data(struct bt_a2dp_stream *stream, struct net_buf *buf,
			uint16_t seq_num, uint32_t ts)
{
	uint8_t sbc_hdr;

	if (buf->len < 1U) {
		return;
	}
	sbc_hdr = net_buf_pull_u8(buf);
	bt_shell_print("received, num of frames: %d, data length:%d",
		       (uint8_t)BT_A2DP_SBC_MEDIA_HDR_NUM_FRAMES_GET(sbc_hdr), buf->len);
	bt_shell_print("data: %d, %d, %d, %d, %d, %d ......", buf->data[0],
		buf->data[1], buf->data[2], buf->data[3], buf->data[4], buf->data[5]);
}

void stream_recv(struct bt_a2dp_stream *stream,
		struct net_buf *buf, uint16_t seq_num, uint32_t ts)
{
	sink_sbc_streamer_data(stream, buf, seq_num, ts);
}

struct bt_a2dp_cb a2dp_cb = {
	.connected = app_connected,
	.disconnected = app_disconnected,
	.config_req = app_config_req,
	.config_rsp = app_config_rsp,
	.establish_req = app_establish_req,
	.establish_rsp = app_establish_rsp,
	.release_req = app_release_req,
	.release_rsp = app_release_rsp,
	.start_req = app_start_req,
	.start_rsp = app_start_rsp,
	.suspend_req = app_suspend_req,
	.suspend_rsp = app_suspend_rsp,
	.reconfig_req = app_reconfig_req,
};

static int cmd_register_cb(const struct shell *sh, int32_t argc, char *argv[])
{
	int err = -1;

	if (a2dp_initied == 0) {
		a2dp_initied = 1;

		err = bt_a2dp_register_cb(&a2dp_cb);
		if (!err) {
			shell_print(sh, "success");
		} else {
			shell_print(sh, "fail");
		}
	} else {
		shell_print(sh, "already registered");
	}

	return 0;
}

static int cmd_register_ep(const struct shell *sh, int32_t argc, char *argv[])
{
	int err = -1;
	const char *type;
	const char *action;

	if (a2dp_initied == 0) {
		shell_print(sh, "need to register a2dp connection callbacks");
		return -ENOEXEC;
	}

	type = argv[1];
	action = argv[2];
	if (!strcmp(action, "sbc")) {
		if (!strcmp(type, "sink")) {
			if (a2dp_sink_sdp_registered == 0) {
				a2dp_sink_sdp_registered = 1;
				bt_sdp_register_service(&a2dp_sink_rec);
			}
			err = bt_a2dp_register_ep(&sink_sbc_endpoint,
				BT_AVDTP_AUDIO, BT_AVDTP_SINK);
			if (!err) {
				shell_print(sh, "SBC sink endpoint is registered");
				registered_sbc_endpoint = &sink_sbc_endpoint;
			}
		} else if (!strcmp(type, "source")) {
			if (a2dp_source_sdp_registered == 0) {
				a2dp_source_sdp_registered = 1;
				bt_sdp_register_service(&a2dp_source_rec);
			}
			err = bt_a2dp_register_ep(&source_sbc_endpoint,
				BT_AVDTP_AUDIO, BT_AVDTP_SOURCE);
			if (!err) {
				shell_print(sh, "SBC source endpoint is registered");
				registered_sbc_endpoint = &source_sbc_endpoint;
			}
		} else {
			shell_help(sh);
			return 0;
		}
	} else {
		shell_help(sh);
		return 0;
	}

	if (err) {
		shell_print(sh, "fail to register endpoint");
	}

	return 0;
}

static int cmd_connect(const struct shell *sh, int32_t argc, char *argv[])
{
	if (a2dp_initied == 0) {
		shell_print(sh, "need to register a2dp connection callbacks");
		return -ENOEXEC;
	}

	if (!default_conn) {
		shell_error(sh, "Not connected");
		return -ENOEXEC;
	}

	default_a2dp = bt_a2dp_connect(default_conn);
	if (NULL == default_a2dp) {
		shell_error(sh, "fail to connect a2dp");
	}
	return 0;
}

static int cmd_disconnect(const struct shell *sh, int32_t argc, char *argv[])
{
	if (a2dp_initied == 0) {
		shell_print(sh, "need to register a2dp connection callbacks");
		return -ENOEXEC;
	}

	if (default_a2dp != NULL) {
		bt_a2dp_disconnect(default_a2dp);
		default_a2dp = NULL;
	} else {
		shell_error(sh, "a2dp is not connected");
	}
	return 0;
}

void app_configured(int err)
{
	if (err) {
		bt_shell_print("configure fail");
	}
}

static struct bt_a2dp_stream_ops stream_ops = {
	.configured = stream_configured,
	.established = stream_established,
	.released = stream_released,
	.started = stream_started,
	.suspended = stream_suspended,
	.aborted = stream_aborted,
#if defined(CONFIG_BT_A2DP_SINK)
	.recv = stream_recv,
#endif
#if defined(CONFIG_BT_A2DP_SOURCE)
	.sent = NULL,
#endif
};

BT_A2DP_SBC_EP_CFG_DEFAULT(sbc_cfg_default, A2DP_SBC_SAMP_FREQ_44100);
static int cmd_configure(const struct shell *sh, int32_t argc, char *argv[])
{
	int err;

	if (a2dp_initied == 0) {
		shell_print(sh, "need to register a2dp connection callbacks");
		return -ENOEXEC;
	}

	if (default_a2dp != NULL) {
		if (registered_sbc_endpoint == NULL) {
			shell_error(sh, "no endpoint");
			return 0;
		}

		if (found_peer_sbc_endpoint == NULL) {
			shell_error(sh, "don't find the peer sbc endpoint");
			return 0;
		}

		bt_a2dp_stream_cb_register(&sbc_stream, &stream_ops);

		err = bt_a2dp_stream_config(default_a2dp, &sbc_stream,
			registered_sbc_endpoint, found_peer_sbc_endpoint,
			&sbc_cfg_default);
		if (err) {
			shell_error(sh, "fail to configure");
		}
	} else {
		shell_error(sh, "a2dp is not connected");
	}
	return 0;
}

static int cmd_reconfigure(const struct shell *sh, int32_t argc, char *argv[])
{
	if (a2dp_initied == 0) {
		shell_print(sh, "need to register a2dp connection callbacks");
		return -ENOEXEC;
	}

	if (bt_a2dp_stream_reconfig(&sbc_stream, &sbc_cfg_default) != 0) {
		shell_print(sh, "fail");
	}
	return 0;
}

static uint8_t bt_a2dp_discover_peer_endpoint_cb(struct bt_a2dp *a2dp,
		struct bt_a2dp_ep_info *info, struct bt_a2dp_ep **ep)
{
	if (info != NULL) {
		bt_shell_print("find one endpoint");
		shell_a2dp_print_capabilities(info);
		if ((info->codec_type == BT_A2DP_SBC) &&
		    (ep != NULL)) {
			*ep = &peer_sbc_endpoint;
			found_peer_sbc_endpoint = &peer_sbc_endpoint;
		}
	}
	return BT_A2DP_DISCOVER_EP_CONTINUE;
}

static struct bt_avdtp_sep_info found_seps[5];

struct bt_a2dp_discover_param discover_param = {
	.cb = bt_a2dp_discover_peer_endpoint_cb,
	.seps_info = &found_seps[0],
	.sep_count = 5,
};

static int cmd_get_peer_eps(const struct shell *sh, int32_t argc, char *argv[])
{
	if (a2dp_initied == 0) {
		shell_print(sh, "need to register a2dp connection callbacks");
		return -ENOEXEC;
	}

	if (default_a2dp != NULL) {
		int err = bt_a2dp_discover(default_a2dp, &discover_param);

		if (err) {
			shell_error(sh, "discover fail");
		}
	} else {
		shell_error(sh, "a2dp is not connected");
	}
	return 0;
}

static int cmd_establish(const struct shell *sh, int32_t argc, char *argv[])
{
	if (a2dp_initied == 0) {
		shell_print(sh, "need to register a2dp connection callbacks");
		return -ENOEXEC;
	}

	if (bt_a2dp_stream_establish(&sbc_stream) != 0) {
		shell_print(sh, "fail");
	}
	return 0;
}

static int cmd_release(const struct shell *sh, int32_t argc, char *argv[])
{
	if (a2dp_initied == 0) {
		shell_print(sh, "need to register a2dp connection callbacks");
		return -ENOEXEC;
	}

	if (bt_a2dp_stream_release(&sbc_stream) != 0) {
		shell_print(sh, "fail");
	}
	return 0;
}

static int cmd_start(const struct shell *sh, int32_t argc, char *argv[])
{
	if (a2dp_initied == 0) {
		shell_print(sh, "need to register a2dp connection callbacks");
		return -ENOEXEC;
	}

	if (bt_a2dp_stream_start(&sbc_stream) != 0) {
		shell_print(sh, "fail");
	}
	return 0;
}

static int cmd_suspend(const struct shell *sh, int32_t argc, char *argv[])
{
	if (a2dp_initied == 0) {
		shell_print(sh, "need to register a2dp connection callbacks");
		return -ENOEXEC;
	}

	if (bt_a2dp_stream_suspend(&sbc_stream) != 0) {
		shell_print(sh, "fail");
	}
	return 0;
}

static int cmd_abort(const struct shell *sh, int32_t argc, char *argv[])
{
	if (a2dp_initied == 0) {
		shell_print(sh, "need to register a2dp connection callbacks");
		return -ENOEXEC;
	}

	if (bt_a2dp_stream_abort(&sbc_stream) != 0) {
		shell_print(sh, "fail");
	}
	return 0;
}

static int cmd_send_media(const struct shell *sh, int32_t argc, char *argv[])
{
#if defined(CONFIG_BT_A2DP_SOURCE)
	struct net_buf *buf;
	int ret;

	if (a2dp_initied == 0) {
		shell_print(sh, "need to register a2dp connection callbacks");
		return -ENOEXEC;
	}

	buf = net_buf_alloc(&a2dp_tx_pool, K_FOREVER);
	net_buf_reserve(buf, BT_A2DP_STREAM_BUF_RESERVE);

	/* num of frames is 1 */
	net_buf_add_u8(buf, (uint8_t)BT_A2DP_SBC_MEDIA_HDR_ENCODE(1, 0, 0, 0));
	net_buf_add_mem(buf, media_data, sizeof(media_data));
	shell_print(sh, "num of frames: %d, data length: %d", 1U, sizeof(media_data));
	shell_print(sh, "data: %d, %d, %d, %d, %d, %d ......", media_data[0],
		media_data[1], media_data[2], media_data[3], media_data[4], media_data[5]);

	ret = bt_a2dp_stream_send(&sbc_stream, buf, 0U, 0U);
	if (ret < 0) {
		printk("  Failed to send SBC audio data on streams(%d)\n", ret);
		net_buf_unref(buf);
	}
#endif
	return 0;
}

#define HELP_NONE "[none]"

SHELL_STATIC_SUBCMD_SET_CREATE(a2dp_cmds,
	SHELL_CMD_ARG(register_cb, NULL, "register a2dp connection callbacks",
			cmd_register_cb, 1, 0),
	SHELL_CMD_ARG(register_ep, NULL, "<type: sink or source> <value: sbc>",
			cmd_register_ep, 3, 0),
	SHELL_CMD_ARG(connect, NULL, HELP_NONE, cmd_connect, 1, 0),
	SHELL_CMD_ARG(disconnect, NULL, HELP_NONE, cmd_disconnect, 1, 0),
	SHELL_CMD_ARG(discover_peer_eps, NULL, HELP_NONE, cmd_get_peer_eps, 1, 0),
	SHELL_CMD_ARG(configure, NULL, "\"configure/enable the stream\"", cmd_configure, 1, 0),
	SHELL_CMD_ARG(establish, NULL, "\"establish the stream\"", cmd_establish, 1, 0),
	SHELL_CMD_ARG(reconfigure, NULL, "\"reconfigure the stream\"", cmd_reconfigure, 1, 0),
	SHELL_CMD_ARG(release, NULL, "\"release the stream\"", cmd_release, 1, 0),
	SHELL_CMD_ARG(start, NULL, "\"start the stream\"", cmd_start, 1, 0),
	SHELL_CMD_ARG(suspend, NULL, "\"suspend the stream\"", cmd_suspend, 1, 0),
	SHELL_CMD_ARG(abort, NULL, "\"abort the stream\"", cmd_abort, 1, 0),
	SHELL_CMD_ARG(send_media, NULL, HELP_NONE, cmd_send_media, 1, 0),
	SHELL_SUBCMD_SET_END
);

static int cmd_a2dp(const struct shell *sh, size_t argc, char **argv)
{
	if (argc == 1) {
		shell_help(sh);
		/* sh returns 1 when help is printed */
		return 1;
	}

	shell_error(sh, "%s unknown parameter: %s", argv[0], argv[1]);

	return -ENOEXEC;
}

SHELL_CMD_ARG_REGISTER(a2dp, &a2dp_cmds, "Bluetooth A2DP sh commands",
			   cmd_a2dp, 1, 1);<|MERGE_RESOLUTION|>--- conflicted
+++ resolved
@@ -208,15 +208,9 @@
 	codec_type = ep_info->codec_type;
 	codec_ie = ep_info->codec_cap.codec_ie;
 	codec_ie_len = ep_info->codec_cap.len;
-<<<<<<< HEAD
-	bt_shell_print("endpoint id: %d, %s, %s:", ep_info->sep_info.id,
-		       (ep_info->sep_info.tsep == BT_AVDTP_SINK) ? "(sink)" : "(source)",
-		       (ep_info->sep_info.inuse) ? "(in use)" : "(idle)");
-=======
 	bt_shell_print("endpoint id: %d, %s, %s:", ep_info->sep_info->id,
 		       (ep_info->sep_info->tsep == BT_AVDTP_SINK) ? "(sink)" : "(source)",
 		       (ep_info->sep_info->inuse) ? "(in use)" : "(idle)");
->>>>>>> fad916bd
 	if (BT_A2DP_SBC == codec_type) {
 		bt_shell_print("  codec type: SBC");
 
