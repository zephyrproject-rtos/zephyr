/** @file
 * @brief Advance Audio Distribution Profile.
 */

/*
 * Copyright (c) 2015-2016 Intel Corporation
 * Copyright 2021,2024 NXP
 *
 * SPDX-License-Identifier: Apache-2.0
 */

#include <zephyr/kernel.h>
#include <string.h>
#include <errno.h>
#include <zephyr/sys/atomic.h>
#include <zephyr/sys/byteorder.h>
#include <zephyr/sys/util.h>
#include <zephyr/sys/printk.h>

#include <zephyr/bluetooth/bluetooth.h>
#include <zephyr/bluetooth/l2cap.h>
#include <zephyr/bluetooth/classic/avdtp.h>
#include <zephyr/bluetooth/classic/a2dp_codec_sbc.h>
#include <zephyr/bluetooth/classic/a2dp.h>

#include "common/assert.h"

#define A2DP_SBC_PAYLOAD_TYPE (0x60U)

#define A2DP_AVDTP(_avdtp) CONTAINER_OF(_avdtp, struct bt_a2dp, session)
#define DISCOVER_REQ(_req) CONTAINER_OF(_req, struct bt_avdtp_discover_params, req)
#define DISCOVER_PARAM(_discover_param)                                                            \
	CONTAINER_OF(_discover_param, struct bt_a2dp, discover_param)
#define GET_CAP_REQ(_req) CONTAINER_OF(_req, struct bt_avdtp_get_capabilities_params, req)
#define GET_CAP_PARAM(_get_cap_param)                                                              \
	CONTAINER_OF(_get_cap_param, struct bt_a2dp, get_capabilities_param)
#define SET_CONF_REQ(_req) CONTAINER_OF(_req, struct bt_avdtp_set_configuration_params, req)
#define SET_CONF_PARAM(_set_conf_param)                                                            \
	CONTAINER_OF(_set_conf_param, struct bt_a2dp, set_config_param)
#define CTRL_REQ(_req)          CONTAINER_OF(_req, struct bt_avdtp_ctrl_params, req)
#define CTRL_PARAM(_ctrl_param) CONTAINER_OF(_ctrl_param, struct bt_a2dp, ctrl_param)

#include "host/hci_core.h"
#include "host/conn_internal.h"
#include "host/l2cap_internal.h"
#include "avdtp_internal.h"
#include "a2dp_internal.h"

#define LOG_LEVEL CONFIG_BT_A2DP_LOG_LEVEL
#include <zephyr/logging/log.h>
LOG_MODULE_REGISTER(bt_a2dp);

#define A2DP_NO_SPACE (-1)

enum bt_a2dp_internal_state {
	INTERNAL_STATE_IDLE = 0,
	INTERNAL_STATE_AVDTP_CONNECTED,
};

struct bt_a2dp {
	struct bt_avdtp session;
	struct bt_avdtp_discover_params discover_param;
	struct bt_a2dp_discover_param *discover_cb_param;
	struct bt_avdtp_get_capabilities_params get_capabilities_param;
	struct bt_avdtp_set_configuration_params set_config_param;
	struct bt_avdtp_ctrl_params ctrl_param;
	uint8_t get_cap_index;
	enum bt_a2dp_internal_state a2dp_state;
	uint8_t peer_seps_count;
};

static struct bt_a2dp_cb *a2dp_cb;
/* Connections */
static struct bt_a2dp connection[CONFIG_BT_MAX_CONN];

static int bt_a2dp_get_sep_caps(struct bt_a2dp *a2dp);

static struct bt_a2dp *a2dp_get_connection(struct bt_conn *conn)
{
	struct bt_a2dp *a2dp = &connection[bt_conn_index(conn)];

	if (a2dp->session.br_chan.chan.conn == NULL) {
		/* Clean the memory area before returning */
		(void)memset(a2dp, 0, sizeof(struct bt_a2dp));
	}
<<<<<<< HEAD
=======

>>>>>>> fad916bd
	return a2dp;
}

/* The AVDTP L2CAP signal channel established */
static void a2dp_connected(struct bt_avdtp *session)
{
	struct bt_a2dp *a2dp = A2DP_AVDTP(session);

	a2dp->a2dp_state = INTERNAL_STATE_AVDTP_CONNECTED;

	/* notify a2dp app the connection. */
	if ((a2dp_cb != NULL) && (a2dp_cb->connected != NULL)) {
		a2dp_cb->connected(a2dp, 0);
	}
}

/* The AVDTP L2CAP signal channel released */
static void a2dp_disconnected(struct bt_avdtp *session)
{
	struct bt_a2dp *a2dp = A2DP_AVDTP(session);

	/* notify a2dp app the disconnection. */
	if ((a2dp_cb != NULL) && (a2dp_cb->disconnected != NULL)) {
		a2dp_cb->disconnected(a2dp);
	}
}

/* avdtp alloc buf from upper layer */
static struct net_buf *a2dp_alloc_buf(struct bt_avdtp *session)
{
	return NULL;
}

static int a2dp_discovery_ind(struct bt_avdtp *session, uint8_t *errcode)
{
	*errcode = 0;
	return 0;
}

static int a2dp_get_capabilities_ind(struct bt_avdtp *session, struct bt_avdtp_sep *sep,
				     struct net_buf *rsp_buf, uint8_t *errcode)
{
	struct bt_a2dp_ep *ep;

	__ASSERT(sep, "Invalid sep");
	*errcode = 0;
	/* Service Category: Media Transport */
	net_buf_add_u8(rsp_buf, BT_AVDTP_SERVICE_MEDIA_TRANSPORT);
	net_buf_add_u8(rsp_buf, 0);
	/* Service Category: Media Codec */
	net_buf_add_u8(rsp_buf, BT_AVDTP_SERVICE_MEDIA_CODEC);
	ep = CONTAINER_OF(sep, struct bt_a2dp_ep, sep);
	/* Length Of Service Capability */
	net_buf_add_u8(rsp_buf, ep->codec_cap->len + 2U);
	/* Media Type */
	net_buf_add_u8(rsp_buf, sep->sep_info.media_type << 4U);
	/* Media Codec Type */
	net_buf_add_u8(rsp_buf, ep->codec_type);
	/* Codec Info Element */
	net_buf_add_mem(rsp_buf, &ep->codec_cap->codec_ie[0], ep->codec_cap->len);
	return 0;
}

static int a2dp_process_config_ind(struct bt_avdtp *session, struct bt_avdtp_sep *sep,
				   uint8_t int_seid, struct net_buf *buf, uint8_t *errcode,
				   bool reconfig)
{
	struct bt_a2dp *a2dp = A2DP_AVDTP(session);
	struct bt_a2dp_ep *ep;
	struct bt_a2dp_stream *stream = NULL;
	struct bt_a2dp_stream_ops *ops;
	uint8_t codec_type;
	uint8_t *codec_info_element;
	uint16_t codec_info_element_len;
	struct bt_a2dp_codec_cfg cfg;
	struct bt_a2dp_codec_ie codec_config;
	uint8_t rsp_err_code;
	int err;

	*errcode = 0;

	__ASSERT(sep, "Invalid sep");

	ep = CONTAINER_OF(sep, struct bt_a2dp_ep, sep);

	/* parse the configuration */
	codec_info_element_len = 4U;
	err = bt_avdtp_parse_capability_codec(buf, &codec_type, &codec_info_element,
					      &codec_info_element_len);
	if (err) {
		*errcode = BT_AVDTP_BAD_ACP_SEID;
		return -EINVAL;
	}

	if (codec_type == BT_A2DP_SBC) {
		struct bt_a2dp_codec_sbc_params *sbc_set;
		struct bt_a2dp_codec_sbc_params *sbc;

		if (codec_info_element_len != 4U) {
			*errcode = BT_AVDTP_BAD_ACP_SEID;
			return -EINVAL;
		}

		sbc_set = (struct bt_a2dp_codec_sbc_params *)codec_info_element;
		sbc = (struct bt_a2dp_codec_sbc_params *)&ep->codec_cap->codec_ie[0];
		if (((BT_A2DP_SBC_SAMP_FREQ(sbc_set) & BT_A2DP_SBC_SAMP_FREQ(sbc)) == 0) ||
		    ((BT_A2DP_SBC_CHAN_MODE(sbc_set) & BT_A2DP_SBC_CHAN_MODE(sbc)) == 0) ||
		    ((BT_A2DP_SBC_BLK_LEN(sbc_set) & BT_A2DP_SBC_BLK_LEN(sbc)) == 0) ||
		    ((BT_A2DP_SBC_SUB_BAND(sbc_set) & BT_A2DP_SBC_SUB_BAND(sbc)) == 0) ||
		    ((BT_A2DP_SBC_ALLOC_MTHD(sbc_set) & BT_A2DP_SBC_ALLOC_MTHD(sbc)) == 0)) {
			*errcode = BT_AVDTP_BAD_ACP_SEID;
			return -EINVAL;
		}
	}

	/* For reconfig, ep->stream must already be valid, callback can be NULL as default accept.
	 * For !reconfig, config_req must be set to get stream from upper layer
	 */
	if (reconfig) {
		stream = ep->stream;
		if (stream == NULL) {
			*errcode = BT_AVDTP_BAD_ACP_SEID;
			return -EINVAL;
		}

		if (a2dp_cb == NULL || a2dp_cb->reconfig_req == NULL) {
			goto process_done;
		}
	} else if (a2dp_cb == NULL || a2dp_cb->config_req == NULL) {
		*errcode = BT_AVDTP_BAD_ACP_SEID;
		return -EINVAL;
	}

	cfg.codec_config = &codec_config;
	cfg.codec_config->len = codec_info_element_len;
	memcpy(&cfg.codec_config->codec_ie[0], codec_info_element,
	       (codec_info_element_len > BT_A2DP_MAX_IE_LENGTH ? BT_A2DP_MAX_IE_LENGTH
							       : codec_info_element_len));
	if (!reconfig) {
		err = a2dp_cb->config_req(a2dp, ep, &cfg, &stream, &rsp_err_code);
		if (!err && stream) {
			stream->a2dp = a2dp;
			stream->local_ep = ep;
			stream->remote_ep_id = int_seid;
			stream->remote_ep = NULL;
			stream->codec_config = *cfg.codec_config;
			ep->stream = stream;
		} else {
			*errcode = rsp_err_code != 0 ? rsp_err_code : BT_AVDTP_BAD_ACP_SEID;
		}
	} else {
		err = a2dp_cb->reconfig_req(stream, &cfg, &rsp_err_code);
		if (err) {
			*errcode = rsp_err_code;
		}
	}

process_done:
	if (*errcode == 0) {
		ops = stream->ops;
		if ((ops != NULL) && (ops->configured != NULL)) {
			ops->configured(stream);
		}
	}

	return (*errcode == 0) ? 0 : -EINVAL;
}

static int a2dp_set_config_ind(struct bt_avdtp *session, struct bt_avdtp_sep *sep, uint8_t int_seid,
			       struct net_buf *buf, uint8_t *errcode)
{
	__ASSERT(sep, "Invalid sep");
	return a2dp_process_config_ind(session, sep, int_seid, buf, errcode, false);
}

static int a2dp_re_config_ind(struct bt_avdtp *session, struct bt_avdtp_sep *sep, uint8_t int_seid,
			      struct net_buf *buf, uint8_t *errcode)
{
	__ASSERT(sep, "Invalid sep");
	return a2dp_process_config_ind(session, sep, int_seid, buf, errcode, true);
}

#if defined(CONFIG_BT_A2DP_SINK)
static void bt_a2dp_media_data_callback(struct bt_avdtp_sep *sep, struct net_buf *buf)
{
	struct bt_avdtp_media_hdr *media_hdr;
	struct bt_a2dp_ep *ep;
	struct bt_a2dp_stream *stream;

	__ASSERT(sep, "Invalid sep");
	ep = CONTAINER_OF(sep, struct bt_a2dp_ep, sep);
	if (ep->stream == NULL || buf->len < sizeof(*media_hdr)) {
		return;
	}

	stream = ep->stream;
	media_hdr = net_buf_pull_mem(buf, sizeof(*media_hdr));

	stream->ops->recv(stream, buf, sys_get_be16((uint8_t *)&media_hdr->sequence_number),
			  sys_get_be32((uint8_t *)&media_hdr->time_stamp));
}
#endif

typedef int (*bt_a2dp_ctrl_req_cb)(struct bt_a2dp_stream *stream, uint8_t *rsp_err_code);
typedef void (*bt_a2dp_ctrl_done_cb)(struct bt_a2dp_stream *stream);

static int a2dp_ctrl_ind(struct bt_avdtp *session, struct bt_avdtp_sep *sep, uint8_t *errcode,
			 bt_a2dp_ctrl_req_cb req_cb, bt_a2dp_ctrl_done_cb done_cb,
			 bool clear_stream)
{
	struct bt_a2dp_ep *ep;
	struct bt_a2dp_stream *stream;

	*errcode = 0;
	ep = CONTAINER_OF(sep, struct bt_a2dp_ep, sep);
	if (ep->stream == NULL) {
		*errcode = BT_AVDTP_BAD_ACP_SEID;
		return -EINVAL;
	}

	stream = ep->stream;

	if (req_cb != NULL) {
		uint8_t rsp_err_code;
		int err;

		err = req_cb(stream, &rsp_err_code);
		if (err) {
			*errcode = rsp_err_code;
		}
	}

	if (*errcode == 0) {
		if (clear_stream) {
			ep->stream = NULL;
		}

		if (done_cb != NULL) {
			done_cb(stream);
		}
	}

	return (*errcode == 0) ? 0 : -EINVAL;
}

static int a2dp_open_ind(struct bt_avdtp *session, struct bt_avdtp_sep *sep, uint8_t *errcode)
{
	struct bt_a2dp_ep *ep = CONTAINER_OF(sep, struct bt_a2dp_ep, sep);
	bt_a2dp_ctrl_req_cb req_cb;
	bt_a2dp_ctrl_done_cb done_cb;

	__ASSERT(sep, "Invalid sep");
	req_cb = a2dp_cb != NULL ? a2dp_cb->establish_req : NULL;
	done_cb = (ep->stream != NULL && ep->stream->ops != NULL) ? ep->stream->ops->established
								  : NULL;
	return a2dp_ctrl_ind(session, sep, errcode, req_cb, done_cb, false);
}

static int a2dp_start_ind(struct bt_avdtp *session, struct bt_avdtp_sep *sep, uint8_t *errcode)
{
	struct bt_a2dp_ep *ep = CONTAINER_OF(sep, struct bt_a2dp_ep, sep);
	bt_a2dp_ctrl_req_cb req_cb;
	bt_a2dp_ctrl_done_cb done_cb;

	__ASSERT(sep, "Invalid sep");
	req_cb = a2dp_cb != NULL ? a2dp_cb->start_req : NULL;
	done_cb = (ep->stream != NULL && ep->stream->ops != NULL) ? ep->stream->ops->started : NULL;
	return a2dp_ctrl_ind(session, sep, errcode, req_cb, done_cb, false);
}

static int a2dp_suspend_ind(struct bt_avdtp *session, struct bt_avdtp_sep *sep, uint8_t *errcode)
{
	struct bt_a2dp_ep *ep = CONTAINER_OF(sep, struct bt_a2dp_ep, sep);
	bt_a2dp_ctrl_req_cb req_cb;
	bt_a2dp_ctrl_done_cb done_cb;

	__ASSERT(sep, "Invalid sep");
	req_cb = a2dp_cb != NULL ? a2dp_cb->suspend_req : NULL;
	done_cb =
		(ep->stream != NULL && ep->stream->ops != NULL) ? ep->stream->ops->suspended : NULL;
	return a2dp_ctrl_ind(session, sep, errcode, req_cb, done_cb, false);
}

static int a2dp_close_ind(struct bt_avdtp *session, struct bt_avdtp_sep *sep, uint8_t *errcode)
{
	struct bt_a2dp_ep *ep = CONTAINER_OF(sep, struct bt_a2dp_ep, sep);
	bt_a2dp_ctrl_req_cb req_cb;
	bt_a2dp_ctrl_done_cb done_cb;

	__ASSERT(sep, "Invalid sep");
	req_cb = a2dp_cb != NULL ? a2dp_cb->release_req : NULL;
	done_cb =
		(ep->stream != NULL && ep->stream->ops != NULL) ? ep->stream->ops->released : NULL;
	return a2dp_ctrl_ind(session, sep, errcode, req_cb, done_cb, true);
}

static int a2dp_abort_ind(struct bt_avdtp *session, struct bt_avdtp_sep *sep, uint8_t *errcode)
{
	struct bt_a2dp_ep *ep = CONTAINER_OF(sep, struct bt_a2dp_ep, sep);
	bt_a2dp_ctrl_req_cb req_cb;
	bt_a2dp_ctrl_done_cb done_cb;

	__ASSERT(sep, "Invalid sep");
	req_cb = a2dp_cb != NULL ? a2dp_cb->abort_req : NULL;
	done_cb = (ep->stream != NULL && ep->stream->ops != NULL) ? ep->stream->ops->aborted : NULL;
	return a2dp_ctrl_ind(session, sep, errcode, req_cb, done_cb, true);
}

static int bt_a2dp_set_config_cb(struct bt_avdtp_req *req, struct net_buf *buf)
{
	struct bt_a2dp *a2dp = SET_CONF_PARAM(SET_CONF_REQ(req));
	struct bt_a2dp_ep *ep;
	struct bt_a2dp_stream *stream;
	struct bt_a2dp_stream_ops *ops;

	ep = CONTAINER_OF(a2dp->set_config_param.sep, struct bt_a2dp_ep, sep);
	if (ep->stream == NULL) {
		return -EINVAL;
	}
<<<<<<< HEAD
=======

>>>>>>> fad916bd
	if ((ep->stream == NULL) || (SET_CONF_REQ(req) != &a2dp->set_config_param)) {
		return -EINVAL;
	}

<<<<<<< HEAD
=======
	stream = ep->stream;
>>>>>>> fad916bd
	LOG_DBG("SET CONFIGURATION result:%d", req->status);

	if ((a2dp_cb != NULL) && (a2dp_cb->config_rsp != NULL)) {
		a2dp_cb->config_rsp(stream, req->status);
	}

	ops = stream->ops;
	if ((!req->status) && (ops->configured != NULL)) {
		ops->configured(stream);
	}
	return 0;
}

static int bt_a2dp_get_capabilities_cb(struct bt_avdtp_req *req, struct net_buf *buf)
{
	int err;
	uint8_t *codec_info_element;
	struct bt_a2dp *a2dp = GET_CAP_PARAM(GET_CAP_REQ(req));
	uint16_t codec_info_element_len;
	uint8_t codec_type;
	uint8_t user_ret;

<<<<<<< HEAD
	if (GET_CAP_REQ(req) != &a2dp->get_capabilities_param) {
=======
	if (GET_CAP_REQ(req) != &a2dp->get_capabilities_param || buf == NULL) {
>>>>>>> fad916bd
		return -EINVAL;
	}

	LOG_DBG("GET CAPABILITIES result:%d", req->status);
	if (req->status) {
		if ((a2dp->discover_cb_param != NULL) && (a2dp->discover_cb_param->cb != NULL)) {
			a2dp->discover_cb_param->cb(a2dp, NULL, NULL);
			a2dp->discover_cb_param = NULL;
		}
		return 0;
	}

<<<<<<< HEAD
	err = bt_avdtp_parse_capability_codec(a2dp->get_capabilities_param.buf, &codec_type,
=======
	err = bt_avdtp_parse_capability_codec(buf, &codec_type,
>>>>>>> fad916bd
					      &codec_info_element, &codec_info_element_len);
	if (err) {
		LOG_DBG("codec capability parsing fail");
		return 0;
	}

	if (codec_info_element_len > BT_A2DP_MAX_IE_LENGTH) {
		codec_info_element_len = BT_A2DP_MAX_IE_LENGTH;
	}

	if ((a2dp->discover_cb_param != NULL) && (a2dp->discover_cb_param->cb != NULL)) {
		struct bt_a2dp_ep *ep = NULL;
		struct bt_a2dp_ep_info *info = &a2dp->discover_cb_param->info;

		info->codec_type = codec_type;
<<<<<<< HEAD
		info->sep_info = a2dp->discover_cb_param->seps_info[a2dp->get_cap_index];
=======
		info->sep_info = &a2dp->discover_cb_param->seps_info[a2dp->get_cap_index];
>>>>>>> fad916bd
		memcpy(&info->codec_cap.codec_ie, codec_info_element, codec_info_element_len);
		info->codec_cap.len = codec_info_element_len;
		user_ret = a2dp->discover_cb_param->cb(a2dp, info, &ep);

		if (ep != NULL) {
			ep->codec_type = info->codec_type;
			ep->sep.sep_info = *info->sep_info;
			*ep->codec_cap = info->codec_cap;
			ep->stream = NULL;
		}

		if (user_ret == BT_A2DP_DISCOVER_EP_CONTINUE) {
			if (bt_a2dp_get_sep_caps(a2dp) != 0) {
				a2dp->discover_cb_param->cb(a2dp, NULL, NULL);
				a2dp->discover_cb_param = NULL;
			}
		} else {
			a2dp->discover_cb_param = NULL;
		}
	}

	return 0;
}

static int bt_a2dp_get_sep_caps(struct bt_a2dp *a2dp)
{
	int err;

	if ((a2dp->discover_cb_param == NULL) || (a2dp->discover_cb_param->cb == NULL)) {
		return -EINVAL;
	}

	if (a2dp->get_cap_index == 0xFFu) {
		a2dp->get_cap_index = 0U;
	} else {
		a2dp->get_cap_index++;
	}

	for (; a2dp->get_cap_index < a2dp->peer_seps_count; a2dp->get_cap_index++) {
		if (a2dp->discover_cb_param->seps_info[a2dp->get_cap_index].media_type ==
		    BT_AVDTP_AUDIO) {
<<<<<<< HEAD
=======
			memset(&a2dp->get_capabilities_param, 0U,
			       sizeof(a2dp->get_capabilities_param));
>>>>>>> fad916bd
			a2dp->get_capabilities_param.req.func = bt_a2dp_get_capabilities_cb;
			a2dp->get_capabilities_param.stream_endpoint_id =
				a2dp->discover_cb_param->seps_info[a2dp->get_cap_index].id;
			err = bt_avdtp_get_capabilities(&a2dp->session,
							&a2dp->get_capabilities_param);
<<<<<<< HEAD
=======

>>>>>>> fad916bd
			if (err) {
				LOG_DBG("AVDTP get codec_cap failed");
				a2dp->discover_cb_param->cb(a2dp, NULL, NULL);
				a2dp->discover_cb_param = NULL;
			}

			return 0;
		}
	}
	return -EINVAL;
}

static int bt_a2dp_discover_cb(struct bt_avdtp_req *req, struct net_buf *buf)
{
	struct bt_a2dp *a2dp = DISCOVER_PARAM(DISCOVER_REQ(req));
	struct bt_avdtp_sep_info *sep_info;
	int err;

	LOG_DBG("DISCOVER result:%d", req->status);
<<<<<<< HEAD
	if (a2dp->discover_cb_param == NULL) {
=======
	if (a2dp->discover_cb_param == NULL || buf == NULL) {
>>>>>>> fad916bd
		return -EINVAL;
	}

	a2dp->peer_seps_count = 0U;
<<<<<<< HEAD
=======

>>>>>>> fad916bd
	if (!(req->status)) {
		if (a2dp->discover_cb_param->sep_count == 0) {
			if (a2dp->discover_cb_param->cb != NULL) {
				a2dp->discover_cb_param->cb(a2dp, NULL, NULL);
				a2dp->discover_cb_param = NULL;
			}

			return -EINVAL;
		}

		do {
			sep_info = &a2dp->discover_cb_param->seps_info[a2dp->peer_seps_count];
			err = bt_avdtp_parse_sep(buf, sep_info);

			if (err) {
				break;
			}

			a2dp->peer_seps_count++;
			LOG_DBG("id:%d, inuse:%d, media_type:%d, tsep:%d, ", sep_info->id,
				sep_info->inuse, sep_info->media_type, sep_info->tsep);
		} while (a2dp->peer_seps_count < a2dp->discover_cb_param->sep_count);

		/* trigger the getting capability */
		a2dp->get_cap_index = 0xFFu;
		if (bt_a2dp_get_sep_caps(a2dp) != 0) {
			/* the peer_seps' caps is done.*/
			if (a2dp->discover_cb_param->cb != NULL) {
				a2dp->discover_cb_param->cb(a2dp, NULL, NULL);
				a2dp->discover_cb_param = NULL;
			}
		}
	} else {
		if (a2dp->discover_cb_param->cb != NULL) {
			a2dp->discover_cb_param->cb(a2dp, NULL, NULL);
			a2dp->discover_cb_param = NULL;
		}
	}

	return 0;
}

int bt_a2dp_discover(struct bt_a2dp *a2dp, struct bt_a2dp_discover_param *param)
{
	int err;

	if ((a2dp == NULL) || (param == NULL)) {
		return -EINVAL;
	}

	if (a2dp->a2dp_state != INTERNAL_STATE_AVDTP_CONNECTED) {
		return -EIO;
	}

	if (a2dp->discover_cb_param != NULL) {
		return -EBUSY;
	}

	memset(&a2dp->discover_cb_param, 0U, sizeof(a2dp->discover_cb_param));
	a2dp->discover_cb_param = param;
	a2dp->discover_param.req.func = bt_a2dp_discover_cb;

	err = bt_avdtp_discover(&a2dp->session, &a2dp->discover_param);
	if (err) {
		if (a2dp->discover_cb_param->cb != NULL) {
			a2dp->discover_cb_param->cb(a2dp, NULL, NULL);
		}

		a2dp->discover_cb_param = NULL;
	}

	return err;
}

void bt_a2dp_stream_cb_register(struct bt_a2dp_stream *stream, struct bt_a2dp_stream_ops *ops)
{
	__ASSERT_NO_MSG(stream);
	stream->ops = ops;
}

static inline void bt_a2dp_stream_config_set_param(struct bt_a2dp *a2dp,
						   struct bt_a2dp_codec_cfg *config,
						   bt_avdtp_func_t cb, uint8_t remote_id,
						   uint8_t int_id, uint8_t codec_type,
						   struct bt_avdtp_sep *sep)
{
<<<<<<< HEAD
=======
	memset(&a2dp->set_config_param, 0U, sizeof(a2dp->set_config_param));
>>>>>>> fad916bd
	a2dp->set_config_param.req.func = cb;
	a2dp->set_config_param.acp_stream_ep_id = remote_id;
	a2dp->set_config_param.int_stream_endpoint_id = int_id;
	a2dp->set_config_param.media_type = BT_AVDTP_AUDIO;
	a2dp->set_config_param.media_codec_type = codec_type;
	a2dp->set_config_param.codec_specific_ie_len = config->codec_config->len;
	a2dp->set_config_param.codec_specific_ie = &config->codec_config->codec_ie[0];
	a2dp->set_config_param.sep = sep;
}

int bt_a2dp_stream_config(struct bt_a2dp *a2dp, struct bt_a2dp_stream *stream,
			  struct bt_a2dp_ep *local_ep, struct bt_a2dp_ep *remote_ep,
			  struct bt_a2dp_codec_cfg *config)
{
	if ((a2dp == NULL) || (stream == NULL) || (local_ep == NULL) || (remote_ep == NULL) ||
	    (config == NULL)) {
		return -EINVAL;
	}

	if ((local_ep->sep.sep_info.tsep == remote_ep->sep.sep_info.tsep) ||
	    (local_ep->codec_type != remote_ep->codec_type)) {
		return -EINVAL;
	}

	stream->local_ep = local_ep;
	stream->remote_ep = remote_ep;
	stream->remote_ep_id = remote_ep->sep.sep_info.id;
	stream->a2dp = a2dp;
	local_ep->stream = stream;
	remote_ep->stream = stream;
	bt_a2dp_stream_config_set_param(a2dp, config, bt_a2dp_set_config_cb,
					remote_ep->sep.sep_info.id, local_ep->sep.sep_info.id,
					local_ep->codec_type, &local_ep->sep);
	return bt_avdtp_set_configuration(&a2dp->session, &a2dp->set_config_param);
}

typedef void (*bt_a2dp_rsp_cb)(struct bt_a2dp_stream *stream, uint8_t rsp_err_code);
typedef void (*bt_a2dp_done_cb)(struct bt_a2dp_stream *stream);

static int bt_a2dp_ctrl_cb(struct bt_avdtp_req *req, bt_a2dp_rsp_cb rsp_cb, bt_a2dp_done_cb done_cb,
			   bool clear_stream)
<<<<<<< HEAD
=======
{
	struct bt_a2dp *a2dp = CTRL_PARAM(CTRL_REQ(req));
	struct bt_a2dp_ep *ep;
	struct bt_a2dp_stream *stream;

	ep = CONTAINER_OF(a2dp->ctrl_param.sep, struct bt_a2dp_ep, sep);
	if ((ep->stream == NULL) || (CTRL_REQ(req) != &a2dp->ctrl_param)) {
		return -EINVAL;
	}

	stream = ep->stream;

	if (clear_stream) {
		ep->stream = NULL;
	}

	LOG_DBG("ctrl result:%d", req->status);

	if (rsp_cb != NULL) {
		rsp_cb(stream, req->status);
	}

	if ((!req->status) && (done_cb != NULL)) {
		done_cb(stream);
	}

	return 0;
}

static int bt_a2dp_open_cb(struct bt_avdtp_req *req, struct net_buf *buf)
{
	struct bt_a2dp_ep *ep = CONTAINER_OF(CTRL_REQ(req)->sep, struct bt_a2dp_ep, sep);
	bt_a2dp_rsp_cb rsp_cb = a2dp_cb != NULL ? a2dp_cb->establish_rsp : NULL;
	bt_a2dp_done_cb done_cb = (ep->stream != NULL && ep->stream->ops != NULL)
					  ? ep->stream->ops->established
					  : NULL;

	return bt_a2dp_ctrl_cb(req, rsp_cb, done_cb, false);
}

static int bt_a2dp_start_cb(struct bt_avdtp_req *req, struct net_buf *buf)
{
	struct bt_a2dp_ep *ep = CONTAINER_OF(CTRL_REQ(req)->sep, struct bt_a2dp_ep, sep);
	bt_a2dp_rsp_cb rsp_cb = a2dp_cb != NULL ? a2dp_cb->start_rsp : NULL;
	bt_a2dp_done_cb done_cb =
		(ep->stream != NULL && ep->stream->ops != NULL) ? ep->stream->ops->started : NULL;

	return bt_a2dp_ctrl_cb(req, rsp_cb, done_cb, false);
}

static int bt_a2dp_suspend_cb(struct bt_avdtp_req *req, struct net_buf *buf)
{
	struct bt_a2dp_ep *ep = CONTAINER_OF(CTRL_REQ(req)->sep, struct bt_a2dp_ep, sep);
	bt_a2dp_rsp_cb rsp_cb = a2dp_cb != NULL ? a2dp_cb->suspend_rsp : NULL;
	bt_a2dp_done_cb done_cb =
		(ep->stream != NULL && ep->stream->ops != NULL) ? ep->stream->ops->suspended : NULL;

	return bt_a2dp_ctrl_cb(req, rsp_cb, done_cb, false);
}

static int bt_a2dp_close_cb(struct bt_avdtp_req *req, struct net_buf *buf)
{
	struct bt_a2dp_ep *ep = CONTAINER_OF(CTRL_REQ(req)->sep, struct bt_a2dp_ep, sep);
	bt_a2dp_rsp_cb rsp_cb = a2dp_cb != NULL ? a2dp_cb->release_rsp : NULL;
	bt_a2dp_done_cb done_cb =
		(ep->stream != NULL && ep->stream->ops != NULL) ? ep->stream->ops->released : NULL;

	return bt_a2dp_ctrl_cb(req, rsp_cb, done_cb, true);
}

static int bt_a2dp_abort_cb(struct bt_avdtp_req *req, struct net_buf *buf)
{
	struct bt_a2dp_ep *ep = CONTAINER_OF(CTRL_REQ(req)->sep, struct bt_a2dp_ep, sep);
	bt_a2dp_rsp_cb rsp_cb = a2dp_cb != NULL ? a2dp_cb->abort_rsp : NULL;
	bt_a2dp_done_cb done_cb =
		(ep->stream != NULL && ep->stream->ops != NULL) ? ep->stream->ops->aborted : NULL;

	return bt_a2dp_ctrl_cb(req, rsp_cb, done_cb, true);
}

static int bt_a2dp_stream_ctrl_pre(struct bt_a2dp_stream *stream, bt_avdtp_func_t cb)
>>>>>>> fad916bd
{
	struct bt_a2dp *a2dp = CTRL_PARAM(CTRL_REQ(req));
	struct bt_a2dp_ep *ep;
	struct bt_a2dp_stream *stream;

	ep = CONTAINER_OF(a2dp->ctrl_param.sep, struct bt_a2dp_ep, sep);
	if ((ep->stream == NULL) || (CTRL_REQ(req) != &a2dp->ctrl_param)) {
		return -EINVAL;
	}
	stream = ep->stream;
	if (clear_stream) {
		ep->stream = NULL;
	}

<<<<<<< HEAD
	LOG_DBG("ctrl result:%d", req->status);

	if (rsp_cb != NULL) {
		rsp_cb(stream, req->status);
	}

	if ((!req->status) && (done_cb != NULL)) {
		done_cb(stream);
	}
	return 0;
=======
	a2dp = stream->a2dp;
	memset(&a2dp->ctrl_param, 0U, sizeof(a2dp->ctrl_param));
	a2dp->ctrl_param.req.func = cb;
	a2dp->ctrl_param.acp_stream_ep_id = stream->remote_ep != NULL
						    ? stream->remote_ep->sep.sep_info.id
						    : stream->remote_ep_id;
	a2dp->ctrl_param.sep = &stream->local_ep->sep;
	return 0;
}

int bt_a2dp_stream_establish(struct bt_a2dp_stream *stream)
{
	int err;
	struct bt_a2dp *a2dp = stream->a2dp;

	err = bt_a2dp_stream_ctrl_pre(stream, bt_a2dp_open_cb);
	if (err) {
		return err;
	}

	return bt_avdtp_open(&a2dp->session, &a2dp->ctrl_param);
>>>>>>> fad916bd
}

static int bt_a2dp_open_cb(struct bt_avdtp_req *req)
{
<<<<<<< HEAD
	struct bt_a2dp_ep *ep = CONTAINER_OF(CTRL_REQ(req)->sep, struct bt_a2dp_ep, sep);
	bt_a2dp_rsp_cb rsp_cb = a2dp_cb != NULL ? a2dp_cb->establish_rsp : NULL;
	bt_a2dp_done_cb done_cb = (ep->stream != NULL && ep->stream->ops != NULL)
					  ? ep->stream->ops->established
					  : NULL;

	return bt_a2dp_ctrl_cb(req, rsp_cb, done_cb, false);
=======
	int err;
	struct bt_a2dp *a2dp = stream->a2dp;

	err = bt_a2dp_stream_ctrl_pre(stream, bt_a2dp_close_cb);
	if (err) {
		return err;
	}

	return bt_avdtp_close(&a2dp->session, &a2dp->ctrl_param);
>>>>>>> fad916bd
}

static int bt_a2dp_start_cb(struct bt_avdtp_req *req)
{
	struct bt_a2dp_ep *ep = CONTAINER_OF(CTRL_REQ(req)->sep, struct bt_a2dp_ep, sep);
	bt_a2dp_rsp_cb rsp_cb = a2dp_cb != NULL ? a2dp_cb->start_rsp : NULL;
	bt_a2dp_done_cb done_cb =
		(ep->stream != NULL && ep->stream->ops != NULL) ? ep->stream->ops->started : NULL;

	return bt_a2dp_ctrl_cb(req, rsp_cb, done_cb, false);
}

static int bt_a2dp_suspend_cb(struct bt_avdtp_req *req)
{
	struct bt_a2dp_ep *ep = CONTAINER_OF(CTRL_REQ(req)->sep, struct bt_a2dp_ep, sep);
	bt_a2dp_rsp_cb rsp_cb = a2dp_cb != NULL ? a2dp_cb->suspend_rsp : NULL;
	bt_a2dp_done_cb done_cb =
		(ep->stream != NULL && ep->stream->ops != NULL) ? ep->stream->ops->suspended : NULL;

	return bt_a2dp_ctrl_cb(req, rsp_cb, done_cb, false);
}

static int bt_a2dp_close_cb(struct bt_avdtp_req *req)
{
	struct bt_a2dp_ep *ep = CONTAINER_OF(CTRL_REQ(req)->sep, struct bt_a2dp_ep, sep);
	bt_a2dp_rsp_cb rsp_cb = a2dp_cb != NULL ? a2dp_cb->release_rsp : NULL;
	bt_a2dp_done_cb done_cb =
		(ep->stream != NULL && ep->stream->ops != NULL) ? ep->stream->ops->released : NULL;

	return bt_a2dp_ctrl_cb(req, rsp_cb, done_cb, true);
}

static int bt_a2dp_abort_cb(struct bt_avdtp_req *req)
{
	struct bt_a2dp_ep *ep = CONTAINER_OF(CTRL_REQ(req)->sep, struct bt_a2dp_ep, sep);
	bt_a2dp_rsp_cb rsp_cb = a2dp_cb != NULL ? a2dp_cb->abort_rsp : NULL;
	bt_a2dp_done_cb done_cb =
		(ep->stream != NULL && ep->stream->ops != NULL) ? ep->stream->ops->aborted : NULL;

	return bt_a2dp_ctrl_cb(req, rsp_cb, done_cb, true);
}

static int bt_a2dp_stream_ctrl_pre(struct bt_a2dp_stream *stream, bt_avdtp_func_t cb)
{
	int err;
	struct bt_a2dp *a2dp = stream->a2dp;

	err = bt_a2dp_stream_ctrl_pre(stream, bt_a2dp_start_cb);
	if (err) {
		return err;
	}

<<<<<<< HEAD
	a2dp = stream->a2dp;
	a2dp->ctrl_param.req.func = cb;
	a2dp->ctrl_param.acp_stream_ep_id = stream->remote_ep != NULL
						    ? stream->remote_ep->sep.sep_info.id
						    : stream->remote_ep_id;
	a2dp->ctrl_param.sep = &stream->local_ep->sep;
	return 0;
}

int bt_a2dp_stream_establish(struct bt_a2dp_stream *stream)
{
	int err;
	struct bt_a2dp *a2dp = stream->a2dp;

	err = bt_a2dp_stream_ctrl_pre(stream, bt_a2dp_open_cb);
	if (err) {
		return err;
	}
	return bt_avdtp_open(&a2dp->session, &a2dp->ctrl_param);
}

int bt_a2dp_stream_release(struct bt_a2dp_stream *stream)
{
	int err;
	struct bt_a2dp *a2dp = stream->a2dp;

	err = bt_a2dp_stream_ctrl_pre(stream, bt_a2dp_close_cb);
	if (err) {
		return err;
	}
	return bt_avdtp_close(&a2dp->session, &a2dp->ctrl_param);
}

int bt_a2dp_stream_start(struct bt_a2dp_stream *stream)
{
	int err;
	struct bt_a2dp *a2dp = stream->a2dp;

	err = bt_a2dp_stream_ctrl_pre(stream, bt_a2dp_start_cb);
	if (err) {
		return err;
	}
=======
>>>>>>> fad916bd
	return bt_avdtp_start(&a2dp->session, &a2dp->ctrl_param);
}

int bt_a2dp_stream_suspend(struct bt_a2dp_stream *stream)
{
	int err;
	struct bt_a2dp *a2dp = stream->a2dp;

	err = bt_a2dp_stream_ctrl_pre(stream, bt_a2dp_suspend_cb);
	if (err) {
		return err;
	}
<<<<<<< HEAD
=======

>>>>>>> fad916bd
	return bt_avdtp_suspend(&a2dp->session, &a2dp->ctrl_param);
}

int bt_a2dp_stream_abort(struct bt_a2dp_stream *stream)
{
	int err;
	struct bt_a2dp *a2dp = stream->a2dp;

	err = bt_a2dp_stream_ctrl_pre(stream, bt_a2dp_abort_cb);
	if (err) {
		return err;
	}
<<<<<<< HEAD
=======

>>>>>>> fad916bd
	return bt_avdtp_abort(&a2dp->session, &a2dp->ctrl_param);
}

int bt_a2dp_stream_reconfig(struct bt_a2dp_stream *stream, struct bt_a2dp_codec_cfg *config)
{
	uint8_t remote_id;

	if ((stream == NULL) || (config == NULL)) {
		return -EINVAL;
	}

	remote_id = stream->remote_ep != NULL ? stream->remote_ep->sep.sep_info.id
					      : stream->remote_ep_id;
	bt_a2dp_stream_config_set_param(stream->a2dp, config, bt_a2dp_set_config_cb, remote_id,
					stream->local_ep->sep.sep_info.id,
					stream->local_ep->codec_type, &stream->local_ep->sep);
	return bt_avdtp_reconfigure(&stream->a2dp->session, &stream->a2dp->set_config_param);
}

uint32_t bt_a2dp_get_mtu(struct bt_a2dp_stream *stream)
{
	if ((stream == NULL) || (stream->local_ep == NULL)) {
		return 0;
	}

	return bt_avdtp_get_media_mtu(&stream->local_ep->sep);
}

#if defined(CONFIG_BT_A2DP_SOURCE)
int bt_a2dp_stream_send(struct bt_a2dp_stream *stream, struct net_buf *buf, uint16_t seq_num,
			uint32_t ts)
{
	struct bt_avdtp_media_hdr *media_hdr;

	if (stream == NULL || stream->local_ep == NULL) {
		return -EINVAL;
	}

	media_hdr = net_buf_push(buf, sizeof(struct bt_avdtp_media_hdr));
	memset(media_hdr, 0, sizeof(struct bt_avdtp_media_hdr));
<<<<<<< HEAD
=======

>>>>>>> fad916bd
	if (stream->local_ep->codec_type == BT_A2DP_SBC) {
		media_hdr->playload_type = A2DP_SBC_PAYLOAD_TYPE;
	}

	media_hdr->RTP_version = BT_AVDTP_RTP_VERSION;
	media_hdr->synchronization_source = 0U;
	/* update time_stamp in the buf */
	sys_put_be32(ts, (uint8_t *)&media_hdr->time_stamp);
	/* update sequence_number in the buf */
	sys_put_be16(seq_num, (uint8_t *)&media_hdr->sequence_number);
	/* send the buf */
	return bt_avdtp_send_media_data(&stream->local_ep->sep, buf);
}
#endif

int a2dp_stream_l2cap_disconnected(struct bt_avdtp *session, struct bt_avdtp_sep *sep)
{
	struct bt_a2dp_ep *ep;

	__ASSERT(sep, "Invalid sep");
	ep = CONTAINER_OF(sep, struct bt_a2dp_ep, sep);
<<<<<<< HEAD
=======

>>>>>>> fad916bd
	if (ep->stream != NULL) {
		struct bt_a2dp_stream_ops *ops;
		struct bt_a2dp_stream *stream = ep->stream;

		ops = stream->ops;
		/* Many places set ep->stream as NULL like abort and close.
		 * it should be OK without lock protection because
		 * all the related callbacks are in the same zephyr task context.
		 */
		ep->stream = NULL;
<<<<<<< HEAD
=======

>>>>>>> fad916bd
		if ((ops != NULL) && (ops->released != NULL)) {
			ops->released(stream);
		}
	}

	return 0;
}

static const struct bt_avdtp_ops_cb signaling_avdtp_ops = {
	.connected = a2dp_connected,
	.disconnected = a2dp_disconnected,
	.alloc_buf = a2dp_alloc_buf,
	.discovery_ind = a2dp_discovery_ind,
	.get_capabilities_ind = a2dp_get_capabilities_ind,
	.set_configuration_ind = a2dp_set_config_ind,
	.re_configuration_ind = a2dp_re_config_ind,
	.open_ind = a2dp_open_ind,
	.start_ind = a2dp_start_ind,
	.close_ind = a2dp_close_ind,
	.suspend_ind = a2dp_suspend_ind,
	.abort_ind = a2dp_abort_ind,
	.stream_l2cap_disconnected = a2dp_stream_l2cap_disconnected,
};

int a2dp_accept(struct bt_conn *conn, struct bt_avdtp **session)
{
	struct bt_a2dp *a2dp;

	a2dp = a2dp_get_connection(conn);
	if (!a2dp) {
		return -ENOMEM;
	}

	*session = &(a2dp->session);
	a2dp->session.ops = &signaling_avdtp_ops;
	LOG_DBG("session: %p", &(a2dp->session));

	return 0;
}

/* The above callback structures need to be packed and passed to AVDTP */
static struct bt_avdtp_event_cb avdtp_cb = {
	.accept = a2dp_accept,
};

int bt_a2dp_init(void)
{
	int err;

	/* Register event handlers with AVDTP */
	err = bt_avdtp_register(&avdtp_cb);
	if (err < 0) {
		LOG_ERR("A2DP registration failed");
		return err;
	}

	for (uint8_t i = 0; i < CONFIG_BT_MAX_CONN; i++) {
		memset(&connection[i], 0, sizeof(struct bt_a2dp));
	}

	LOG_DBG("A2DP Initialized successfully.");
	return 0;
}

struct bt_a2dp *bt_a2dp_connect(struct bt_conn *conn)
{
	struct bt_a2dp *a2dp;
	int err;

	a2dp = a2dp_get_connection(conn);
	if (!a2dp) {
		LOG_ERR("Cannot allocate memory");
		return NULL;
	}

	a2dp->a2dp_state = INTERNAL_STATE_IDLE;
	a2dp->session.ops = &signaling_avdtp_ops;

	err = bt_avdtp_connect(conn, &(a2dp->session));
	if (err < 0) {
		LOG_DBG("AVDTP Connect failed");
		return NULL;
	}

	LOG_DBG("Connect request sent");
	return a2dp;
}

int bt_a2dp_disconnect(struct bt_a2dp *a2dp)
{
	__ASSERT_NO_MSG(a2dp);
	return bt_avdtp_disconnect(&a2dp->session);
}

int bt_a2dp_register_ep(struct bt_a2dp_ep *ep, uint8_t media_type, uint8_t sep_type)
{
	int err;

	__ASSERT_NO_MSG(ep);

#if defined(CONFIG_BT_A2DP_SINK)
	if (sep_type == BT_AVDTP_SINK) {
		ep->sep.media_data_cb = bt_a2dp_media_data_callback;
	} else {
		ep->sep.media_data_cb = NULL;
	}
#else
	ep->sep.media_data_cb = NULL;
#endif
<<<<<<< HEAD
=======

>>>>>>> fad916bd
	err = bt_avdtp_register_sep(media_type, sep_type, &(ep->sep));
	if (err < 0) {
		return err;
	}

	return 0;
}

int bt_a2dp_register_cb(struct bt_a2dp_cb *cb)
{
	a2dp_cb = cb;
	return 0;
}<|MERGE_RESOLUTION|>--- conflicted
+++ resolved
@@ -83,10 +83,7 @@
 		/* Clean the memory area before returning */
 		(void)memset(a2dp, 0, sizeof(struct bt_a2dp));
 	}
-<<<<<<< HEAD
-=======
-
->>>>>>> fad916bd
+
 	return a2dp;
 }
 
@@ -406,18 +403,12 @@
 	if (ep->stream == NULL) {
 		return -EINVAL;
 	}
-<<<<<<< HEAD
-=======
-
->>>>>>> fad916bd
+
 	if ((ep->stream == NULL) || (SET_CONF_REQ(req) != &a2dp->set_config_param)) {
 		return -EINVAL;
 	}
 
-<<<<<<< HEAD
-=======
 	stream = ep->stream;
->>>>>>> fad916bd
 	LOG_DBG("SET CONFIGURATION result:%d", req->status);
 
 	if ((a2dp_cb != NULL) && (a2dp_cb->config_rsp != NULL)) {
@@ -440,11 +431,7 @@
 	uint8_t codec_type;
 	uint8_t user_ret;
 
-<<<<<<< HEAD
-	if (GET_CAP_REQ(req) != &a2dp->get_capabilities_param) {
-=======
 	if (GET_CAP_REQ(req) != &a2dp->get_capabilities_param || buf == NULL) {
->>>>>>> fad916bd
 		return -EINVAL;
 	}
 
@@ -457,11 +444,7 @@
 		return 0;
 	}
 
-<<<<<<< HEAD
-	err = bt_avdtp_parse_capability_codec(a2dp->get_capabilities_param.buf, &codec_type,
-=======
 	err = bt_avdtp_parse_capability_codec(buf, &codec_type,
->>>>>>> fad916bd
 					      &codec_info_element, &codec_info_element_len);
 	if (err) {
 		LOG_DBG("codec capability parsing fail");
@@ -477,11 +460,7 @@
 		struct bt_a2dp_ep_info *info = &a2dp->discover_cb_param->info;
 
 		info->codec_type = codec_type;
-<<<<<<< HEAD
-		info->sep_info = a2dp->discover_cb_param->seps_info[a2dp->get_cap_index];
-=======
 		info->sep_info = &a2dp->discover_cb_param->seps_info[a2dp->get_cap_index];
->>>>>>> fad916bd
 		memcpy(&info->codec_cap.codec_ie, codec_info_element, codec_info_element_len);
 		info->codec_cap.len = codec_info_element_len;
 		user_ret = a2dp->discover_cb_param->cb(a2dp, info, &ep);
@@ -523,20 +502,14 @@
 	for (; a2dp->get_cap_index < a2dp->peer_seps_count; a2dp->get_cap_index++) {
 		if (a2dp->discover_cb_param->seps_info[a2dp->get_cap_index].media_type ==
 		    BT_AVDTP_AUDIO) {
-<<<<<<< HEAD
-=======
 			memset(&a2dp->get_capabilities_param, 0U,
 			       sizeof(a2dp->get_capabilities_param));
->>>>>>> fad916bd
 			a2dp->get_capabilities_param.req.func = bt_a2dp_get_capabilities_cb;
 			a2dp->get_capabilities_param.stream_endpoint_id =
 				a2dp->discover_cb_param->seps_info[a2dp->get_cap_index].id;
 			err = bt_avdtp_get_capabilities(&a2dp->session,
 							&a2dp->get_capabilities_param);
-<<<<<<< HEAD
-=======
-
->>>>>>> fad916bd
+
 			if (err) {
 				LOG_DBG("AVDTP get codec_cap failed");
 				a2dp->discover_cb_param->cb(a2dp, NULL, NULL);
@@ -556,19 +529,12 @@
 	int err;
 
 	LOG_DBG("DISCOVER result:%d", req->status);
-<<<<<<< HEAD
-	if (a2dp->discover_cb_param == NULL) {
-=======
 	if (a2dp->discover_cb_param == NULL || buf == NULL) {
->>>>>>> fad916bd
 		return -EINVAL;
 	}
 
 	a2dp->peer_seps_count = 0U;
-<<<<<<< HEAD
-=======
-
->>>>>>> fad916bd
+
 	if (!(req->status)) {
 		if (a2dp->discover_cb_param->sep_count == 0) {
 			if (a2dp->discover_cb_param->cb != NULL) {
@@ -655,10 +621,7 @@
 						   uint8_t int_id, uint8_t codec_type,
 						   struct bt_avdtp_sep *sep)
 {
-<<<<<<< HEAD
-=======
 	memset(&a2dp->set_config_param, 0U, sizeof(a2dp->set_config_param));
->>>>>>> fad916bd
 	a2dp->set_config_param.req.func = cb;
 	a2dp->set_config_param.acp_stream_ep_id = remote_id;
 	a2dp->set_config_param.int_stream_endpoint_id = int_id;
@@ -700,8 +663,6 @@
 
 static int bt_a2dp_ctrl_cb(struct bt_avdtp_req *req, bt_a2dp_rsp_cb rsp_cb, bt_a2dp_done_cb done_cb,
 			   bool clear_stream)
-<<<<<<< HEAD
-=======
 {
 	struct bt_a2dp *a2dp = CTRL_PARAM(CTRL_REQ(req));
 	struct bt_a2dp_ep *ep;
@@ -783,33 +744,13 @@
 }
 
 static int bt_a2dp_stream_ctrl_pre(struct bt_a2dp_stream *stream, bt_avdtp_func_t cb)
->>>>>>> fad916bd
-{
-	struct bt_a2dp *a2dp = CTRL_PARAM(CTRL_REQ(req));
-	struct bt_a2dp_ep *ep;
-	struct bt_a2dp_stream *stream;
-
-	ep = CONTAINER_OF(a2dp->ctrl_param.sep, struct bt_a2dp_ep, sep);
-	if ((ep->stream == NULL) || (CTRL_REQ(req) != &a2dp->ctrl_param)) {
-		return -EINVAL;
-	}
-	stream = ep->stream;
-	if (clear_stream) {
-		ep->stream = NULL;
-	}
-
-<<<<<<< HEAD
-	LOG_DBG("ctrl result:%d", req->status);
-
-	if (rsp_cb != NULL) {
-		rsp_cb(stream, req->status);
-	}
-
-	if ((!req->status) && (done_cb != NULL)) {
-		done_cb(stream);
-	}
-	return 0;
-=======
+{
+	struct bt_a2dp *a2dp;
+
+	if ((stream == NULL) || (stream->local_ep == NULL) || (stream->a2dp == NULL)) {
+		return -EINVAL;
+	}
+
 	a2dp = stream->a2dp;
 	memset(&a2dp->ctrl_param, 0U, sizeof(a2dp->ctrl_param));
 	a2dp->ctrl_param.req.func = cb;
@@ -831,20 +772,10 @@
 	}
 
 	return bt_avdtp_open(&a2dp->session, &a2dp->ctrl_param);
->>>>>>> fad916bd
-}
-
-static int bt_a2dp_open_cb(struct bt_avdtp_req *req)
-{
-<<<<<<< HEAD
-	struct bt_a2dp_ep *ep = CONTAINER_OF(CTRL_REQ(req)->sep, struct bt_a2dp_ep, sep);
-	bt_a2dp_rsp_cb rsp_cb = a2dp_cb != NULL ? a2dp_cb->establish_rsp : NULL;
-	bt_a2dp_done_cb done_cb = (ep->stream != NULL && ep->stream->ops != NULL)
-					  ? ep->stream->ops->established
-					  : NULL;
-
-	return bt_a2dp_ctrl_cb(req, rsp_cb, done_cb, false);
-=======
+}
+
+int bt_a2dp_stream_release(struct bt_a2dp_stream *stream)
+{
 	int err;
 	struct bt_a2dp *a2dp = stream->a2dp;
 
@@ -854,50 +785,9 @@
 	}
 
 	return bt_avdtp_close(&a2dp->session, &a2dp->ctrl_param);
->>>>>>> fad916bd
-}
-
-static int bt_a2dp_start_cb(struct bt_avdtp_req *req)
-{
-	struct bt_a2dp_ep *ep = CONTAINER_OF(CTRL_REQ(req)->sep, struct bt_a2dp_ep, sep);
-	bt_a2dp_rsp_cb rsp_cb = a2dp_cb != NULL ? a2dp_cb->start_rsp : NULL;
-	bt_a2dp_done_cb done_cb =
-		(ep->stream != NULL && ep->stream->ops != NULL) ? ep->stream->ops->started : NULL;
-
-	return bt_a2dp_ctrl_cb(req, rsp_cb, done_cb, false);
-}
-
-static int bt_a2dp_suspend_cb(struct bt_avdtp_req *req)
-{
-	struct bt_a2dp_ep *ep = CONTAINER_OF(CTRL_REQ(req)->sep, struct bt_a2dp_ep, sep);
-	bt_a2dp_rsp_cb rsp_cb = a2dp_cb != NULL ? a2dp_cb->suspend_rsp : NULL;
-	bt_a2dp_done_cb done_cb =
-		(ep->stream != NULL && ep->stream->ops != NULL) ? ep->stream->ops->suspended : NULL;
-
-	return bt_a2dp_ctrl_cb(req, rsp_cb, done_cb, false);
-}
-
-static int bt_a2dp_close_cb(struct bt_avdtp_req *req)
-{
-	struct bt_a2dp_ep *ep = CONTAINER_OF(CTRL_REQ(req)->sep, struct bt_a2dp_ep, sep);
-	bt_a2dp_rsp_cb rsp_cb = a2dp_cb != NULL ? a2dp_cb->release_rsp : NULL;
-	bt_a2dp_done_cb done_cb =
-		(ep->stream != NULL && ep->stream->ops != NULL) ? ep->stream->ops->released : NULL;
-
-	return bt_a2dp_ctrl_cb(req, rsp_cb, done_cb, true);
-}
-
-static int bt_a2dp_abort_cb(struct bt_avdtp_req *req)
-{
-	struct bt_a2dp_ep *ep = CONTAINER_OF(CTRL_REQ(req)->sep, struct bt_a2dp_ep, sep);
-	bt_a2dp_rsp_cb rsp_cb = a2dp_cb != NULL ? a2dp_cb->abort_rsp : NULL;
-	bt_a2dp_done_cb done_cb =
-		(ep->stream != NULL && ep->stream->ops != NULL) ? ep->stream->ops->aborted : NULL;
-
-	return bt_a2dp_ctrl_cb(req, rsp_cb, done_cb, true);
-}
-
-static int bt_a2dp_stream_ctrl_pre(struct bt_a2dp_stream *stream, bt_avdtp_func_t cb)
+}
+
+int bt_a2dp_stream_start(struct bt_a2dp_stream *stream)
 {
 	int err;
 	struct bt_a2dp *a2dp = stream->a2dp;
@@ -907,51 +797,6 @@
 		return err;
 	}
 
-<<<<<<< HEAD
-	a2dp = stream->a2dp;
-	a2dp->ctrl_param.req.func = cb;
-	a2dp->ctrl_param.acp_stream_ep_id = stream->remote_ep != NULL
-						    ? stream->remote_ep->sep.sep_info.id
-						    : stream->remote_ep_id;
-	a2dp->ctrl_param.sep = &stream->local_ep->sep;
-	return 0;
-}
-
-int bt_a2dp_stream_establish(struct bt_a2dp_stream *stream)
-{
-	int err;
-	struct bt_a2dp *a2dp = stream->a2dp;
-
-	err = bt_a2dp_stream_ctrl_pre(stream, bt_a2dp_open_cb);
-	if (err) {
-		return err;
-	}
-	return bt_avdtp_open(&a2dp->session, &a2dp->ctrl_param);
-}
-
-int bt_a2dp_stream_release(struct bt_a2dp_stream *stream)
-{
-	int err;
-	struct bt_a2dp *a2dp = stream->a2dp;
-
-	err = bt_a2dp_stream_ctrl_pre(stream, bt_a2dp_close_cb);
-	if (err) {
-		return err;
-	}
-	return bt_avdtp_close(&a2dp->session, &a2dp->ctrl_param);
-}
-
-int bt_a2dp_stream_start(struct bt_a2dp_stream *stream)
-{
-	int err;
-	struct bt_a2dp *a2dp = stream->a2dp;
-
-	err = bt_a2dp_stream_ctrl_pre(stream, bt_a2dp_start_cb);
-	if (err) {
-		return err;
-	}
-=======
->>>>>>> fad916bd
 	return bt_avdtp_start(&a2dp->session, &a2dp->ctrl_param);
 }
 
@@ -964,10 +809,7 @@
 	if (err) {
 		return err;
 	}
-<<<<<<< HEAD
-=======
-
->>>>>>> fad916bd
+
 	return bt_avdtp_suspend(&a2dp->session, &a2dp->ctrl_param);
 }
 
@@ -980,10 +822,7 @@
 	if (err) {
 		return err;
 	}
-<<<<<<< HEAD
-=======
-
->>>>>>> fad916bd
+
 	return bt_avdtp_abort(&a2dp->session, &a2dp->ctrl_param);
 }
 
@@ -1024,10 +863,7 @@
 
 	media_hdr = net_buf_push(buf, sizeof(struct bt_avdtp_media_hdr));
 	memset(media_hdr, 0, sizeof(struct bt_avdtp_media_hdr));
-<<<<<<< HEAD
-=======
-
->>>>>>> fad916bd
+
 	if (stream->local_ep->codec_type == BT_A2DP_SBC) {
 		media_hdr->playload_type = A2DP_SBC_PAYLOAD_TYPE;
 	}
@@ -1049,10 +885,7 @@
 
 	__ASSERT(sep, "Invalid sep");
 	ep = CONTAINER_OF(sep, struct bt_a2dp_ep, sep);
-<<<<<<< HEAD
-=======
-
->>>>>>> fad916bd
+
 	if (ep->stream != NULL) {
 		struct bt_a2dp_stream_ops *ops;
 		struct bt_a2dp_stream *stream = ep->stream;
@@ -1063,10 +896,7 @@
 		 * all the related callbacks are in the same zephyr task context.
 		 */
 		ep->stream = NULL;
-<<<<<<< HEAD
-=======
-
->>>>>>> fad916bd
+
 		if ((ops != NULL) && (ops->released != NULL)) {
 			ops->released(stream);
 		}
@@ -1176,10 +1006,7 @@
 #else
 	ep->sep.media_data_cb = NULL;
 #endif
-<<<<<<< HEAD
-=======
-
->>>>>>> fad916bd
+
 	err = bt_avdtp_register_sep(media_type, sep_type, &(ep->sep));
 	if (err < 0) {
 		return err;
