/* l2cap_br.c - L2CAP BREDR oriented handling */

/*
 * Copyright (c) 2016 Intel Corporation
 *
 * SPDX-License-Identifier: Apache-2.0
 */

#include <zephyr/kernel.h>
#include <string.h>
#include <errno.h>
#include <zephyr/sys/atomic.h>
#include <zephyr/sys/byteorder.h>
#include <zephyr/sys/iterable_sections.h>
#include <zephyr/sys/util.h>

#include <zephyr/bluetooth/hci.h>
#include <zephyr/bluetooth/bluetooth.h>
#include <zephyr/bluetooth/conn.h>

#include "host/buf_view.h"
#include "host/hci_core.h"
#include "host/conn_internal.h"
#include "host/keys.h"
#include "l2cap_br_internal.h"
#include "avdtp_internal.h"
#include "a2dp_internal.h"
#include "avctp_internal.h"
#include "avrcp_internal.h"
#include "rfcomm_internal.h"
#include "sdp_internal.h"

#include <zephyr/logging/log.h>
LOG_MODULE_REGISTER(bt_l2cap_br, CONFIG_BT_L2CAP_LOG_LEVEL);

#define BR_CHAN_RTX(_w) CONTAINER_OF(k_work_delayable_from_work(_w), \
				     struct bt_l2cap_br_chan, rtx_work)

#define L2CAP_BR_PSM_START	0x0001
#define L2CAP_BR_PSM_END	0xffff
#define L2CAP_BR_PSM_DYN_START	0x1000
#define L2CAP_BR_PSM_DYN_END	L2CAP_BR_PSM_END

#define L2CAP_BR_CID_DYN_START	0x0040
#define L2CAP_BR_CID_DYN_END	0xffff
#define L2CAP_BR_CID_IS_DYN(_cid) \
	(_cid >= L2CAP_BR_CID_DYN_START && _cid <= L2CAP_BR_CID_DYN_END)

#define L2CAP_BR_MIN_MTU	48
#define L2CAP_BR_DEFAULT_MTU	672

#define L2CAP_BR_PSM_SDP	0x0001

#define L2CAP_BR_INFO_TIMEOUT		K_SECONDS(4)
#define L2CAP_BR_CFG_TIMEOUT		K_SECONDS(4)
#define L2CAP_BR_DISCONN_TIMEOUT	K_SECONDS(1)
#define L2CAP_BR_CONN_TIMEOUT		K_SECONDS(40)

/*
 * L2CAP extended feature mask:
 * BR/EDR fixed channel support enabled
 */
#define L2CAP_FEAT_FIXED_CHAN_MASK	0x00000080

enum {
	/* Connection oriented channels flags */
	L2CAP_FLAG_CONN_LCONF_DONE,	/* local config accepted by remote */
	L2CAP_FLAG_CONN_RCONF_DONE,	/* remote config accepted by local */
	L2CAP_FLAG_CONN_ACCEPTOR,	/* getting incoming connection req */
	L2CAP_FLAG_CONN_PENDING,	/* remote sent pending result in rsp */

	/* Signaling channel flags */
	L2CAP_FLAG_SIG_INFO_PENDING,	/* retrieving remote l2cap info */
	L2CAP_FLAG_SIG_INFO_DONE,	/* remote l2cap info is done */

	/* fixed channels flags */
	L2CAP_FLAG_FIXED_CONNECTED,		/* fixed connected */

	/* Auth failed, disconnect ACL */
	L2CAP_FLAG_DISCONNECT_ACL,	/* Disconnect ACL */
};

static sys_slist_t br_servers;


/* Pool for outgoing BR/EDR signaling packets, min MTU is 48 */
NET_BUF_POOL_FIXED_DEFINE(br_sig_pool, CONFIG_BT_MAX_CONN,
			  BT_L2CAP_BUF_SIZE(L2CAP_BR_MIN_MTU), 8, NULL);

/* BR/EDR L2CAP signalling channel specific context */
struct bt_l2cap_br {
	/* The channel this context is associated with */
	struct bt_l2cap_br_chan	chan;
	uint8_t			info_ident;
	/*
	 * 2.1 CHANNEL IDENTIFIERS in
	 * BLUETOOTH CORE SPECIFICATION Version 5.4 | Vol 3, Part A.
	 * The range of fixed L2CAP CID is 0x0001 ~ 0x0007 both for LE and BR.
	 * So use one octet buffer to keep the `Fixed channels supported`
	 * of peer device.
	 */
	uint8_t			info_fixed_chan;
	uint32_t			info_feat_mask;
};

static struct bt_l2cap_br bt_l2cap_br_pool[CONFIG_BT_MAX_CONN];

struct bt_l2cap_chan *bt_l2cap_br_lookup_rx_cid(struct bt_conn *conn,
						uint16_t cid)
{
	struct bt_l2cap_chan *chan;

	SYS_SLIST_FOR_EACH_CONTAINER(&conn->channels, chan, node) {
		if (BR_CHAN(chan)->rx.cid == cid) {
			return chan;
		}
	}

	return NULL;
}

struct bt_l2cap_chan *bt_l2cap_br_lookup_tx_cid(struct bt_conn *conn,
						uint16_t cid)
{
	struct bt_l2cap_chan *chan;

	SYS_SLIST_FOR_EACH_CONTAINER(&conn->channels, chan, node) {
		if (BR_CHAN(chan)->tx.cid == cid) {
			return chan;
		}
	}

	return NULL;
}

uint8_t bt_l2cap_br_get_remote_fixed_chan(struct bt_conn *conn)
{
	struct bt_l2cap_chan *chan_sig;
	struct bt_l2cap_br *br_chan_sig;

	chan_sig = bt_l2cap_br_lookup_rx_cid(conn, BT_L2CAP_CID_BR_SIG);
	if (!chan_sig) {
		return (uint8_t)0U;
	}

	br_chan_sig = CONTAINER_OF(chan_sig, struct bt_l2cap_br, chan.chan);

	return br_chan_sig->info_fixed_chan;
}

static struct bt_l2cap_br_chan*
l2cap_br_chan_alloc_cid(struct bt_conn *conn, struct bt_l2cap_chan *chan)
{
	struct bt_l2cap_br_chan *br_chan = BR_CHAN(chan);
	uint16_t cid;

	/*
	 * No action needed if there's already a CID allocated, e.g. in
	 * the case of a fixed channel.
	 */
	if (br_chan->rx.cid > 0) {
		return br_chan;
	}

	/*
	 * L2CAP_BR_CID_DYN_END is 0xffff so we don't check against it since
	 * cid is uint16_t, just check against uint16_t overflow
	 */
	for (cid = L2CAP_BR_CID_DYN_START; cid; cid++) {
		if (!bt_l2cap_br_lookup_rx_cid(conn, cid)) {
			br_chan->rx.cid = cid;
			return br_chan;
		}
	}

	return NULL;
}

static void l2cap_br_chan_cleanup(struct bt_l2cap_chan *chan)
{
	bt_l2cap_chan_remove(chan->conn, chan);
	bt_l2cap_br_chan_del(chan);
}

static void l2cap_br_chan_destroy(struct bt_l2cap_chan *chan)
{
	struct bt_l2cap_br_chan *br_chan = BR_CHAN(chan);

	LOG_DBG("chan %p cid 0x%04x", br_chan, br_chan->rx.cid);

	/* Cancel ongoing work. Since the channel can be re-used after this
	 * we need to sync to make sure that the kernel does not have it
	 * in its queue anymore.
	 *
	 * In the case where we are in the context of executing the rtx_work
	 * item, we don't sync as it will deadlock the workqueue.
	 */
	struct k_work_q *rtx_work_queue = br_chan->rtx_work.queue;

	if (rtx_work_queue == NULL || k_current_get() != &rtx_work_queue->thread) {
		k_work_cancel_delayable_sync(&br_chan->rtx_work, &br_chan->rtx_sync);
	} else {
		k_work_cancel_delayable(&br_chan->rtx_work);
	}

	atomic_clear(BR_CHAN(chan)->flags);
}

static void l2cap_br_rtx_timeout(struct k_work *work)
{
	struct bt_l2cap_br_chan *chan = BR_CHAN_RTX(work);

	LOG_WRN("chan %p timeout", chan);

	if (chan->rx.cid == BT_L2CAP_CID_BR_SIG) {
		LOG_DBG("Skip BR/EDR signalling channel ");
		atomic_clear_bit(chan->flags, L2CAP_FLAG_SIG_INFO_PENDING);
		return;
	}

	LOG_DBG("chan %p %s scid 0x%04x", chan, bt_l2cap_chan_state_str(chan->state), chan->rx.cid);

	switch (chan->state) {
	case BT_L2CAP_CONFIG:
		bt_l2cap_br_chan_disconnect(&chan->chan);
		break;
	case BT_L2CAP_DISCONNECTING:
	case BT_L2CAP_CONNECTING:
		l2cap_br_chan_cleanup(&chan->chan);
		break;
	default:
		break;
	}
}

static bool l2cap_br_chan_add(struct bt_conn *conn, struct bt_l2cap_chan *chan,
			      bt_l2cap_chan_destroy_t destroy)
{
	struct bt_l2cap_br_chan *ch = l2cap_br_chan_alloc_cid(conn, chan);

	if (!ch) {
		LOG_DBG("Unable to allocate L2CAP CID");
		return false;
	}

	k_fifo_init(&ch->_pdu_tx_queue);

	/* All dynamic channels have the destroy handler which makes sure that
	 * the RTX work structure is properly released with a cancel sync.
	 * The fixed signal channel is only removed when disconnected and the
	 * disconnected handler is always called from the workqueue itself so
	 * canceling from there should always succeed.
	 */
	k_work_init_delayable(&ch->rtx_work, l2cap_br_rtx_timeout);
	bt_l2cap_chan_add(conn, chan, destroy);

	return true;
}

static uint8_t l2cap_br_get_ident(void)
{
	static uint8_t ident;

	ident++;
	/* handle integer overflow (0 is not valid) */
	if (!ident) {
		ident++;
	}

	return ident;
}

static void raise_data_ready(struct bt_l2cap_br_chan *br_chan)
{
	if (!atomic_set(&br_chan->_pdu_ready_lock, 1)) {
		sys_slist_append(&br_chan->chan.conn->l2cap_data_ready,
				 &br_chan->_pdu_ready);
		LOG_DBG("data ready raised");
	} else {
		LOG_DBG("data ready already");
	}

	bt_conn_data_ready(br_chan->chan.conn);
}

static void lower_data_ready(struct bt_l2cap_br_chan *br_chan)
{
	struct bt_conn *conn = br_chan->chan.conn;
	__maybe_unused sys_snode_t *s = sys_slist_get(&conn->l2cap_data_ready);

	__ASSERT_NO_MSG(s == &br_chan->_pdu_ready);

	__maybe_unused atomic_t old = atomic_set(&br_chan->_pdu_ready_lock, 0);

	__ASSERT_NO_MSG(old);
}

static void cancel_data_ready(struct bt_l2cap_br_chan *br_chan)
{
	struct bt_conn *conn = br_chan->chan.conn;

	sys_slist_find_and_remove(&conn->l2cap_data_ready,
				  &br_chan->_pdu_ready);

	atomic_set(&br_chan->_pdu_ready_lock, 0);
}

int bt_l2cap_br_send_cb(struct bt_conn *conn, uint16_t cid, struct net_buf *buf,
			bt_conn_tx_cb_t cb, void *user_data)
{
	struct bt_l2cap_hdr *hdr;
	struct bt_l2cap_chan *ch = bt_l2cap_br_lookup_tx_cid(conn, cid);
	struct bt_l2cap_br_chan *br_chan = CONTAINER_OF(ch, struct bt_l2cap_br_chan, chan);

	LOG_DBG("chan %p buf %p len %zu", br_chan, buf, buf->len);

	hdr = net_buf_push(buf, sizeof(*hdr));
	hdr->len = sys_cpu_to_le16(buf->len - sizeof(*hdr));
	hdr->cid = sys_cpu_to_le16(cid);

	if (buf->user_data_size < sizeof(struct closure)) {
		LOG_WRN("not enough room in user_data %d < %d pool %u",
			buf->user_data_size,
			CONFIG_BT_CONN_TX_USER_DATA_SIZE,
			buf->pool_id);
		return -EINVAL;
	}

	LOG_DBG("push PDU: cb %p userdata %p", cb, user_data);

	make_closure(buf->user_data, cb, user_data);
	k_fifo_put(&br_chan->_pdu_tx_queue, buf);
	raise_data_ready(br_chan);

	return 0;
}

/* Send the buffer and release it in case of failure.
 * Any other cleanup in failure to send should be handled by the disconnected
 * handler.
 */
static inline void l2cap_send(struct bt_conn *conn, uint16_t cid,
			      struct net_buf *buf)
{
	if (bt_l2cap_br_send_cb(conn, cid, buf, NULL, NULL)) {
		net_buf_unref(buf);
	}
}

static void l2cap_br_chan_send_req(struct bt_l2cap_br_chan *chan,
				   struct net_buf *buf, k_timeout_t timeout)
{

	if (bt_l2cap_br_send_cb(chan->chan.conn, BT_L2CAP_CID_BR_SIG, buf,
			     NULL, NULL)) {
		net_buf_unref(buf);
		return;
	}

	/* BLUETOOTH SPECIFICATION Version 4.2 [Vol 3, Part A] page 126:
	 *
	 * The value of this timer is implementation-dependent but the minimum
	 * initial value is 1 second and the maximum initial value is 60
	 * seconds. One RTX timer shall exist for each outstanding signaling
	 * request, including each Echo Request. The timer disappears on the
	 * final expiration, when the response is received, or the physical
	 * link is lost.
	 */
	k_work_reschedule(&chan->rtx_work, timeout);
}

/* L2CAP channel wants to send a PDU */
static bool chan_has_data(struct bt_l2cap_br_chan *br_chan)
{
	return !k_fifo_is_empty(&br_chan->_pdu_tx_queue);
}

struct net_buf *l2cap_br_data_pull(struct bt_conn *conn,
				   size_t amount,
				   size_t *length)
{
	const sys_snode_t *pdu_ready = sys_slist_peek_head(&conn->l2cap_data_ready);

	if (!pdu_ready) {
		LOG_DBG("nothing to send on this conn");
		return NULL;
	}

	struct bt_l2cap_br_chan *br_chan = CONTAINER_OF(pdu_ready,
							struct bt_l2cap_br_chan,
							_pdu_ready);

	/* Leave the PDU buffer in the queue until we have sent all its
	 * fragments.
	 */
	struct net_buf *pdu = k_fifo_peek_head(&br_chan->_pdu_tx_queue);

	__ASSERT(pdu, "signaled ready but no PDUs in the TX queue");

	if (bt_buf_has_view(pdu)) {
		LOG_ERR("already have view on %p", pdu);
		return NULL;
	}

	/* We can't interleave ACL fragments from different channels for the
	 * same ACL conn -> we have to wait until a full L2 PDU is transferred
	 * before switching channels.
	 */
	bool last_frag = amount >= pdu->len;

	if (last_frag) {
		LOG_DBG("last frag, removing %p", pdu);
		__maybe_unused struct net_buf *b = k_fifo_get(&br_chan->_pdu_tx_queue, K_NO_WAIT);

		__ASSERT_NO_MSG(b == pdu);

		LOG_DBG("chan %p done", br_chan);
		lower_data_ready(br_chan);

		/* Append channel to list if it still has data */
		if (chan_has_data(br_chan)) {
			LOG_DBG("chan %p ready", br_chan);
			raise_data_ready(br_chan);
		}
	}

	*length = pdu->len;

	return pdu;
}

static void l2cap_br_get_info(struct bt_l2cap_br *l2cap, uint16_t info_type)
{
	struct bt_l2cap_info_req *info;
	struct net_buf *buf;
	struct bt_l2cap_sig_hdr *hdr;

	LOG_DBG("info type %u", info_type);

	if (atomic_test_bit(l2cap->chan.flags, L2CAP_FLAG_SIG_INFO_PENDING)) {
		return;
	}

	switch (info_type) {
	case BT_L2CAP_INFO_FEAT_MASK:
	case BT_L2CAP_INFO_FIXED_CHAN:
		break;
	default:
		LOG_WRN("Unsupported info type %u", info_type);
		return;
	}

	buf = bt_l2cap_create_pdu(&br_sig_pool, 0);

	atomic_set_bit(l2cap->chan.flags, L2CAP_FLAG_SIG_INFO_PENDING);
	l2cap->info_ident = l2cap_br_get_ident();

	hdr = net_buf_add(buf, sizeof(*hdr));
	hdr->code = BT_L2CAP_INFO_REQ;
	hdr->ident = l2cap->info_ident;
	hdr->len = sys_cpu_to_le16(sizeof(*info));

	info = net_buf_add(buf, sizeof(*info));
	info->type = sys_cpu_to_le16(info_type);

	l2cap_br_chan_send_req(&l2cap->chan, buf, L2CAP_BR_INFO_TIMEOUT);
}

static void connect_fixed_channel(struct bt_l2cap_br_chan *chan)
{
	if (atomic_test_and_set_bit(chan->flags, L2CAP_FLAG_FIXED_CONNECTED)) {
		return;
	}

	if (chan->chan.ops && chan->chan.ops->connected) {
		chan->chan.ops->connected(&chan->chan);
	}
}

static void connect_optional_fixed_channels(struct bt_l2cap_br *l2cap)
{
	/* can be change to loop if more BR/EDR fixed channels are added */
	if (l2cap->info_fixed_chan & BIT(BT_L2CAP_CID_BR_SMP)) {
		struct bt_l2cap_chan *chan;

		chan = bt_l2cap_br_lookup_rx_cid(l2cap->chan.chan.conn,
						 BT_L2CAP_CID_BR_SMP);
		if (chan) {
			connect_fixed_channel(BR_CHAN(chan));
		}
	}
}

static int l2cap_br_info_rsp(struct bt_l2cap_br *l2cap, uint8_t ident,
			     struct net_buf *buf)
{
	struct bt_l2cap_info_rsp *rsp;
	uint16_t type, result;
	int err = 0;

	if (atomic_test_bit(l2cap->chan.flags, L2CAP_FLAG_SIG_INFO_DONE)) {
		return 0;
	}

	if (atomic_test_and_clear_bit(l2cap->chan.flags,
				      L2CAP_FLAG_SIG_INFO_PENDING)) {
		/*
		 * Release RTX timer since got the response & there's pending
		 * command request.
		 */
		k_work_cancel_delayable(&l2cap->chan.rtx_work);
	}

	if (buf->len < sizeof(*rsp)) {
		LOG_ERR("Too small info rsp packet size");
		err = -EINVAL;
		goto done;
	}

	if (ident != l2cap->info_ident) {
		LOG_WRN("Idents mismatch");
		err = -EINVAL;
		goto done;
	}

	rsp = net_buf_pull_mem(buf, sizeof(*rsp));
	result = sys_le16_to_cpu(rsp->result);
	if (result != BT_L2CAP_INFO_SUCCESS) {
		LOG_WRN("Result unsuccessful");
		err = -EINVAL;
		goto done;
	}

	type = sys_le16_to_cpu(rsp->type);

	switch (type) {
	case BT_L2CAP_INFO_FEAT_MASK:
		if (buf->len < sizeof(uint32_t)) {
			LOG_ERR("Invalid remote info feat mask");
			err = -EINVAL;
			break;
		}
		l2cap->info_feat_mask = net_buf_pull_le32(buf);
		LOG_DBG("remote info mask 0x%08x", l2cap->info_feat_mask);

		if (!(l2cap->info_feat_mask & L2CAP_FEAT_FIXED_CHAN_MASK)) {
			break;
		}

		l2cap_br_get_info(l2cap, BT_L2CAP_INFO_FIXED_CHAN);
		return 0;
	case BT_L2CAP_INFO_FIXED_CHAN:
		if (buf->len < sizeof(uint8_t)) {
			LOG_ERR("Invalid remote info fixed chan");
			err = -EINVAL;
			break;
		}
		/*
		 * 2.1 CHANNEL IDENTIFIERS in
		 * BLUETOOTH CORE SPECIFICATION Version 5.4 | Vol 3, Part A.
		 * The info length of `Fixed channels supported` is 8 octets.
		 * Then the range of fixed L2CAP CID is 0x0001 ~ 0x0007 both for LE and BR.
		 * So use one octet buffer to keep the `Fixed channels supported`
		 * of peer device.
		 */
		l2cap->info_fixed_chan = net_buf_pull_u8(buf);
		LOG_DBG("remote fixed channel mask 0x%02x", l2cap->info_fixed_chan);

		connect_optional_fixed_channels(l2cap);

		break;
	default:
		LOG_WRN("type 0x%04x unsupported", type);
		err = -EINVAL;
		break;
	}
done:
	atomic_set_bit(l2cap->chan.flags, L2CAP_FLAG_SIG_INFO_DONE);
	l2cap->info_ident = 0U;
	return err;
}

static uint8_t get_fixed_channels_mask(void)
{
	uint8_t mask = 0U;

	/* this needs to be enhanced if AMP Test Manager support is added */
	STRUCT_SECTION_FOREACH(bt_l2cap_br_fixed_chan, fchan) {
		mask |= BIT(fchan->cid);
	}

	return mask;
}

static int l2cap_br_info_req(struct bt_l2cap_br *l2cap, uint8_t ident,
			     struct net_buf *buf)
{
	struct bt_conn *conn = l2cap->chan.chan.conn;
	struct bt_l2cap_info_req *req = (void *)buf->data;
	struct bt_l2cap_info_rsp *rsp;
	struct net_buf *rsp_buf;
	struct bt_l2cap_sig_hdr *hdr_info;
	uint16_t type;

	if (buf->len < sizeof(*req)) {
		LOG_ERR("Too small info req packet size");
		return -EINVAL;
	}

	rsp_buf = bt_l2cap_create_pdu(&br_sig_pool, 0);

	type = sys_le16_to_cpu(req->type);
	LOG_DBG("type 0x%04x", type);

	hdr_info = net_buf_add(rsp_buf, sizeof(*hdr_info));
	hdr_info->code = BT_L2CAP_INFO_RSP;
	hdr_info->ident = ident;

	rsp = net_buf_add(rsp_buf, sizeof(*rsp));

	switch (type) {
	case BT_L2CAP_INFO_FEAT_MASK:
		rsp->type = sys_cpu_to_le16(BT_L2CAP_INFO_FEAT_MASK);
		rsp->result = sys_cpu_to_le16(BT_L2CAP_INFO_SUCCESS);
		net_buf_add_le32(rsp_buf, L2CAP_FEAT_FIXED_CHAN_MASK);
		hdr_info->len = sys_cpu_to_le16(sizeof(*rsp) + sizeof(uint32_t));
		break;
	case BT_L2CAP_INFO_FIXED_CHAN:
		rsp->type = sys_cpu_to_le16(BT_L2CAP_INFO_FIXED_CHAN);
		rsp->result = sys_cpu_to_le16(BT_L2CAP_INFO_SUCCESS);
		/* fixed channel mask protocol data is 8 octets wide */
		(void)memset(net_buf_add(rsp_buf, 8), 0, 8);
		rsp->data[0] = get_fixed_channels_mask();

		hdr_info->len = sys_cpu_to_le16(sizeof(*rsp) + 8);
		break;
	default:
		rsp->type = req->type;
		rsp->result = sys_cpu_to_le16(BT_L2CAP_INFO_NOTSUPP);
		hdr_info->len = sys_cpu_to_le16(sizeof(*rsp));
		break;
	}

	l2cap_send(conn, BT_L2CAP_CID_BR_SIG, rsp_buf);

	return 0;
}

void bt_l2cap_br_connected(struct bt_conn *conn)
{
	struct bt_l2cap_chan *chan;

	STRUCT_SECTION_FOREACH(bt_l2cap_br_fixed_chan, fchan) {
		struct bt_l2cap_br_chan *br_chan;

		if (!fchan->accept) {
			continue;
		}

		if (fchan->accept(conn, &chan) < 0) {
			continue;
		}

		br_chan = BR_CHAN(chan);

		br_chan->rx.cid = fchan->cid;
		br_chan->tx.cid = fchan->cid;

		if (!l2cap_br_chan_add(conn, chan, NULL)) {
			return;
		}

		/*
		 * other fixed channels will be connected after Information
		 * Response is received
		 */
		if (fchan->cid == BT_L2CAP_CID_BR_SIG) {
			struct bt_l2cap_br *sig_ch;

			connect_fixed_channel(br_chan);

			sig_ch = CONTAINER_OF(br_chan, struct bt_l2cap_br, chan);
			l2cap_br_get_info(sig_ch, BT_L2CAP_INFO_FEAT_MASK);
		}
	}
}

void bt_l2cap_br_disconnected(struct bt_conn *conn)
{
	struct bt_l2cap_chan *chan, *next;

	SYS_SLIST_FOR_EACH_CONTAINER_SAFE(&conn->channels, chan, next, node) {
		bt_l2cap_br_chan_del(chan);
	}
}

static struct bt_l2cap_server *l2cap_br_server_lookup_psm(uint16_t psm)
{
	struct bt_l2cap_server *server;

	SYS_SLIST_FOR_EACH_CONTAINER(&br_servers, server, node) {
		if (server->psm == psm) {
			return server;
		}
	}

	return NULL;
}

static void l2cap_br_conf_add_mtu(struct net_buf *buf, const uint16_t mtu)
{
	net_buf_add_u8(buf, BT_L2CAP_CONF_OPT_MTU);
	net_buf_add_u8(buf, sizeof(mtu));
	net_buf_add_le16(buf, mtu);
}

static void l2cap_br_conf_add_opt(struct net_buf *buf, const struct bt_l2cap_conf_opt *opt)
{
	net_buf_add_u8(buf, opt->type & BT_L2CAP_CONF_MASK);
	net_buf_add_u8(buf, opt->len);
	net_buf_add_mem(buf, opt->data, opt->len);
}

static void l2cap_br_conf(struct bt_l2cap_chan *chan)
{
	struct bt_l2cap_sig_hdr *hdr;
	struct bt_l2cap_conf_req *conf;
	struct net_buf *buf;

	buf = bt_l2cap_create_pdu(&br_sig_pool, 0);

	hdr = net_buf_add(buf, sizeof(*hdr));
	hdr->code = BT_L2CAP_CONF_REQ;
	hdr->ident = l2cap_br_get_ident();
	conf = net_buf_add(buf, sizeof(*conf));
	(void)memset(conf, 0, sizeof(*conf));

	conf->dcid = sys_cpu_to_le16(BR_CHAN(chan)->tx.cid);
	/*
	 * Add MTU option if app set non default BR/EDR L2CAP MTU,
	 * otherwise sent empty configuration data meaning default MTU
	 * to be used.
	 */
	if (BR_CHAN(chan)->rx.mtu != L2CAP_BR_DEFAULT_MTU) {
		l2cap_br_conf_add_mtu(buf, BR_CHAN(chan)->rx.mtu);
	}

	hdr->len = sys_cpu_to_le16(buf->len - sizeof(*hdr));

	/*
	 * TODO:
	 * might be needed to start tracking number of configuration iterations
	 * on both directions
	 */
	l2cap_br_chan_send_req(BR_CHAN(chan), buf, L2CAP_BR_CFG_TIMEOUT);
}

enum l2cap_br_conn_security_result {
	L2CAP_CONN_SECURITY_PASSED,
	L2CAP_CONN_SECURITY_REJECT,
	L2CAP_CONN_SECURITY_PENDING
};

/*
 * Security helper against channel connection.
 * Returns L2CAP_CONN_SECURITY_PASSED if:
 * - existing security on link is applicable for requested PSM in connection,
 * - legacy (non SSP) devices connecting with low security requirements,
 * Returns L2CAP_CONN_SECURITY_PENDING if:
 * - channel connection process is on hold since there were valid security
 *   conditions triggering authentication indirectly in subcall.
 * Returns L2CAP_CONN_SECURITY_REJECT if:
 * - bt_conn_set_security API returns < 0,
 * - Or, the ACL connection has been encrypted, the security level of link key cannot be upgraded,
 *   and the security level is less than the required security level.
 */

static enum l2cap_br_conn_security_result
l2cap_br_conn_security(struct bt_l2cap_chan *chan, const uint16_t psm)
{
	int check;
	struct bt_l2cap_br_chan *br_chan = BR_CHAN(chan);

	/* For SDP PSM there's no need to change existing security on link */
	if (br_chan->required_sec_level == BT_SECURITY_L0) {
		return L2CAP_CONN_SECURITY_PASSED;
	}

	/*
	 * No link key needed for legacy devices (pre 2.1) and when low security
	 * level is required.
	 */
	if (br_chan->required_sec_level == BT_SECURITY_L1 &&
	    !BT_FEAT_HOST_SSP(chan->conn->br.features)) {
		return L2CAP_CONN_SECURITY_PASSED;
	}

	switch (br_chan->required_sec_level) {
	case BT_SECURITY_L4:
	case BT_SECURITY_L3:
	case BT_SECURITY_L2:
		break;
	default:
		/*
		 * For non SDP PSM connections GAP's Security Mode 4 requires at
		 * least unauthenticated link key and enabled encryption if
		 * remote supports SSP before any L2CAP CoC traffic. So preset
		 * local to MEDIUM security to trigger it if needed.
		 */
		if (BT_FEAT_HOST_SSP(chan->conn->br.features)) {
			br_chan->required_sec_level = BT_SECURITY_L2;
		}
		break;
	}

	if (chan->conn->sec_level < br_chan->required_sec_level &&
	    chan->conn->encrypt && chan->conn->br.link_key &&
	    (chan->conn->br.link_key->flags & BT_LINK_KEY_AUTHENTICATED)) {
		/*
		 * If the ACL link has been encrypted and it has a authenticated link key, it means
		 * the pairing procedure has been done. And the security level of the link key can
		 * not be upgraded. In this case, if `conn->sec_level` is less than the required
		 * security level of the L2CAP channel, reject the L2CAP conn request.
		 */
		return L2CAP_CONN_SECURITY_REJECT;
	}

	check = bt_conn_set_security(chan->conn, br_chan->required_sec_level);

	/*
	 * Check case when on existing connection security level already covers
	 * channel (service) security requirements against link security and
	 * bt_conn_set_security API returns 0 what implies also there was no
	 * need to trigger authentication.
	 */
	if (check == 0 &&
	    chan->conn->sec_level >= br_chan->required_sec_level) {
		return L2CAP_CONN_SECURITY_PASSED;
	}

	/*
	 * If 'check' still holds 0, it means local host just sent HCI
	 * authentication command to start procedure to increase link security
	 * since service/profile requires that.
	 */
	if (check == 0) {
		/*
		 * General Bonding refers to the process of performing bonding
		 * during connection setup or channel establishment procedures
		 * as a precursor to accessing a service.
		 * For current case, it is dedicated bonding.
		 */
		atomic_set_bit(chan->conn->flags, BT_CONN_BR_GENERAL_BONDING);
		return L2CAP_CONN_SECURITY_PENDING;
	}

	/*
	 * For any other values in 'check' it means there was internal
	 * validation condition forbidding to start authentication at this
	 * moment.
	 */
	return L2CAP_CONN_SECURITY_REJECT;
}

static void l2cap_br_conn_rsp_sent_cb(struct bt_conn *conn, void *user_data, int err)
{
	uint16_t scid = POINTER_TO_UINT(user_data);
	struct bt_l2cap_chan *chan;

	chan = bt_l2cap_br_lookup_tx_cid(conn, scid);
	if (!chan) {
		return;
	}

	/* Check whether the ACL connection needs to be disconnected. */
	if (atomic_test_and_clear_bit(BR_CHAN(chan)->flags, L2CAP_FLAG_DISCONNECT_ACL)) {
		bt_conn_disconnect(conn, BT_HCI_ERR_AUTH_FAIL);
	}
}

static void l2cap_br_send_conn_rsp(struct bt_conn *conn, uint16_t scid,
				  uint16_t dcid, uint8_t ident, uint16_t result)
{
	struct net_buf *buf;
	struct bt_l2cap_conn_rsp *rsp;
	struct bt_l2cap_sig_hdr *hdr;

	buf = bt_l2cap_create_pdu(&br_sig_pool, 0);

	hdr = net_buf_add(buf, sizeof(*hdr));
	hdr->code = BT_L2CAP_CONN_RSP;
	hdr->ident = ident;
	hdr->len = sys_cpu_to_le16(sizeof(*rsp));

	rsp = net_buf_add(buf, sizeof(*rsp));
	rsp->dcid = sys_cpu_to_le16(dcid);
	rsp->scid = sys_cpu_to_le16(scid);
	rsp->result = sys_cpu_to_le16(result);

	if (result == BT_L2CAP_BR_PENDING) {
		rsp->status = sys_cpu_to_le16(BT_L2CAP_CS_AUTHEN_PEND);
	} else {
		rsp->status = sys_cpu_to_le16(BT_L2CAP_CS_NO_INFO);
	}

	if (bt_l2cap_br_send_cb(conn, BT_L2CAP_CID_BR_SIG, buf, l2cap_br_conn_rsp_sent_cb,
				UINT_TO_POINTER(scid))) {
		net_buf_unref(buf);
	}
}

static int l2cap_br_conn_req_reply(struct bt_l2cap_chan *chan, uint16_t result)
{
	/* Send response to connection request only when in acceptor role */
	if (!atomic_test_bit(BR_CHAN(chan)->flags, L2CAP_FLAG_CONN_ACCEPTOR)) {
		return -ESRCH;
	}

	l2cap_br_send_conn_rsp(chan->conn, BR_CHAN(chan)->tx.cid,
			       BR_CHAN(chan)->rx.cid, BR_CHAN(chan)->ident, result);
	BR_CHAN(chan)->ident = 0U;

	return 0;
}

#if defined(CONFIG_BT_L2CAP_DYNAMIC_CHANNEL)
#if defined(CONFIG_BT_L2CAP_LOG_LEVEL_DBG)
void bt_l2cap_br_chan_set_state_debug(struct bt_l2cap_chan *chan,
				   bt_l2cap_chan_state_t state,
				   const char *func, int line)
{
	struct bt_l2cap_br_chan *br_chan;

	br_chan = BR_CHAN(chan);

	LOG_DBG("chan %p psm 0x%04x %s -> %s", chan, br_chan->psm,
		bt_l2cap_chan_state_str(br_chan->state), bt_l2cap_chan_state_str(state));

	/* check transitions validness */
	switch (state) {
	case BT_L2CAP_DISCONNECTED:
		/* regardless of old state always allows this state */
		break;
	case BT_L2CAP_CONNECTING:
		if (br_chan->state != BT_L2CAP_DISCONNECTED) {
			LOG_WRN("%s()%d: invalid transition", func, line);
		}
		break;
	case BT_L2CAP_CONFIG:
		if (br_chan->state != BT_L2CAP_CONNECTING) {
			LOG_WRN("%s()%d: invalid transition", func, line);
		}
		break;
	case BT_L2CAP_CONNECTED:
		if (br_chan->state != BT_L2CAP_CONFIG &&
		    br_chan->state != BT_L2CAP_CONNECTING) {
			LOG_WRN("%s()%d: invalid transition", func, line);
		}
		break;
	case BT_L2CAP_DISCONNECTING:
		if (br_chan->state != BT_L2CAP_CONFIG &&
		    br_chan->state != BT_L2CAP_CONNECTED) {
			LOG_WRN("%s()%d: invalid transition", func, line);
		}
		break;
	default:
		LOG_ERR("%s()%d: unknown (%u) state was set", func, line, state);
		return;
	}

	br_chan->state = state;
}
#else
void bt_l2cap_br_chan_set_state(struct bt_l2cap_chan *chan,
			     bt_l2cap_chan_state_t state)
{
	BR_CHAN(chan)->state = state;
}
#endif /* CONFIG_BT_L2CAP_LOG_LEVEL_DBG */
#endif /* CONFIG_BT_L2CAP_DYNAMIC_CHANNEL */

void bt_l2cap_br_chan_del(struct bt_l2cap_chan *chan)
{
	const struct bt_l2cap_chan_ops *ops = chan->ops;
	struct bt_l2cap_br_chan *br_chan = CONTAINER_OF(chan, struct bt_l2cap_br_chan, chan);

	LOG_DBG("conn %p chan %p", chan->conn, chan);

	if (!chan->conn) {
		goto destroy;
	}

	cancel_data_ready(br_chan);

	/* Remove buffers on the PDU TX queue. */
	while (chan_has_data(br_chan)) {
		struct net_buf *buf = k_fifo_get(&br_chan->_pdu_tx_queue, K_NO_WAIT);

		net_buf_unref(buf);
	}

	if (ops->disconnected) {
		ops->disconnected(chan);
	}

	chan->conn = NULL;

destroy:
#if defined(CONFIG_BT_L2CAP_DYNAMIC_CHANNEL)
	/* Reset internal members of common channel */
	bt_l2cap_br_chan_set_state(chan, BT_L2CAP_DISCONNECTED);
	BR_CHAN(chan)->psm = 0U;
#endif
	if (chan->destroy) {
		chan->destroy(chan);
	}

	if (ops->released) {
		ops->released(chan);
	}
}

static void l2cap_br_conn_req(struct bt_l2cap_br *l2cap, uint8_t ident,
			      struct net_buf *buf)
{
	struct bt_conn *conn = l2cap->chan.chan.conn;
	struct bt_l2cap_chan *chan;
	struct bt_l2cap_server *server;
	struct bt_l2cap_conn_req *req = (void *)buf->data;
	uint16_t psm, scid, result;
	struct bt_l2cap_br_chan *br_chan;

	if (buf->len < sizeof(*req)) {
		LOG_ERR("Too small L2CAP conn req packet size");
		return;
	}

	psm = sys_le16_to_cpu(req->psm);
	scid = sys_le16_to_cpu(req->scid);

	LOG_DBG("psm 0x%02x scid 0x%04x", psm, scid);

	/* Check if there is a server registered */
	server = l2cap_br_server_lookup_psm(psm);
	if (!server) {
		result = BT_L2CAP_BR_ERR_PSM_NOT_SUPP;
		goto no_chan;
	}

	/*
	 * Report security violation for non SDP channel without encryption when
	 * remote supports SSP.
	 */
	if (server->sec_level != BT_SECURITY_L0 &&
	    BT_FEAT_HOST_SSP(conn->br.features) && !conn->encrypt) {
		result = BT_L2CAP_BR_ERR_SEC_BLOCK;
		goto no_chan;
	}

	if (!L2CAP_BR_CID_IS_DYN(scid)) {
		result = BT_L2CAP_BR_ERR_INVALID_SCID;
		goto no_chan;
	}

	chan = bt_l2cap_br_lookup_tx_cid(conn, scid);
	if (chan) {
		/*
		 * we have a chan here but this is due to SCID being already in
		 * use so it is not channel we are suppose to pass to
		 * l2cap_br_conn_req_reply as wrong DCID would be used
		 */
		result = BT_L2CAP_BR_ERR_SCID_IN_USE;
		goto no_chan;
	}

	/*
	 * Request server to accept the new connection and allocate the
	 * channel. If no free channels available for PSM server reply with
	 * proper result and quit since chan pointer is uninitialized then.
	 */
	if (server->accept(conn, server, &chan) < 0) {
		result = BT_L2CAP_BR_ERR_NO_RESOURCES;
		goto no_chan;
	}

	br_chan = BR_CHAN(chan);
	br_chan->required_sec_level = server->sec_level;

	l2cap_br_chan_add(conn, chan, l2cap_br_chan_destroy);
	BR_CHAN(chan)->tx.cid = scid;
	br_chan->ident = ident;
	bt_l2cap_br_chan_set_state(chan, BT_L2CAP_CONNECTING);
	atomic_set_bit(BR_CHAN(chan)->flags, L2CAP_FLAG_CONN_ACCEPTOR);

	/* Disable fragmentation of l2cap rx pdu */
	BR_CHAN(chan)->rx.mtu = MIN(BR_CHAN(chan)->rx.mtu, BT_L2CAP_RX_MTU);

	switch (l2cap_br_conn_security(chan, psm)) {
	case L2CAP_CONN_SECURITY_PENDING:
		result = BT_L2CAP_BR_PENDING;
		/* TODO: auth timeout */
		break;
	case L2CAP_CONN_SECURITY_PASSED:
		result = BT_L2CAP_BR_SUCCESS;
		break;
	case L2CAP_CONN_SECURITY_REJECT:
	default:
		result = BT_L2CAP_BR_ERR_SEC_BLOCK;
		/* Set disconnect ACL flag. */
		atomic_set_bit(BR_CHAN(chan)->flags, L2CAP_FLAG_DISCONNECT_ACL);
		break;
	}
	/* Reply on connection request as acceptor */
	l2cap_br_conn_req_reply(chan, result);

	if (result != BT_L2CAP_BR_SUCCESS) {
		/* Disconnect link when security rules were violated */
		if (result == BT_L2CAP_BR_ERR_SEC_BLOCK) {
			/*
			 * Disconnect the ACL after the packet of response has been sent.
			 * The `L2CAP_FLAG_DISCONNECT_ACL` is used to flag whether ACL disconnect
			 * request needs to be sent when the L2CAP conn rsp sent out callback is
			 * triggered.
			 */
		} else if (result == BT_L2CAP_BR_PENDING) {
			/* Recover the ident when conn is pending */
			br_chan->ident = ident;
		}

		return;
	}

	bt_l2cap_br_chan_set_state(chan, BT_L2CAP_CONFIG);
	l2cap_br_conf(chan);
	return;

no_chan:
	l2cap_br_send_conn_rsp(conn, scid, 0, ident, result);
}

static void l2cap_br_conf_rsp(struct bt_l2cap_br *l2cap, uint8_t ident,
			      uint16_t len, struct net_buf *buf)
{
	struct bt_conn *conn = l2cap->chan.chan.conn;
	struct bt_l2cap_chan *chan;
	struct bt_l2cap_conf_rsp *rsp = (void *)buf->data;
	uint16_t flags, scid, result, opt_len;
	struct bt_l2cap_br_chan *br_chan;

	if (buf->len < sizeof(*rsp)) {
		LOG_ERR("Too small L2CAP conf rsp packet size");
		return;
	}

	flags = sys_le16_to_cpu(rsp->flags);
	scid = sys_le16_to_cpu(rsp->scid);
	result = sys_le16_to_cpu(rsp->result);
	opt_len = len - sizeof(*rsp);

	LOG_DBG("scid 0x%04x flags 0x%02x result 0x%02x len %u", scid, flags, result, opt_len);

	chan = bt_l2cap_br_lookup_rx_cid(conn, scid);
	if (!chan) {
		LOG_ERR("channel mismatch!");
		return;
	}

	br_chan = BR_CHAN(chan);

	/* Release RTX work since got the response */
	k_work_cancel_delayable(&br_chan->rtx_work);

	/*
	 * TODO: handle other results than success and parse response data if
	 * available
	 */
	switch (result) {
	case BT_L2CAP_CONF_SUCCESS:
		atomic_set_bit(br_chan->flags, L2CAP_FLAG_CONN_LCONF_DONE);

		if (br_chan->state == BT_L2CAP_CONFIG &&
		    atomic_test_bit(br_chan->flags,
				    L2CAP_FLAG_CONN_RCONF_DONE)) {
			LOG_DBG("scid 0x%04x rx MTU %u dcid 0x%04x tx MTU %u", br_chan->rx.cid,
				br_chan->rx.mtu, br_chan->tx.cid, br_chan->tx.mtu);

			bt_l2cap_br_chan_set_state(chan, BT_L2CAP_CONNECTED);
			if (chan->ops && chan->ops->connected) {
				chan->ops->connected(chan);
			}
		}
		break;
	default:
		/* currently disconnect channel on non success result */
		bt_l2cap_chan_disconnect(chan);
		break;
	}
}

static int bt_l2cap_br_allocate_psm(uint16_t *psm)
{
	/* DYN_END is UINT16_MAX, so to be able to do a psm <= DYN_END comparison
	 * we need to use uint32_t as the type.
	 */
	static uint32_t allocated_psm = L2CAP_BR_PSM_DYN_START;

	if (allocated_psm < L2CAP_BR_PSM_DYN_END) {
		allocated_psm = allocated_psm + 1;
	} else {
		goto failed;
	}

	for (; allocated_psm <= L2CAP_BR_PSM_DYN_END; allocated_psm++) {
		/* Bluetooth Core Specification Version 6.0 | Vol 3, Part A, section 4.2
		 *
		 * The PSM field is at least two octets in length. All PSM values shall have
		 * the least significant bit of the most significant octet equal to 0 and the
		 * least significant bit of all other octets equal to 1.
		 */
		if ((allocated_psm & 0x0101) != 0x0001) {
			continue;
		}

		if (l2cap_br_server_lookup_psm((uint16_t)allocated_psm)) {
			LOG_DBG("PSM 0x%04x has been used", allocated_psm);
			continue;
		}

		LOG_DBG("Allocated PSM 0x%04x for new server", allocated_psm);
		*psm = (uint16_t)allocated_psm;
		return 0;
	}

failed:
	LOG_WRN("No free dynamic PSMs available");
	return -EADDRNOTAVAIL;
}

<<<<<<< HEAD
=======
bt_security_t bt_l2cap_br_get_max_sec_level(void)
{
	struct bt_l2cap_server *server;
	bt_security_t sec_level = BT_SECURITY_L0;

	SYS_SLIST_FOR_EACH_CONTAINER(&br_servers, server, node) {
		if (sec_level < server->sec_level) {
			sec_level = server->sec_level;
		}
	}

	return sec_level;
}

>>>>>>> fad916bd
int bt_l2cap_br_server_register(struct bt_l2cap_server *server)
{
	int err;

	if (!server->accept) {
		return -EINVAL;
	}

	if (server->sec_level > BT_SECURITY_L4) {
		return -EINVAL;
	} else if (server->sec_level == BT_SECURITY_L0 &&
		   server->psm != L2CAP_BR_PSM_SDP) {
		server->sec_level = BT_SECURITY_L1;
	}

	if (!server->psm) {
		err = bt_l2cap_br_allocate_psm(&server->psm);
		if (err) {
			return err;
		}
	} else {
		/* PSM must be odd and lsb of upper byte must be 0 */
		if ((server->psm & 0x0101) != 0x0001) {
			LOG_WRN("PSM must be odd and lsb of upper byte must be 0");
			return -EINVAL;
		}

		/* Check if given PSM is already in use */
		if (l2cap_br_server_lookup_psm(server->psm)) {
			LOG_WRN("PSM already registered");
			return -EADDRINUSE;
		}
	}

	LOG_DBG("PSM 0x%04x", server->psm);

	sys_slist_append(&br_servers, &server->node);

	return 0;
}

static void l2cap_br_send_reject(struct bt_conn *conn, uint8_t ident,
				 uint16_t reason, void *data, uint8_t data_len)
{
	struct bt_l2cap_cmd_reject *rej;
	struct bt_l2cap_sig_hdr *hdr;
	struct net_buf *buf;

	buf = bt_l2cap_create_pdu(&br_sig_pool, 0);

	hdr = net_buf_add(buf, sizeof(*hdr));
	hdr->code = BT_L2CAP_CMD_REJECT;
	hdr->ident = ident;
	hdr->len = sys_cpu_to_le16(sizeof(*rej) + data_len);

	rej = net_buf_add(buf, sizeof(*rej));
	rej->reason = sys_cpu_to_le16(reason);

	/*
	 * optional data if available must be already in little-endian format
	 * made by caller.and be compliant with Core 4.2 [Vol 3, Part A, 4.1,
	 * table 4.4]
	 */
	if (data) {
		net_buf_add_mem(buf, data, data_len);
	}

	l2cap_send(conn, BT_L2CAP_CID_BR_SIG, buf);
}

static uint16_t l2cap_br_conf_opt_mtu(struct bt_l2cap_chan *chan,
				   struct net_buf *buf, size_t len)
{
	uint16_t mtu, result = BT_L2CAP_CONF_SUCCESS;
	struct bt_l2cap_conf_opt_mtu *opt_mtu;

	/* Core 4.2 [Vol 3, Part A, 5.1] MTU payload length */
	if (len != sizeof(*opt_mtu)) {
		LOG_ERR("tx MTU length %zu invalid", len);
		result = BT_L2CAP_CONF_REJECT;
		goto done;
	}

	opt_mtu = (struct bt_l2cap_conf_opt_mtu *)buf->data;

	mtu = sys_le16_to_cpu(opt_mtu->mtu);
	if (mtu < L2CAP_BR_MIN_MTU) {
		result = BT_L2CAP_CONF_UNACCEPT;
		BR_CHAN(chan)->tx.mtu = L2CAP_BR_MIN_MTU;
		opt_mtu->mtu = sys_cpu_to_le16(L2CAP_BR_MIN_MTU);
		LOG_DBG("tx MTU %u invalid", mtu);
		goto done;
	}

	BR_CHAN(chan)->tx.mtu = mtu;
	LOG_DBG("tx MTU %u", mtu);
done:
	return result;
}

static uint16_t l2cap_br_conf_opt_flush_timeout(struct bt_l2cap_chan *chan,
						struct net_buf *buf, size_t len)
{
	uint16_t result = BT_L2CAP_CONF_SUCCESS;
	struct bt_l2cap_conf_opt_flush_timeout *opt_to;

	if (len != sizeof(*opt_to)) {
		LOG_ERR("qos frame length %zu invalid", len);
		result = BT_L2CAP_CONF_REJECT;
		goto done;
	}

	opt_to = (struct bt_l2cap_conf_opt_flush_timeout *)buf->data;

	LOG_DBG("Flush timeout %u", opt_to->timeout);

	opt_to->timeout = sys_cpu_to_le16(0xFFFF);
	result = BT_L2CAP_CONF_UNACCEPT;
done:
	return result;
}

static uint16_t l2cap_br_conf_opt_qos(struct bt_l2cap_chan *chan,
				      struct net_buf *buf, size_t len)
{
	uint16_t result = BT_L2CAP_CONF_SUCCESS;
	struct bt_l2cap_conf_opt_qos *opt_qos;

	if (len != sizeof(*opt_qos)) {
		LOG_ERR("qos frame length %zu invalid", len);
		result = BT_L2CAP_CONF_REJECT;
		goto done;
	}

	opt_qos = (struct bt_l2cap_conf_opt_qos *)buf->data;

	LOG_DBG("QOS Type %u", opt_qos->service_type);

	if (opt_qos->service_type == BT_L2CAP_QOS_TYPE_GUARANTEED) {
		/* Set to default value */
		result = BT_L2CAP_CONF_UNACCEPT;
		opt_qos->flags = 0x00;
		/* do not care */
		opt_qos->token_rate = sys_cpu_to_le32(0x00000000);
		/* no token bucket is needed */
		opt_qos->token_bucket_size = sys_cpu_to_le32(0x00000000);
		/* do not care */
		opt_qos->peak_bandwidth = sys_cpu_to_le32(0x00000000);
		/* do not care */
		opt_qos->latency = sys_cpu_to_le32(0xFFFFFFFF);
		/* do not care */
		opt_qos->delay_variation = sys_cpu_to_le32(0xFFFFFFFF);
	}

done:
	return result;
}

static uint16_t l2cap_br_conf_opt_ret_fc(struct bt_l2cap_chan *chan,
					 struct net_buf *buf, size_t len)
{
	uint16_t result = BT_L2CAP_CONF_SUCCESS;
	struct bt_l2cap_conf_opt_ret_fc *opt_ret_fc;

	if (len != sizeof(*opt_ret_fc)) {
		LOG_ERR("ret_fc frame length %zu invalid", len);
		result = BT_L2CAP_CONF_REJECT;
		goto done;
	}

	opt_ret_fc = (struct bt_l2cap_conf_opt_ret_fc *)buf->data;

	LOG_DBG("ret_fc mode %u", opt_ret_fc->mode);

	if (opt_ret_fc->mode != BT_L2CAP_RET_FC_MODE_BASIC) {
		/* Set to default value */
		result = BT_L2CAP_CONF_UNACCEPT;
		opt_ret_fc->mode = BT_L2CAP_RET_FC_MODE_BASIC;
	}

done:
	return result;
}

static uint16_t l2cap_br_conf_opt_fcs(struct bt_l2cap_chan *chan,
				      struct net_buf *buf, size_t len)
{
	uint16_t result = BT_L2CAP_CONF_SUCCESS;
	struct bt_l2cap_conf_opt_fcs *opt_fcs;

	if (len != sizeof(*opt_fcs)) {
		LOG_ERR("fcs frame length %zu invalid", len);
		result = BT_L2CAP_CONF_REJECT;
		goto done;
	}

	opt_fcs = (struct bt_l2cap_conf_opt_fcs *)buf->data;

	LOG_DBG("FCS type %u", opt_fcs->type);

	if (opt_fcs->type != BT_L2CAP_FCS_TYPE_NO) {
		/* Set to default value */
		result = BT_L2CAP_CONF_UNACCEPT;
		opt_fcs->type = BT_L2CAP_FCS_TYPE_NO;
	}

done:
	return result;
}

static void l2cap_br_conf_req(struct bt_l2cap_br *l2cap, uint8_t ident,
			      uint16_t len, struct net_buf *buf)
{
	struct bt_conn *conn = l2cap->chan.chan.conn;
	struct bt_l2cap_chan *chan;
	struct bt_l2cap_conf_req *req;
	struct bt_l2cap_sig_hdr *hdr;
	struct bt_l2cap_conf_rsp *rsp;
	struct bt_l2cap_conf_opt *opt = NULL;
	uint16_t flags, dcid, opt_len, hint, result = BT_L2CAP_CONF_SUCCESS;

	if (buf->len < sizeof(*req)) {
		LOG_ERR("Too small L2CAP conf req packet size");
		return;
	}

	req = net_buf_pull_mem(buf, sizeof(*req));
	flags = sys_le16_to_cpu(req->flags);
	dcid = sys_le16_to_cpu(req->dcid);
	opt_len = len - sizeof(*req);

	LOG_DBG("dcid 0x%04x flags 0x%02x len %u", dcid, flags, opt_len);

	chan = bt_l2cap_br_lookup_rx_cid(conn, dcid);
	if (!chan) {
		LOG_ERR("rx channel mismatch!");
		struct bt_l2cap_cmd_reject_cid_data data = {
			.scid = req->dcid,
			.dcid = 0,
		};

		l2cap_br_send_reject(conn, ident, BT_L2CAP_REJ_INVALID_CID,
				     &data, sizeof(data));
		return;
	}

	if (!opt_len) {
		LOG_DBG("tx default MTU %u", L2CAP_BR_DEFAULT_MTU);
		BR_CHAN(chan)->tx.mtu = L2CAP_BR_DEFAULT_MTU;
		goto send_rsp;
	}

	while (buf->len >= sizeof(*opt)) {
		opt = net_buf_pull_mem(buf, sizeof(*opt));

		/* make sure opt object can get safe dereference in iteration */
		if (buf->len < opt->len) {
			LOG_ERR("Received too short option data");
			result = BT_L2CAP_CONF_REJECT;
			break;
		}

		hint = opt->type & BT_L2CAP_CONF_HINT;

		switch (opt->type & BT_L2CAP_CONF_MASK) {
		case BT_L2CAP_CONF_OPT_MTU:
			/* getting MTU modifies buf internals */
			result = l2cap_br_conf_opt_mtu(chan, buf, opt->len);
			/*
			 * MTU is done. For now bailout the loop but later on
			 * there can be a need to continue checking next options
			 * that are after MTU value and then goto is not proper
			 * way out here.
			 */
			goto send_rsp;
		case BT_L2CAP_CONF_OPT_FLUSH_TIMEOUT:
			result = l2cap_br_conf_opt_flush_timeout(chan, buf, opt->len);
			if (result != BT_L2CAP_CONF_SUCCESS) {
				goto send_rsp;
			}
			break;
		case BT_L2CAP_CONF_OPT_QOS:
			result = l2cap_br_conf_opt_qos(chan, buf, opt->len);
			if (result != BT_L2CAP_CONF_SUCCESS) {
				goto send_rsp;
			}
			break;
		case BT_L2CAP_CONF_OPT_RET_FC:
			result = l2cap_br_conf_opt_ret_fc(chan, buf, opt->len);
			if (result != BT_L2CAP_CONF_SUCCESS) {
				goto send_rsp;
			}
			break;
		case BT_L2CAP_CONF_OPT_FCS:
			result = l2cap_br_conf_opt_fcs(chan, buf, opt->len);
			if (result != BT_L2CAP_CONF_SUCCESS) {
				goto send_rsp;
			}
			break;
		case BT_L2CAP_CONF_OPT_EXT_FLOW_SPEC:
			__fallthrough;
		case BT_L2CAP_CONF_OPT_EXT_WIN_SIZE:
			result = BT_L2CAP_CONF_REJECT;
			goto send_rsp;
		default:
			if (!hint) {
				LOG_DBG("option %u not handled", opt->type);
				result = BT_L2CAP_CONF_UNKNOWN_OPT;
				goto send_rsp;
			}
			break;
		}

		/* Update buffer to point at next option */
		net_buf_pull(buf, opt->len);
	}

send_rsp:
	buf = bt_l2cap_create_pdu(&br_sig_pool, 0);

	hdr = net_buf_add(buf, sizeof(*hdr));
	hdr->code = BT_L2CAP_CONF_RSP;
	hdr->ident = ident;
	rsp = net_buf_add(buf, sizeof(*rsp));
	(void)memset(rsp, 0, sizeof(*rsp));

	rsp->result = sys_cpu_to_le16(result);
	rsp->scid = sys_cpu_to_le16(BR_CHAN(chan)->tx.cid);

	/*
	 * Core 5.4, Vol 3, Part A, section 4.5.
	 * When used in the L2CAP_CONFIGURATION_RSP packet,
	 * the continuation flag shall be set to one if the
	 * flag is set to one in the Request, except for
	 * those error conditions more appropriate for an
	 * L2CAP_COMMAND_REJECT_RSP packet.
	 */
	rsp->flags = sys_cpu_to_le16(flags & BT_L2CAP_CONF_FLAGS_MASK);

	/*
	 * TODO: If options other than MTU became meaningful then processing
	 * the options chain need to be modified and taken into account when
	 * sending back to peer.
	 */
	if ((result == BT_L2CAP_CONF_UNKNOWN_OPT) || (result == BT_L2CAP_CONF_UNACCEPT)) {
		if (opt) {
			l2cap_br_conf_add_opt(buf, opt);
		}
	}

	hdr->len = sys_cpu_to_le16(buf->len - sizeof(*hdr));

	l2cap_send(conn, BT_L2CAP_CID_BR_SIG, buf);

	if (result != BT_L2CAP_CONF_SUCCESS) {
		return;
	}

	atomic_set_bit(BR_CHAN(chan)->flags, L2CAP_FLAG_CONN_RCONF_DONE);

	if (atomic_test_bit(BR_CHAN(chan)->flags, L2CAP_FLAG_CONN_LCONF_DONE) &&
	    BR_CHAN(chan)->state == BT_L2CAP_CONFIG) {
		LOG_DBG("scid 0x%04x rx MTU %u dcid 0x%04x tx MTU %u", BR_CHAN(chan)->rx.cid,
			BR_CHAN(chan)->rx.mtu, BR_CHAN(chan)->tx.cid, BR_CHAN(chan)->tx.mtu);

		bt_l2cap_br_chan_set_state(chan, BT_L2CAP_CONNECTED);
		if (chan->ops && chan->ops->connected) {
			chan->ops->connected(chan);
		}
	}
}

static struct bt_l2cap_br_chan *l2cap_br_remove_tx_cid(struct bt_conn *conn,
						       uint16_t cid)
{
	struct bt_l2cap_chan *chan;
	sys_snode_t *prev = NULL;

	/* Protect fixed channels against accidental removal */
	if (!L2CAP_BR_CID_IS_DYN(cid)) {
		return NULL;
	}

	SYS_SLIST_FOR_EACH_CONTAINER(&conn->channels, chan, node) {
		if (BR_CHAN(chan)->tx.cid == cid) {
			sys_slist_remove(&conn->channels, prev, &chan->node);
			return BR_CHAN(chan);
		}

		prev = &chan->node;
	}

	return NULL;
}

static void l2cap_br_disconn_req(struct bt_l2cap_br *l2cap, uint8_t ident,
				 struct net_buf *buf)
{
	struct bt_conn *conn = l2cap->chan.chan.conn;
	struct bt_l2cap_br_chan *chan;
	struct bt_l2cap_disconn_req *req = (void *)buf->data;
	struct bt_l2cap_disconn_rsp *rsp;
	struct bt_l2cap_sig_hdr *hdr;
	uint16_t scid, dcid;

	if (buf->len < sizeof(*req)) {
		LOG_ERR("Too small disconn req packet size");
		return;
	}

	dcid = sys_le16_to_cpu(req->dcid);
	scid = sys_le16_to_cpu(req->scid);

	LOG_DBG("scid 0x%04x dcid 0x%04x", dcid, scid);

	chan = l2cap_br_remove_tx_cid(conn, scid);
	if (!chan) {
		struct bt_l2cap_cmd_reject_cid_data data;

		data.scid = req->scid;
		data.dcid = req->dcid;
		l2cap_br_send_reject(conn, ident, BT_L2CAP_REJ_INVALID_CID,
				     &data, sizeof(data));
		return;
	}

	buf = bt_l2cap_create_pdu(&br_sig_pool, 0);

	hdr = net_buf_add(buf, sizeof(*hdr));
	hdr->code = BT_L2CAP_DISCONN_RSP;
	hdr->ident = ident;
	hdr->len = sys_cpu_to_le16(sizeof(*rsp));

	rsp = net_buf_add(buf, sizeof(*rsp));
	rsp->dcid = sys_cpu_to_le16(chan->rx.cid);
	rsp->scid = sys_cpu_to_le16(chan->tx.cid);

	bt_l2cap_br_chan_del(&chan->chan);

	l2cap_send(conn, BT_L2CAP_CID_BR_SIG, buf);
}

static void l2cap_br_connected(struct bt_l2cap_chan *chan)
{
	LOG_DBG("ch %p cid 0x%04x", BR_CHAN(chan), BR_CHAN(chan)->rx.cid);
}

static void l2cap_br_disconnected(struct bt_l2cap_chan *chan)
{
	struct bt_l2cap_br_chan *br_chan = BR_CHAN(chan);

	LOG_DBG("ch %p cid 0x%04x", br_chan, br_chan->rx.cid);

	if (atomic_test_and_clear_bit(br_chan->flags,
				      L2CAP_FLAG_SIG_INFO_PENDING)) {
		/* Cancel RTX work on signal channel.
		 * Disconnected callback is always called from system workqueue
		 * so this should always succeed.
		 */
		(void)k_work_cancel_delayable(&br_chan->rtx_work);
	}
}

int bt_l2cap_br_chan_disconnect(struct bt_l2cap_chan *chan)
{
	struct bt_conn *conn = chan->conn;
	struct net_buf *buf;
	struct bt_l2cap_disconn_req *req;
	struct bt_l2cap_sig_hdr *hdr;
	struct bt_l2cap_br_chan *br_chan;

	if (!conn) {
		return -ENOTCONN;
	}

	br_chan = BR_CHAN(chan);

	if (br_chan->state == BT_L2CAP_DISCONNECTING) {
		return -EALREADY;
	}

	LOG_DBG("chan %p scid 0x%04x dcid 0x%04x", chan, br_chan->rx.cid, br_chan->tx.cid);

	buf = bt_l2cap_create_pdu(&br_sig_pool, 0);

	hdr = net_buf_add(buf, sizeof(*hdr));
	hdr->code = BT_L2CAP_DISCONN_REQ;
	hdr->ident = l2cap_br_get_ident();
	hdr->len = sys_cpu_to_le16(sizeof(*req));

	req = net_buf_add(buf, sizeof(*req));
	req->dcid = sys_cpu_to_le16(br_chan->tx.cid);
	req->scid = sys_cpu_to_le16(br_chan->rx.cid);

	l2cap_br_chan_send_req(br_chan, buf, L2CAP_BR_DISCONN_TIMEOUT);
	bt_l2cap_br_chan_set_state(chan, BT_L2CAP_DISCONNECTING);

	return 0;
}

static void l2cap_br_disconn_rsp(struct bt_l2cap_br *l2cap, uint8_t ident,
				 struct net_buf *buf)
{
	struct bt_conn *conn = l2cap->chan.chan.conn;
	struct bt_l2cap_br_chan *chan;
	struct bt_l2cap_disconn_rsp *rsp = (void *)buf->data;
	uint16_t dcid, scid;

	if (buf->len < sizeof(*rsp)) {
		LOG_ERR("Too small disconn rsp packet size");
		return;
	}

	dcid = sys_le16_to_cpu(rsp->dcid);
	scid = sys_le16_to_cpu(rsp->scid);

	LOG_DBG("dcid 0x%04x scid 0x%04x", dcid, scid);

	chan = l2cap_br_remove_tx_cid(conn, dcid);
	if (!chan) {
		LOG_WRN("No dcid 0x%04x channel found", dcid);
		return;
	}

	bt_l2cap_br_chan_del(&chan->chan);
}

int bt_l2cap_br_chan_connect(struct bt_conn *conn, struct bt_l2cap_chan *chan,
			     uint16_t psm)
{
	struct net_buf *buf;
	struct bt_l2cap_sig_hdr *hdr;
	struct bt_l2cap_conn_req *req;
	struct bt_l2cap_br_chan *br_chan = BR_CHAN(chan);

	if (!psm) {
		return -EINVAL;
	}

	if (br_chan->psm) {
		return -EEXIST;
	}

	/* PSM must be odd and lsb of upper byte must be 0 */
	if ((psm & 0x0101) != 0x0001) {
		return -EINVAL;
	}

	if (br_chan->required_sec_level > BT_SECURITY_L4) {
		return -EINVAL;
	} else if (br_chan->required_sec_level == BT_SECURITY_L0 &&
		   psm != L2CAP_BR_PSM_SDP) {
		br_chan->required_sec_level = BT_SECURITY_L1;
	}

	switch (br_chan->state) {
	case BT_L2CAP_CONNECTED:
		/* Already connected */
		return -EISCONN;
	case BT_L2CAP_DISCONNECTED:
		/* Can connect */
		break;
	case BT_L2CAP_CONFIG:
	case BT_L2CAP_DISCONNECTING:
	default:
		/* Bad context */
		return -EBUSY;
	}

	if (!l2cap_br_chan_add(conn, chan, l2cap_br_chan_destroy)) {
		return -ENOMEM;
	}

	br_chan->psm = psm;
	bt_l2cap_br_chan_set_state(chan, BT_L2CAP_CONNECTING);
	atomic_set_bit(BR_CHAN(chan)->flags, L2CAP_FLAG_CONN_PENDING);

	switch (l2cap_br_conn_security(chan, psm)) {
	case L2CAP_CONN_SECURITY_PENDING:
		/*
		 * Authentication was triggered, wait with sending request on
		 * connection security changed callback context.
		 */
		 return 0;
	case L2CAP_CONN_SECURITY_PASSED:
		break;
	case L2CAP_CONN_SECURITY_REJECT:
	default:
		l2cap_br_chan_cleanup(chan);
		return -EIO;
	}

	buf = bt_l2cap_create_pdu(&br_sig_pool, 0);

	hdr = net_buf_add(buf, sizeof(*hdr));
	hdr->code = BT_L2CAP_CONN_REQ;
	hdr->ident = l2cap_br_get_ident();
	hdr->len = sys_cpu_to_le16(sizeof(*req));

	req = net_buf_add(buf, sizeof(*req));
	req->psm = sys_cpu_to_le16(psm);
	req->scid = sys_cpu_to_le16(BR_CHAN(chan)->rx.cid);

	l2cap_br_chan_send_req(BR_CHAN(chan), buf, L2CAP_BR_CONN_TIMEOUT);

	return 0;
}

static void l2cap_br_conn_rsp(struct bt_l2cap_br *l2cap, uint8_t ident,
			      struct net_buf *buf)
{
	struct bt_conn *conn = l2cap->chan.chan.conn;
	struct bt_l2cap_chan *chan;
	struct bt_l2cap_conn_rsp *rsp = (void *)buf->data;
	uint16_t dcid, scid, result, status;
	struct bt_l2cap_br_chan *br_chan;

	if (buf->len < sizeof(*rsp)) {
		LOG_ERR("Too small L2CAP conn rsp packet size");
		return;
	}

	dcid = sys_le16_to_cpu(rsp->dcid);
	scid = sys_le16_to_cpu(rsp->scid);
	result = sys_le16_to_cpu(rsp->result);
	status = sys_le16_to_cpu(rsp->status);

	LOG_DBG("dcid 0x%04x scid 0x%04x result %u status %u", dcid, scid, result, status);

	chan = bt_l2cap_br_lookup_rx_cid(conn, scid);
	if (!chan) {
		LOG_ERR("No scid 0x%04x channel found", scid);
		return;
	}

	br_chan = BR_CHAN(chan);

	/* Release RTX work since got the response */
	k_work_cancel_delayable(&br_chan->rtx_work);

	if (br_chan->state != BT_L2CAP_CONNECTING) {
		LOG_DBG("Invalid channel %p state %s", chan,
			bt_l2cap_chan_state_str(br_chan->state));
		return;
	}

	switch (result) {
	case BT_L2CAP_BR_SUCCESS:
		br_chan->ident = 0U;
		BR_CHAN(chan)->tx.cid = dcid;
		l2cap_br_conf(chan);
		bt_l2cap_br_chan_set_state(chan, BT_L2CAP_CONFIG);
		atomic_clear_bit(BR_CHAN(chan)->flags, L2CAP_FLAG_CONN_PENDING);
		break;
	case BT_L2CAP_BR_PENDING:
		k_work_reschedule(&br_chan->rtx_work, L2CAP_BR_CONN_TIMEOUT);
		break;
	default:
		l2cap_br_chan_cleanup(chan);
		break;
	}
}

int bt_l2cap_br_chan_send_cb(struct bt_l2cap_chan *chan, struct net_buf *buf, bt_conn_tx_cb_t cb,
			     void *user_data)
{
	struct bt_l2cap_br_chan *br_chan;

	if (!buf || !chan) {
		return -EINVAL;
	}

	br_chan = BR_CHAN(chan);

	LOG_DBG("chan %p buf %p len %zu", chan, buf, net_buf_frags_len(buf));

	if (!chan->conn || chan->conn->state != BT_CONN_CONNECTED) {
		return -ENOTCONN;
	}

	if (atomic_test_bit(chan->status, BT_L2CAP_STATUS_SHUTDOWN)) {
		return -ESHUTDOWN;
	}

	if (buf->len > br_chan->tx.mtu) {
		return -EMSGSIZE;
	}

	return bt_l2cap_br_send_cb(br_chan->chan.conn, br_chan->tx.cid, buf, cb, user_data);
}

int bt_l2cap_br_chan_send(struct bt_l2cap_chan *chan, struct net_buf *buf)
{
	return bt_l2cap_br_chan_send_cb(chan, buf, NULL, NULL);
}

static void l2cap_br_sig_handle(struct bt_l2cap_br *l2cap, struct bt_l2cap_sig_hdr *hdr,
				      struct net_buf *buf)
{
	uint16_t len;
	struct net_buf_simple_state state;

	len = sys_le16_to_cpu(hdr->len);

	net_buf_simple_save(&buf->b, &state);

	switch (hdr->code) {
	case BT_L2CAP_INFO_RSP:
		l2cap_br_info_rsp(l2cap, hdr->ident, buf);
		break;
	case BT_L2CAP_INFO_REQ:
		l2cap_br_info_req(l2cap, hdr->ident, buf);
		break;
	case BT_L2CAP_DISCONN_REQ:
		l2cap_br_disconn_req(l2cap, hdr->ident, buf);
		break;
	case BT_L2CAP_CONN_REQ:
		l2cap_br_conn_req(l2cap, hdr->ident, buf);
		break;
	case BT_L2CAP_CONF_RSP:
		l2cap_br_conf_rsp(l2cap, hdr->ident, len, buf);
		break;
	case BT_L2CAP_CONF_REQ:
		l2cap_br_conf_req(l2cap, hdr->ident, len, buf);
		break;
	case BT_L2CAP_DISCONN_RSP:
		l2cap_br_disconn_rsp(l2cap, hdr->ident, buf);
		break;
	case BT_L2CAP_CONN_RSP:
		l2cap_br_conn_rsp(l2cap, hdr->ident, buf);
		break;
	default:
		LOG_WRN("Unknown/Unsupported L2CAP PDU code 0x%02x", hdr->code);
		l2cap_br_send_reject(l2cap->chan.chan.conn, hdr->ident,
					BT_L2CAP_REJ_NOT_UNDERSTOOD, NULL, 0);
		break;
	}

	net_buf_simple_restore(&buf->b, &state);
	(void)net_buf_pull_mem(buf, len);
}

static int l2cap_br_recv(struct bt_l2cap_chan *chan, struct net_buf *buf)
{
	struct bt_l2cap_br *l2cap = CONTAINER_OF(chan, struct bt_l2cap_br, chan.chan);
	struct bt_l2cap_sig_hdr *hdr;
	uint16_t len;

	while (buf->len > 0) {
		if (buf->len < sizeof(*hdr)) {
			LOG_ERR("Too small L2CAP signaling PDU");
			return 0;
		}

		hdr = net_buf_pull_mem(buf, sizeof(*hdr));
		len = sys_le16_to_cpu(hdr->len);

		LOG_DBG("Signaling code 0x%02x ident %u len %u", hdr->code, hdr->ident, len);

		if (buf->len < len) {
			LOG_ERR("L2CAP length is short (%u < %u)", buf->len, len);
			return 0;
		}

		if (!hdr->ident) {
			LOG_ERR("Invalid ident value in L2CAP PDU");
			(void)net_buf_pull_mem(buf, len);
			continue;
		}

		l2cap_br_sig_handle(l2cap, hdr, buf);
	}

	return 0;
}

static void l2cap_br_conn_pend(struct bt_l2cap_chan *chan, uint8_t status)
{
	struct net_buf *buf;
	struct bt_l2cap_sig_hdr *hdr;
	struct bt_l2cap_conn_req *req;

	if (BR_CHAN(chan)->state != BT_L2CAP_CONNECTING) {
		return;
	}

	LOG_DBG("chan %p status 0x%02x encr 0x%02x", chan, status, chan->conn->encrypt);

	if (status) {
		/*
		 * Security procedure status is non-zero so respond with
		 * security violation only as channel acceptor.
		 */
		l2cap_br_conn_req_reply(chan, BT_L2CAP_BR_ERR_SEC_BLOCK);

		/* Release channel allocated to outgoing connection request */
		if (atomic_test_bit(BR_CHAN(chan)->flags,
				    L2CAP_FLAG_CONN_PENDING)) {
			l2cap_br_chan_cleanup(chan);
		}

		return;
	}

	if (!chan->conn->encrypt) {
		return;
	}

	/*
	 * For incoming connection state send confirming outstanding
	 * response and initiate configuration request.
	 */
	if (l2cap_br_conn_req_reply(chan, BT_L2CAP_BR_SUCCESS) == 0) {
		bt_l2cap_br_chan_set_state(chan, BT_L2CAP_CONFIG);
		/*
		 * Initialize config request since remote needs to know
		 * local MTU segmentation.
		 */
		l2cap_br_conf(chan);
	} else if (atomic_test_and_clear_bit(BR_CHAN(chan)->flags,
					     L2CAP_FLAG_CONN_PENDING)) {
		buf = bt_l2cap_create_pdu(&br_sig_pool, 0);

		hdr = net_buf_add(buf, sizeof(*hdr));
		hdr->code = BT_L2CAP_CONN_REQ;
		hdr->ident = l2cap_br_get_ident();
		hdr->len = sys_cpu_to_le16(sizeof(*req));

		req = net_buf_add(buf, sizeof(*req));
		req->psm = sys_cpu_to_le16(BR_CHAN(chan)->psm);
		req->scid = sys_cpu_to_le16(BR_CHAN(chan)->rx.cid);

		l2cap_br_chan_send_req(BR_CHAN(chan), buf,
				       L2CAP_BR_CONN_TIMEOUT);
	}
}

void l2cap_br_encrypt_change(struct bt_conn *conn, uint8_t hci_status)
{
	struct bt_l2cap_chan *chan;

	SYS_SLIST_FOR_EACH_CONTAINER(&conn->channels, chan, node) {
		l2cap_br_conn_pend(chan, hci_status);

		if (chan->ops && chan->ops->encrypt_change) {
			chan->ops->encrypt_change(chan, hci_status);
		}
	}
}

static void check_fixed_channel(struct bt_l2cap_chan *chan)
{
	struct bt_l2cap_br_chan *br_chan = BR_CHAN(chan);

	if (br_chan->rx.cid < L2CAP_BR_CID_DYN_START) {
		connect_fixed_channel(br_chan);
	}
}

void bt_l2cap_br_recv(struct bt_conn *conn, struct net_buf *buf)
{
	struct bt_l2cap_hdr *hdr;
	struct bt_l2cap_chan *chan;
	uint16_t cid;

	if (buf->len < sizeof(*hdr)) {
		LOG_ERR("Too small L2CAP PDU received");
		net_buf_unref(buf);
		return;
	}

	hdr = net_buf_pull_mem(buf, sizeof(*hdr));
	cid = sys_le16_to_cpu(hdr->cid);

	chan = bt_l2cap_br_lookup_rx_cid(conn, cid);
	if (!chan) {
		LOG_WRN("Ignoring data for unknown channel ID 0x%04x", cid);
		net_buf_unref(buf);
		return;
	}

	/*
	 * if data was received for fixed channel before Information
	 * Response we connect channel here.
	 */
	check_fixed_channel(chan);

	chan->ops->recv(chan, buf);
	net_buf_unref(buf);
}

static int l2cap_br_accept(struct bt_conn *conn, struct bt_l2cap_chan **chan)
{
	int i;
	static const struct bt_l2cap_chan_ops ops = {
		.connected = l2cap_br_connected,
		.disconnected = l2cap_br_disconnected,
		.recv = l2cap_br_recv,
	};

	LOG_DBG("conn %p handle %u", conn, conn->handle);

	for (i = 0; i < ARRAY_SIZE(bt_l2cap_br_pool); i++) {
		struct bt_l2cap_br *l2cap = &bt_l2cap_br_pool[i];

		if (l2cap->chan.chan.conn) {
			continue;
		}

		l2cap->chan.chan.ops = &ops;
		*chan = &l2cap->chan.chan;
		atomic_set(l2cap->chan.flags, 0);
		return 0;
	}

	LOG_ERR("No available L2CAP context for conn %p", conn);

	return -ENOMEM;
}

BT_L2CAP_BR_CHANNEL_DEFINE(br_fixed_chan, BT_L2CAP_CID_BR_SIG, l2cap_br_accept);

void bt_l2cap_br_init(void)
{
	sys_slist_init(&br_servers);

	if (IS_ENABLED(CONFIG_BT_RFCOMM)) {
		bt_rfcomm_init();
	}

	if (IS_ENABLED(CONFIG_BT_AVDTP)) {
		bt_avdtp_init();
	}

	if (IS_ENABLED(CONFIG_BT_AVCTP)) {
		bt_avctp_init();
	}

	bt_sdp_init();

	if (IS_ENABLED(CONFIG_BT_A2DP)) {
		bt_a2dp_init();
	}

	if (IS_ENABLED(CONFIG_BT_AVRCP)) {
		bt_avrcp_init();
	}
}<|MERGE_RESOLUTION|>--- conflicted
+++ resolved
@@ -1236,8 +1236,6 @@
 	return -EADDRNOTAVAIL;
 }
 
-<<<<<<< HEAD
-=======
 bt_security_t bt_l2cap_br_get_max_sec_level(void)
 {
 	struct bt_l2cap_server *server;
@@ -1252,7 +1250,6 @@
 	return sec_level;
 }
 
->>>>>>> fad916bd
 int bt_l2cap_br_server_register(struct bt_l2cap_server *server)
 {
 	int err;
