/*
 * Copyright (c) 2017-2021 Nordic Semiconductor ASA
 * Copyright (c) 2015 Runtime Inc
 * Copyright (c) 2017 Linaro Ltd
 * Copyright (c) 2020 Gerson Fernando Budke <nandojve@gmail.com>
 * Copyright (c) 2023 Sensorfy B.V.
 * Copyright (c) 2024 Atmosic
 *
 * SPDX-License-Identifier: Apache-2.0
 */

#include <errno.h>

#include <zephyr/types.h>
#include <stddef.h>
#include <sys/types.h>
#include <zephyr/device.h>
#include <zephyr/storage/flash_map.h>
#include "flash_map_priv.h"
#include <zephyr/drivers/flash.h>
#include <zephyr/init.h>

void flash_area_foreach(flash_area_cb_t user_cb, void *user_data)
{
	for (int i = 0; i < flash_map_entries; i++) {
		user_cb(&flash_map[i], user_data);
	}
}

int flash_area_open(uint8_t id, const struct flash_area **fap)
{
	const struct flash_area *area;

	if (flash_map == NULL) {
		return -EACCES;
	}

	area = get_flash_area_from_id(id);
	if (area == NULL) {
		return -ENOENT;
	}

	if (!area->fa_dev || !device_is_ready(area->fa_dev)) {
		return -ENODEV;
	}

	*fap = area;

	return 0;
}

void flash_area_close(const struct flash_area *fa)
{
	/* nothing to do for now */
}

int flash_area_read(const struct flash_area *fa, off_t off, void *dst,
		    size_t len)
{
	if (!is_in_flash_area_bounds(fa, off, len)) {
		return -EINVAL;
	}

	return flash_read(fa->fa_dev, fa->fa_off + off, dst, len);
}

int flash_area_write(const struct flash_area *fa, off_t off, const void *src,
		     size_t len)
{
	if (!is_in_flash_area_bounds(fa, off, len)) {
		return -EINVAL;
	}

	return flash_write(fa->fa_dev, fa->fa_off + off, (void *)src, len);
}

int flash_area_erase(const struct flash_area *fa, off_t off, size_t len)
{
	if (!is_in_flash_area_bounds(fa, off, len)) {
		return -EINVAL;
	}

	return flash_erase(fa->fa_dev, fa->fa_off + off, len);
}

<<<<<<< HEAD
#if CONFIG_BOOT_NVM_COND_ERASE
int flash_area_cond_erase(const struct flash_area *fa, off_t off, size_t len, bool required)
=======
int flash_area_flatten(const struct flash_area *fa, off_t off, size_t len)
>>>>>>> 36940db9
{
	if (!is_in_flash_area_bounds(fa, off, len)) {
		return -EINVAL;
	}
<<<<<<< HEAD
	if (!required && fa->fa_no_erase_before_write) {
		// Erase is not required and flash area does not require erase before write
		return 0;
	}
	return flash_erase(fa->fa_dev, fa->fa_off + off, len);
}
#endif
=======

	return flash_flatten(fa->fa_dev, fa->fa_off + off, len);
}
>>>>>>> 36940db9

uint32_t flash_area_align(const struct flash_area *fa)
{
	return flash_get_write_block_size(fa->fa_dev);
}

int flash_area_has_driver(const struct flash_area *fa)
{
	if (!device_is_ready(fa->fa_dev)) {
		return -ENODEV;
	}

	return 1;
}

const struct device *flash_area_get_device(const struct flash_area *fa)
{
	return fa->fa_dev;
}

#if CONFIG_FLASH_MAP_LABELS
const char *flash_area_label(const struct flash_area *fa)
{
	return fa->fa_label;
}
#endif

uint8_t flash_area_erased_val(const struct flash_area *fa)
{
	const struct flash_parameters *param;

	param = flash_get_parameters(fa->fa_dev);

	return param->erase_value;
}<|MERGE_RESOLUTION|>--- conflicted
+++ resolved
@@ -83,17 +83,12 @@
 	return flash_erase(fa->fa_dev, fa->fa_off + off, len);
 }
 
-<<<<<<< HEAD
 #if CONFIG_BOOT_NVM_COND_ERASE
 int flash_area_cond_erase(const struct flash_area *fa, off_t off, size_t len, bool required)
-=======
-int flash_area_flatten(const struct flash_area *fa, off_t off, size_t len)
->>>>>>> 36940db9
 {
 	if (!is_in_flash_area_bounds(fa, off, len)) {
 		return -EINVAL;
 	}
-<<<<<<< HEAD
 	if (!required && fa->fa_no_erase_before_write) {
 		// Erase is not required and flash area does not require erase before write
 		return 0;
@@ -101,11 +96,15 @@
 	return flash_erase(fa->fa_dev, fa->fa_off + off, len);
 }
 #endif
-=======
+
+int flash_area_flatten(const struct flash_area *fa, off_t off, size_t len)
+{
+	if (!is_in_flash_area_bounds(fa, off, len)) {
+		return -EINVAL;
+	}
 
 	return flash_flatten(fa->fa_dev, fa->fa_off + off, len);
 }
->>>>>>> 36940db9
 
 uint32_t flash_area_align(const struct flash_area *fa)
 {
