--- conflicted
+++ resolved
@@ -1003,12 +1003,8 @@
 {
 	if (IS_ENABLED(CONFIG_LOG_PROCESS_THREAD)) {
 		while (atomic_get(&buffered_cnt)) {
-<<<<<<< HEAD
-			k_sleep(K_MSEC(10));
-=======
 			log_thread_trigger();
 			k_sleep(K_USEC(CONFIG_LOG_FLUSH_SLEEP_US));
->>>>>>> fad916bd
 		}
 	} else {
 		while (LOG_PROCESS()) {
