--- conflicted
+++ resolved
@@ -1517,7 +1517,6 @@
 	if (ok == 0) {
 		NET_WARN("Cannot start %s responder", "mDNS");
 		return -ENOENT;
-<<<<<<< HEAD
 	}
 
 	return 0;
@@ -1542,7 +1541,7 @@
 	COND_CODE_1(IS_ENABLED(CONFIG_NET_IPV6),
 		    (struct sockaddr_in6), (struct sockaddr_in)) dst;
 
-	ret = setup_dst_addr(sock, family, (struct sockaddr *)&dst, &dst_len);
+	ret = setup_dst_addr(sock, family, NULL, 0, (struct sockaddr *)&dst, &dst_len);
 	if (ret < 0) {
 		NET_DBG("unable to set up the response address");
 		return ret;
@@ -1822,313 +1821,6 @@
 		announce_count = 0;
 		announce_start(work);
 	}
-=======
-	}
-
-	return 0;
->>>>>>> fad916bd
-}
-#endif /* CONFIG_MDNS_RESPONDER_PROBE */
-
-#if defined(CONFIG_MDNS_RESPONDER_PROBE)
-
-#define ANNOUNCE_TIMEOUT 1 /* in seconds, RFC 6762 ch 8.3 */
-
-/* ATM we do only .local announcing, SD announcing is TODO */
-
-static int send_unsolicited_response(struct net_if *iface,
-				     int sock,
-				     sa_family_t family,
-				     struct sockaddr *src_addr,
-				     size_t addrlen,
-				     struct net_buf *answer)
-{
-	socklen_t dst_len;
-	int ret;
-
-	COND_CODE_1(IS_ENABLED(CONFIG_NET_IPV6),
-		    (struct sockaddr_in6), (struct sockaddr_in)) dst;
-
-	ret = setup_dst_addr(sock, family, NULL, 0, (struct sockaddr *)&dst, &dst_len);
-	if (ret < 0) {
-		NET_DBG("unable to set up the response address");
-		return ret;
-	}
-
-	ret = zsock_sendto(sock, answer->data, answer->len, 0,
-			   (struct sockaddr *)&dst, dst_len);
-	if (ret < 0) {
-		ret = -errno;
-	} else {
-		net_stats_update_dns_sent(iface);
-	}
-
-	return ret;
-}
-
-static struct net_buf *create_unsolicited_mdns_answer(struct net_if *iface,
-						      const char *name,
-						      uint32_t ttl,
-						      struct mdns_monitor_iface_addr *addr_list,
-						      size_t addr_list_len)
-{
-	struct net_buf *answer;
-	uint16_t answer_count;
-	int len;
-
-	answer = net_buf_alloc(&mdns_msg_pool, BUF_ALLOC_TIMEOUT);
-	if (answer == NULL) {
-		return NULL;
-	}
-
-	setup_dns_hdr(answer->data, 1);
-	net_buf_add(answer, DNS_MSG_HEADER_SIZE);
-
-	answer_count = 0U;
-
-	for (size_t i = 0; i < addr_list_len; i++) {
-		uint16_t type;
-		size_t left;
-
-		if (!addr_list[i].in_use) {
-			continue;
-		}
-
-		if (iface != addr_list[i].iface) {
-			continue;
-		}
-
-		if (addr_list[i].addr.family == AF_INET) {
-			type = DNS_RR_TYPE_A;
-		} else if (addr_list[i].addr.family == AF_INET6) {
-			type = DNS_RR_TYPE_AAAA;
-		} else {
-			NET_DBG("Unknown family %d", addr_list[i].addr.family);
-
-			net_buf_unref(answer);
-			return NULL;
-		}
-
-		if (answer_count == 0) {
-			len = strlen(name);
-		}
-
-		left = net_buf_tailroom(answer);
-		if ((answer_count == 0 &&
-		     left < (1 + len + 1 + 5 + 1 + 2 + 2 + 4 + 4 +
-			     (type == DNS_RR_TYPE_A ? sizeof(struct in_addr) :
-			      sizeof(struct in6_addr)))) ||
-		    (answer_count > 0 &&
-		     left < (1 + 1 + 2 + 2 + 4 + 4 +
-			     (type == DNS_RR_TYPE_A ? sizeof(struct in_addr) :
-			      sizeof(struct in6_addr))))) {
-			NET_DBG("No more space (%u left)", left);
-			net_buf_unref(answer);
-			return NULL;
-		}
-
-		if (answer_count == 0) {
-			net_buf_add_u8(answer, len);
-			net_buf_add_mem(answer, name, len);
-			net_buf_add_u8(answer, sizeof(".local") - 2);
-			net_buf_add_mem(answer, &".local"[1], sizeof(".local") - 2);
-			net_buf_add_u8(answer, 0U);
-		} else {
-			/* Add pointer to the name (compression) */
-			net_buf_add_u8(answer, 0xc0);
-			net_buf_add_u8(answer, 0x0c);
-		}
-
-		net_buf_add_be16(answer, type);
-		net_buf_add_be16(answer, DNS_CLASS_IN);
-		net_buf_add_be32(answer, ttl);
-
-		if (type == DNS_RR_TYPE_A) {
-			net_buf_add_be16(answer, sizeof(struct in_addr));
-			net_buf_add_mem(answer, &addr_list[i].addr.in_addr,
-					sizeof(struct in_addr));
-		} else if (type == DNS_RR_TYPE_AAAA) {
-			net_buf_add_be16(answer, sizeof(struct in6_addr));
-			net_buf_add_mem(answer, &addr_list[i].addr.in6_addr,
-				sizeof(struct in6_addr));
-		}
-
-		answer_count++;
-	}
-
-	/* Adjust the answer count in the header */
-	if (answer_count > 1) {
-		UNALIGNED_PUT(htons(answer_count), (uint16_t *)&answer->data[6]);
-	}
-
-	return answer;
-}
-
-static bool check_if_needs_announce(struct net_if *iface)
-{
-	ARRAY_FOR_EACH(mon_if, i) {
-		if (!mon_if[i].in_use) {
-			continue;
-		}
-
-		if (mon_if[i].iface != iface) {
-			continue;
-		}
-
-		if (mon_if[i].needs_announce) {
-			return true;
-		}
-	}
-
-	return false;
-}
-
-static int send_announce(const char *name)
-{
-	struct net_buf *answer;
-	int ret;
-
-#if defined(CONFIG_NET_IPV4)
-	struct sockaddr_in dst_addr4;
-
-	create_ipv4_addr(&dst_addr4);
-
-	ARRAY_FOR_EACH(v4_ctx, i) {
-		if (v4_ctx[i].sock < 0 || v4_ctx[i].iface == NULL ||
-		    !net_if_is_up(v4_ctx[i].iface)) {
-			continue;
-		}
-
-		if (!check_if_needs_announce(v4_ctx[i].iface)) {
-			continue;
-		}
-
-		answer = create_unsolicited_mdns_answer(v4_ctx[i].iface,
-							name,
-							MDNS_TTL,
-							mon_if,
-							ARRAY_SIZE(mon_if));
-		if (answer == NULL) {
-			continue;
-		}
-
-		ret = send_unsolicited_response(v4_ctx[i].iface,
-						v4_ctx[i].sock,
-						AF_INET,
-						(struct sockaddr *)&dst_addr4,
-						sizeof(dst_addr4),
-						answer);
-
-		net_buf_unref(answer);
-
-		if (ret < 0) {
-			NET_DBG("Cannot send %s announce (%d)", "mDNS", ret);
-			continue;
-		}
-
-		NET_DBG("Announcing %s responder for %s%s (iface %d)",
-			"mDNS", name, ".local", net_if_get_by_iface(v4_ctx[i].iface));
-	}
-#endif /* defined(CONFIG_NET_IPV4) */
-
-#if defined(CONFIG_NET_IPV6)
-	struct sockaddr_in6 dst_addr6;
-
-	create_ipv6_addr(&dst_addr6);
-
-	ARRAY_FOR_EACH(v6_ctx, i) {
-		if (v6_ctx[i].sock < 0 || v6_ctx[i].iface == NULL ||
-		    !net_if_is_up(v6_ctx[i].iface)) {
-			continue;
-		}
-
-		if (!check_if_needs_announce(v6_ctx[i].iface)) {
-			continue;
-		}
-
-		answer = create_unsolicited_mdns_answer(v6_ctx[i].iface,
-							name,
-							MDNS_TTL,
-							mon_if,
-							ARRAY_SIZE(mon_if));
-		if (answer == NULL) {
-			continue;
-		}
-
-		ret = send_unsolicited_response(v6_ctx[i].iface,
-						v6_ctx[i].sock,
-						AF_INET6,
-						(struct sockaddr *)&dst_addr6,
-						sizeof(dst_addr6),
-						answer);
-
-		net_buf_unref(answer);
-
-		if (ret < 0) {
-			NET_DBG("Cannot send %s announce (%d)", "mDNS", ret);
-			continue;
-		}
-
-		NET_DBG("Announcing %s responder for %s%s (iface %d)",
-			"mDNS", name, ".local", net_if_get_by_iface(v6_ctx[i].iface));
-	}
-#endif /* defined(CONFIG_NET_IPV6) */
-
-	return 0;
-}
-
-static void announce_start(struct k_work *work)
-{
-	struct k_work_delayable *dwork = k_work_delayable_from_work(work);
-	char name[DNS_MAX_NAME_SIZE + 1];
-	int ret;
-
-	snprintk(name, sizeof(name), "%s", net_hostname_get());
-
-	ret = send_announce(name);
-	if (ret < 0) {
-		NET_DBG("Cannot send %s announce (%d)", "mDNS", ret);
-		return;
-	}
-
-	do_announce = true;
-	announce_count++;
-
-	ret = k_work_reschedule_for_queue(&mdns_work_q, dwork, K_SECONDS(ANNOUNCE_TIMEOUT));
-	if (ret < 0) {
-		NET_DBG("Cannot schedule %s work (%d)", "announce", ret);
-	}
-}
-
-static void do_init_listener(struct k_work *work)
-{
-	int ret;
-
-	if (failed_probes) {
-		NET_DBG("Probing failed, will not init responder.");
-		return;
-	}
-
-	if (do_announce) {
-		if (announce_count < 1) {
-			announce_start(work);
-		} else {
-			mark_needs_announce(NULL, false);
-		}
-	} else {
-		NET_DBG("Probing done, starting %s responder", "mDNS");
-
-		ret = init_listener();
-		if (ret < 0) {
-			NET_ERR("Cannot start %s responder", "mDNS");
-		} else {
-			init_listener_done = true;
-		};
-
-		mark_needs_announce(NULL, true);
-		announce_count = 0;
-		announce_start(work);
-	}
 }
 #endif /* CONFIG_MDNS_RESPONDER_PROBE */
 
