/*
 * Copyright (c) 2016 Intel Corporation.
 * Copyright (c) 2023 Nordic Semiconductor ASA
 *
 * SPDX-License-Identifier: Apache-2.0
 */

#include <zephyr/logging/log.h>
LOG_MODULE_REGISTER(net_if, CONFIG_NET_IF_LOG_LEVEL);

#include <zephyr/init.h>
#include <zephyr/kernel.h>
#include <zephyr/linker/sections.h>
#include <zephyr/random/random.h>
#include <zephyr/internal/syscall_handler.h>
#include <stdlib.h>
#include <string.h>
#include <zephyr/net/igmp.h>
#include <zephyr/net/ipv4_autoconf.h>
#include <zephyr/net/mld.h>
#include <zephyr/net/net_core.h>
#include <zephyr/net/net_event.h>
#include <zephyr/net/net_pkt.h>
#include <zephyr/net/net_if.h>
#include <zephyr/net/net_mgmt.h>
#include <zephyr/net/ethernet.h>
#ifdef CONFIG_WIFI_NM
#include <zephyr/net/wifi_nm.h>
#endif
#include <zephyr/net/offloaded_netdev.h>
#include <zephyr/net/virtual.h>
#include <zephyr/net/socket.h>
#include <zephyr/sys/iterable_sections.h>

#include "net_private.h"
#include "ipv4.h"
#include "ipv6.h"

#include "net_stats.h"

#define REACHABLE_TIME (MSEC_PER_SEC * 30) /* in ms */
/*
 * split the min/max random reachable factors into numerator/denominator
 * so that integer-based math works better
 */
#define MIN_RANDOM_NUMER (1)
#define MIN_RANDOM_DENOM (2)
#define MAX_RANDOM_NUMER (3)
#define MAX_RANDOM_DENOM (2)

static K_MUTEX_DEFINE(lock);

/* net_if dedicated section limiters */
extern struct net_if _net_if_list_start[];
extern struct net_if _net_if_list_end[];

static struct net_if *default_iface;

#if defined(CONFIG_NET_NATIVE_IPV4) || defined(CONFIG_NET_NATIVE_IPV6)
static struct net_if_router routers[CONFIG_NET_MAX_ROUTERS];
static struct k_work_delayable router_timer;
static sys_slist_t active_router_timers;
#endif

#if defined(CONFIG_NET_NATIVE_IPV6)
/* Timer that triggers network address renewal */
static struct k_work_delayable address_lifetime_timer;

/* Track currently active address lifetime timers */
static sys_slist_t active_address_lifetime_timers;

/* Timer that triggers IPv6 prefix lifetime */
static struct k_work_delayable prefix_lifetime_timer;

/* Track currently active IPv6 prefix lifetime timers */
static sys_slist_t active_prefix_lifetime_timers;

#if defined(CONFIG_NET_IPV6_DAD)
/** Duplicate address detection (DAD) timer */
static struct k_work_delayable dad_timer;
static sys_slist_t active_dad_timers;
#endif

#if defined(CONFIG_NET_IPV6_ND)
static struct k_work_delayable rs_timer;
static sys_slist_t active_rs_timers;
#endif
#endif /* CONFIG_NET_NATIVE_IPV6 */

#if defined(CONFIG_NET_IPV6)
static struct {
	struct net_if_ipv6 ipv6;
	struct net_if *iface;
} ipv6_addresses[CONFIG_NET_IF_MAX_IPV6_COUNT];
#endif /* CONFIG_NET_NATIVE_IPV6 */

#if defined(CONFIG_NET_IPV4)
static struct {
	struct net_if_ipv4 ipv4;
	struct net_if *iface;
} ipv4_addresses[CONFIG_NET_IF_MAX_IPV4_COUNT];
#endif /* CONFIG_NET_NATIVE_IPV4 */

/* We keep track of the link callbacks in this list.
 */
static sys_slist_t link_callbacks;

#if defined(CONFIG_NET_NATIVE_IPV4) || defined(CONFIG_NET_NATIVE_IPV6)
/* Multicast join/leave tracking.
 */
static sys_slist_t mcast_monitor_callbacks;
#endif

#if defined(CONFIG_NET_PKT_TIMESTAMP_THREAD)
#if !defined(CONFIG_NET_PKT_TIMESTAMP_STACK_SIZE)
#define CONFIG_NET_PKT_TIMESTAMP_STACK_SIZE 1024
#endif

K_KERNEL_STACK_DEFINE(tx_ts_stack, CONFIG_NET_PKT_TIMESTAMP_STACK_SIZE);
K_FIFO_DEFINE(tx_ts_queue);

static struct k_thread tx_thread_ts;

/* We keep track of the timestamp callbacks in this list.
 */
static sys_slist_t timestamp_callbacks;
#endif /* CONFIG_NET_PKT_TIMESTAMP_THREAD */

#if CONFIG_NET_IF_LOG_LEVEL >= LOG_LEVEL_DBG
#define debug_check_packet(pkt)						\
	do {								\
		NET_DBG("Processing (pkt %p, prio %d) network packet "	\
			"iface %d (%p)",				\
			pkt, net_pkt_priority(pkt),			\
			net_if_get_by_iface(net_pkt_iface(pkt)),	\
			net_pkt_iface(pkt));				\
									\
		NET_ASSERT(pkt->frags);					\
	} while (false)
#else
#define debug_check_packet(...)
#endif /* CONFIG_NET_IF_LOG_LEVEL >= LOG_LEVEL_DBG */

struct net_if *z_impl_net_if_get_by_index(int index)
{
	if (index <= 0) {
		return NULL;
	}

	if (&_net_if_list_start[index - 1] >= _net_if_list_end) {
		NET_DBG("Index %d is too large", index);
		return NULL;
	}

	return &_net_if_list_start[index - 1];
}

#ifdef CONFIG_USERSPACE
struct net_if *z_vrfy_net_if_get_by_index(int index)
{
	struct net_if *iface;

	iface = net_if_get_by_index(index);
	if (!iface) {
		return NULL;
	}

	if (!k_object_is_valid(iface, K_OBJ_NET_IF)) {
		return NULL;
	}

	return iface;
}

#include <zephyr/syscalls/net_if_get_by_index_mrsh.c>
#endif

#if defined(CONFIG_NET_NATIVE)
static inline void net_context_send_cb(struct net_context *context,
				       int status)
{
	if (!context) {
		return;
	}

	if (context->send_cb) {
		context->send_cb(context, status, context->user_data);
	}

	if (IS_ENABLED(CONFIG_NET_UDP) &&
	    net_context_get_proto(context) == IPPROTO_UDP) {
		net_stats_update_udp_sent(net_context_get_iface(context));
	} else if (IS_ENABLED(CONFIG_NET_TCP) &&
		   net_context_get_proto(context) == IPPROTO_TCP) {
		net_stats_update_tcp_seg_sent(net_context_get_iface(context));
	}
}

static void update_txtime_stats_detail(struct net_pkt *pkt,
				       uint32_t start_time, uint32_t stop_time)
{
	uint32_t val, prev = start_time;
	int i;

	for (i = 0; i < net_pkt_stats_tick_count(pkt); i++) {
		if (!net_pkt_stats_tick(pkt)[i]) {
			break;
		}

		val = net_pkt_stats_tick(pkt)[i] - prev;
		prev = net_pkt_stats_tick(pkt)[i];
		net_pkt_stats_tick(pkt)[i] = val;
	}
}

static bool net_if_tx(struct net_if *iface, struct net_pkt *pkt)
{
	struct net_linkaddr ll_dst = {
		.addr = NULL
	};
	struct net_linkaddr_storage ll_dst_storage;
	struct net_context *context;
	uint32_t create_time;
	int status;

	/* We collect send statistics for each socket priority if enabled */
	uint8_t pkt_priority;

	if (!pkt) {
		return false;
	}

	create_time = net_pkt_create_time(pkt);

	debug_check_packet(pkt);

	/* If there're any link callbacks, with such a callback receiving
	 * a destination address, copy that address out of packet, just in
	 * case packet is freed before callback is called.
	 */
	if (!sys_slist_is_empty(&link_callbacks)) {
		if (net_linkaddr_set(&ll_dst_storage,
				     net_pkt_lladdr_dst(pkt)->addr,
				     net_pkt_lladdr_dst(pkt)->len) == 0) {
			ll_dst.addr = ll_dst_storage.addr;
			ll_dst.len = ll_dst_storage.len;
			ll_dst.type = net_pkt_lladdr_dst(pkt)->type;
		}
	}

	context = net_pkt_context(pkt);

	if (net_if_flag_is_set(iface, NET_IF_LOWER_UP)) {
		if (IS_ENABLED(CONFIG_NET_PKT_TXTIME_STATS) ||
		    IS_ENABLED(CONFIG_TRACING_NET_CORE)) {
			pkt_priority = net_pkt_priority(pkt);

			if (IS_ENABLED(CONFIG_NET_PKT_TXTIME_STATS_DETAIL)) {
				/* Make sure the statistics information is not
				 * lost by keeping the net_pkt over L2 send.
				 */
				net_pkt_ref(pkt);
			}
		}

		net_if_tx_lock(iface);
		status = net_if_l2(iface)->send(iface, pkt);
		net_if_tx_unlock(iface);

		if (IS_ENABLED(CONFIG_NET_PKT_TXTIME_STATS) ||
		    IS_ENABLED(CONFIG_TRACING_NET_CORE)) {
			uint32_t end_tick = k_cycle_get_32();

			net_pkt_set_tx_stats_tick(pkt, end_tick);

			net_stats_update_tc_tx_time(iface,
						    pkt_priority,
						    create_time,
						    end_tick);

			SYS_PORT_TRACING_FUNC(net, tx_time, pkt, end_tick);

			if (IS_ENABLED(CONFIG_NET_PKT_TXTIME_STATS_DETAIL)) {
				update_txtime_stats_detail(
					pkt,
					create_time,
					end_tick);

				net_stats_update_tc_tx_time_detail(
					iface, pkt_priority,
					net_pkt_stats_tick(pkt));

				/* For TCP connections, we might keep the pkt
				 * longer so that we can resend it if needed.
				 * Because of that we need to clear the
				 * statistics here.
				 */
				net_pkt_stats_tick_reset(pkt);

				net_pkt_unref(pkt);
			}
		}

	} else {
		/* Drop packet if interface is not up */
		NET_WARN("iface %p is down", iface);
		status = -ENETDOWN;
	}

	if (status < 0) {
		net_pkt_unref(pkt);
	} else {
		net_stats_update_bytes_sent(iface, status);
	}

	if (context) {
		NET_DBG("Calling context send cb %p status %d",
			context, status);

		net_context_send_cb(context, status);
	}

	if (ll_dst.addr) {
		net_if_call_link_cb(iface, &ll_dst, status);
	}

	return true;
}

void net_process_tx_packet(struct net_pkt *pkt)
{
	struct net_if *iface;

	net_pkt_set_tx_stats_tick(pkt, k_cycle_get_32());

	iface = net_pkt_iface(pkt);

	net_if_tx(iface, pkt);

#if defined(CONFIG_NET_POWER_MANAGEMENT)
	iface->tx_pending--;
#endif
}

void net_if_try_queue_tx(struct net_if *iface, struct net_pkt *pkt, k_timeout_t timeout)
{
	if (!net_pkt_filter_send_ok(pkt)) {
		/* silently drop the packet */
		net_pkt_unref(pkt);
		return;
	}

	size_t len = net_pkt_get_len(pkt);
	uint8_t prio = net_pkt_priority(pkt);
	uint8_t tc = net_tx_priority2tc(prio);

#if NET_TC_TX_COUNT > 1
	NET_DBG("TC %d with prio %d pkt %p", tc, prio, pkt);
#endif

	/* For highest priority packet, skip the TX queue and push directly to
	 * the driver. Also if there are no TX queue/thread, push the packet
	 * directly to the driver.
	 */
	if ((IS_ENABLED(CONFIG_NET_TC_TX_SKIP_FOR_HIGH_PRIO) &&
	     prio >= NET_PRIORITY_CA) || NET_TC_TX_COUNT == 0) {
		net_pkt_set_tx_stats_tick(pkt, k_cycle_get_32());

		net_if_tx(net_pkt_iface(pkt), pkt);
	} else {
<<<<<<< HEAD
		if (net_tc_submit_to_tx_queue(tc, pkt) != NET_OK) {
=======
		if (net_tc_try_submit_to_tx_queue(tc, pkt, timeout) != NET_OK) {
>>>>>>> fad916bd
			goto drop;
		}
#if defined(CONFIG_NET_POWER_MANAGEMENT)
		iface->tx_pending++;
#endif
	}

	net_stats_update_tc_sent_pkt(iface, tc);
	net_stats_update_tc_sent_bytes(iface, tc, len);
	net_stats_update_tc_sent_priority(iface, tc, prio);
	return;

drop:
	net_pkt_unref(pkt);
	net_stats_update_tc_sent_dropped(iface, tc);
	return;
}
#endif /* CONFIG_NET_NATIVE */

void net_if_stats_reset(struct net_if *iface)
{
#if defined(CONFIG_NET_STATISTICS_PER_INTERFACE)
	STRUCT_SECTION_FOREACH(net_if, tmp) {
		if (iface == tmp) {
			net_if_lock(iface);
			memset(&iface->stats, 0, sizeof(iface->stats));
			net_if_unlock(iface);
			return;
		}
	}
#else
	ARG_UNUSED(iface);
#endif
}

void net_if_stats_reset_all(void)
{
#if defined(CONFIG_NET_STATISTICS_PER_INTERFACE)
	STRUCT_SECTION_FOREACH(net_if, iface) {
		net_if_lock(iface);
		memset(&iface->stats, 0, sizeof(iface->stats));
		net_if_unlock(iface);
	}
#endif
}

static inline void init_iface(struct net_if *iface)
{
	const struct net_if_api *api = net_if_get_device(iface)->api;

	if (!api || !api->init) {
		NET_ERR("Iface %p driver API init NULL", iface);
		return;
	}

	/* By default IPv4 and IPv6 are enabled for a given network interface.
	 * These can be turned off later if needed.
	 */
#if defined(CONFIG_NET_NATIVE_IPV4)
	net_if_flag_set(iface, NET_IF_IPV4);
#endif
#if defined(CONFIG_NET_NATIVE_IPV6)
	net_if_flag_set(iface, NET_IF_IPV6);
#endif

	net_virtual_init(iface);

	NET_DBG("On iface %p", iface);

#ifdef CONFIG_USERSPACE
	k_object_init(iface);
#endif

	k_mutex_init(&iface->lock);
	k_mutex_init(&iface->tx_lock);

	api->init(iface);

	net_ipv6_pe_init(iface);
}

#if defined(CONFIG_NET_NATIVE)
enum net_verdict net_if_try_send_data(struct net_if *iface, struct net_pkt *pkt,
				      k_timeout_t timeout)
{
	const struct net_l2 *l2;
	struct net_context *context = net_pkt_context(pkt);
	struct net_linkaddr *dst = net_pkt_lladdr_dst(pkt);
	enum net_verdict verdict = NET_OK;
	int status = -EIO;

	if (!net_if_flag_is_set(iface, NET_IF_LOWER_UP) ||
	    net_if_flag_is_set(iface, NET_IF_SUSPENDED)) {
		/* Drop packet if interface is not up */
		NET_WARN("iface %p is down", iface);
		verdict = NET_DROP;
		status = -ENETDOWN;
		goto done;
	}

	/* The check for CONFIG_NET_*_OFFLOAD here is an optimization;
	 * This is currently the only way for net_if_l2 to be NULL or missing send().
	 */
	if (IS_ENABLED(CONFIG_NET_OFFLOAD) || IS_ENABLED(CONFIG_NET_SOCKETS_OFFLOAD)) {
		l2 = net_if_l2(iface);
		if (l2 == NULL) {
			/* Offloaded ifaces may choose not to use an L2 at all. */
			NET_WARN("no l2 for iface %p, discard pkt", iface);
			verdict = NET_DROP;
			goto done;
		} else if (l2->send == NULL) {
			/* Or, their chosen L2 (for example, OFFLOADED_NETDEV_L2)
			 * might simply not implement send.
			 */
			NET_WARN("l2 for iface %p cannot send, discard pkt", iface);
			verdict = NET_DROP;
			goto done;
		}
	}

	/* If the ll address is not set at all, then we must set
	 * it here.
	 * Workaround Linux bug, see:
	 * https://github.com/zephyrproject-rtos/zephyr/issues/3111
	 */
	if (!net_if_flag_is_set(iface, NET_IF_POINTOPOINT) &&
	    !net_pkt_lladdr_src(pkt)->addr) {
		net_pkt_lladdr_src(pkt)->addr = net_pkt_lladdr_if(pkt)->addr;
		net_pkt_lladdr_src(pkt)->len = net_pkt_lladdr_if(pkt)->len;
	}

#if defined(CONFIG_NET_LOOPBACK)
	/* If the packet is destined back to us, then there is no need to do
	 * additional checks, so let the packet through.
	 */
	if (net_if_l2(iface) == &NET_L2_GET_NAME(DUMMY)) {
		goto done;
	}
#endif

	/* Bypass the IP stack with SOCK_RAW/IPPROTO_RAW sockets */
	if (IS_ENABLED(CONFIG_NET_SOCKETS_PACKET) &&
	    context && net_context_get_type(context) == SOCK_RAW &&
	    net_context_get_proto(context) == IPPROTO_RAW) {
		goto done;
	}

	/* If the ll dst address is not set check if it is present in the nbr
	 * cache.
	 */
	if (IS_ENABLED(CONFIG_NET_IPV6) && net_pkt_family(pkt) == AF_INET6) {
		verdict = net_ipv6_prepare_for_send(pkt);
	}

	if (IS_ENABLED(CONFIG_NET_IPV4) && net_pkt_family(pkt) == AF_INET) {
		verdict = net_ipv4_prepare_for_send(pkt);
	}

done:
	/*   NET_OK in which case packet has checked successfully. In this case
	 *   the net_context callback is called after successful delivery in
	 *   net_if_tx_thread().
	 *
	 *   NET_DROP in which case we call net_context callback that will
	 *   give the status to user application.
	 *
	 *   NET_CONTINUE in which case the sending of the packet is delayed.
	 *   This can happen for example if we need to do IPv6 ND to figure
	 *   out link layer address.
	 */
	if (verdict == NET_DROP) {
		if (context) {
			NET_DBG("Calling ctx send cb %p verdict %d",
				context, verdict);
			net_context_send_cb(context, status);
		}

		if (dst->addr) {
			net_if_call_link_cb(iface, dst, status);
		}
	} else if (verdict == NET_OK) {
		/* Packet is ready to be sent by L2, let's queue */
		net_if_try_queue_tx(iface, pkt, timeout);
	}

	return verdict;
}
#endif /* CONFIG_NET_NATIVE */

int net_if_set_link_addr_locked(struct net_if *iface,
				uint8_t *addr, uint8_t len,
				enum net_link_type type)
{
	int ret;

	net_if_lock(iface);

	ret = net_if_set_link_addr_unlocked(iface, addr, len, type);

	net_if_unlock(iface);

	return ret;
}

struct net_if *net_if_get_by_link_addr(struct net_linkaddr *ll_addr)
{
	STRUCT_SECTION_FOREACH(net_if, iface) {
		net_if_lock(iface);
		if (!memcmp(net_if_get_link_addr(iface)->addr, ll_addr->addr,
			    ll_addr->len)) {
			net_if_unlock(iface);
			return iface;
		}
		net_if_unlock(iface);
	}

	return NULL;
}

struct net_if *net_if_lookup_by_dev(const struct device *dev)
{
	STRUCT_SECTION_FOREACH(net_if, iface) {
		if (net_if_get_device(iface) == dev) {
			return iface;
		}
	}

	return NULL;
}

void net_if_set_default(struct net_if *iface)
{
	default_iface = iface;
}

struct net_if *net_if_get_default(void)
{
	struct net_if *iface = NULL;

	if (&_net_if_list_start[0] == &_net_if_list_end[0]) {
		NET_WARN("No default interface found!");
		return NULL;
	}

	if (default_iface != NULL) {
		return default_iface;
	}

#if defined(CONFIG_NET_DEFAULT_IF_ETHERNET)
	iface = net_if_get_first_by_type(&NET_L2_GET_NAME(ETHERNET));
#endif
#if defined(CONFIG_NET_DEFAULT_IF_IEEE802154)
	iface = net_if_get_first_by_type(&NET_L2_GET_NAME(IEEE802154));
#endif
#if defined(CONFIG_NET_DEFAULT_IF_DUMMY)
	iface = net_if_get_first_by_type(&NET_L2_GET_NAME(DUMMY));
#endif
#if defined(CONFIG_NET_DEFAULT_IF_OFFLOAD)
	iface = net_if_get_first_by_type(NULL);
#endif
#if defined(CONFIG_NET_DEFAULT_IF_CANBUS_RAW)
	iface = net_if_get_first_by_type(&NET_L2_GET_NAME(CANBUS_RAW));
#endif
#if defined(CONFIG_NET_DEFAULT_IF_PPP)
	iface = net_if_get_first_by_type(&NET_L2_GET_NAME(PPP));
#endif
#if defined(CONFIG_NET_DEFAULT_IF_OFFLOADED_NETDEV)
	iface = net_if_get_first_by_type(&NET_L2_GET_NAME(OFFLOADED_NETDEV));
#endif
#if defined(CONFIG_NET_DEFAULT_IF_UP)
	iface = net_if_get_first_up();
#endif
#if defined(CONFIG_NET_DEFAULT_IF_WIFI)
	iface = net_if_get_first_wifi();
#endif
	return iface ? iface : _net_if_list_start;
}

struct net_if *net_if_get_first_by_type(const struct net_l2 *l2)
{
	STRUCT_SECTION_FOREACH(net_if, iface) {
		if (IS_ENABLED(CONFIG_NET_OFFLOAD) &&
		    !l2 && net_if_offload(iface)) {
			return iface;
		}

		if (net_if_l2(iface) == l2) {
			return iface;
		}
	}

	return NULL;
}

struct net_if *net_if_get_first_up(void)
{
	STRUCT_SECTION_FOREACH(net_if, iface) {
		if (net_if_flag_is_set(iface, NET_IF_UP)) {
			return iface;
		}
	}

	return NULL;
}

static enum net_l2_flags l2_flags_get(struct net_if *iface)
{
	enum net_l2_flags flags = 0;

	if (net_if_l2(iface) && net_if_l2(iface)->get_flags) {
		flags = net_if_l2(iface)->get_flags(iface);
	}

	return flags;
}

#if defined(CONFIG_NET_IP)
/* Return how many bits are shared between two IP addresses */
static uint8_t get_ipaddr_diff(const uint8_t *src, const uint8_t *dst, int addr_len)
{
	uint8_t j, k, xor;
	uint8_t len = 0U;

	for (j = 0U; j < addr_len; j++) {
		if (src[j] == dst[j]) {
			len += 8U;
		} else {
			xor = src[j] ^ dst[j];
			for (k = 0U; k < 8; k++) {
				if (!(xor & 0x80)) {
					len++;
					xor <<= 1;
				} else {
					break;
				}
			}
			break;
		}
	}

	return len;
}
#endif /* CONFIG_NET_IP */

#if defined(CONFIG_NET_NATIVE_IPV4) || defined(CONFIG_NET_NATIVE_IPV6)
static struct net_if_router *iface_router_lookup(struct net_if *iface,
						 uint8_t family, void *addr)
{
	struct net_if_router *router = NULL;
	int i;

	k_mutex_lock(&lock, K_FOREVER);

	for (i = 0; i < CONFIG_NET_MAX_ROUTERS; i++) {
		if (!routers[i].is_used ||
		    routers[i].address.family != family ||
		    routers[i].iface != iface) {
			continue;
		}

		if ((IS_ENABLED(CONFIG_NET_IPV6) && family == AF_INET6 &&
		     net_ipv6_addr_cmp(net_if_router_ipv6(&routers[i]),
				       (struct in6_addr *)addr)) ||
		    (IS_ENABLED(CONFIG_NET_IPV4) && family == AF_INET &&
		     net_ipv4_addr_cmp(net_if_router_ipv4(&routers[i]),
				       (struct in_addr *)addr))) {
			router = &routers[i];
			goto out;
		}
	}

out:
	k_mutex_unlock(&lock);

	return router;
}

static void iface_router_notify_deletion(struct net_if_router *router,
					 const char *delete_reason)
{
	if (IS_ENABLED(CONFIG_NET_IPV6) &&
	    router->address.family == AF_INET6) {
		NET_DBG("IPv6 router %s %s",
			net_sprint_ipv6_addr(net_if_router_ipv6(router)),
			delete_reason);

		net_mgmt_event_notify_with_info(NET_EVENT_IPV6_ROUTER_DEL,
						router->iface,
						&router->address.in6_addr,
						sizeof(struct in6_addr));
	} else if (IS_ENABLED(CONFIG_NET_IPV4) &&
		   router->address.family == AF_INET) {
		NET_DBG("IPv4 router %s %s",
			net_sprint_ipv4_addr(net_if_router_ipv4(router)),
			delete_reason);

		net_mgmt_event_notify_with_info(NET_EVENT_IPV4_ROUTER_DEL,
						router->iface,
						&router->address.in_addr,
						sizeof(struct in6_addr));
	}
}

static inline int32_t iface_router_ends(const struct net_if_router *router,
					uint32_t now)
{
	uint32_t ends = router->life_start;

	ends += MSEC_PER_SEC * router->lifetime;

	/* Signed number of ms until router lifetime ends */
	return (int32_t)(ends - now);
}

static void iface_router_update_timer(uint32_t now)
{
	struct net_if_router *router, *next;
	uint32_t new_delay = UINT32_MAX;

	k_mutex_lock(&lock, K_FOREVER);

	SYS_SLIST_FOR_EACH_CONTAINER_SAFE(&active_router_timers,
					 router, next, node) {
		int32_t ends = iface_router_ends(router, now);

		if (ends <= 0) {
			new_delay = 0;
			break;
		}

		new_delay = MIN((uint32_t)ends, new_delay);
	}

	if (new_delay == UINT32_MAX) {
		k_work_cancel_delayable(&router_timer);
	} else {
		k_work_reschedule(&router_timer, K_MSEC(new_delay));
	}

	k_mutex_unlock(&lock);
}

static void iface_router_expired(struct k_work *work)
{
	uint32_t current_time = k_uptime_get_32();
	struct net_if_router *router, *next;
	sys_snode_t *prev_node = NULL;

	ARG_UNUSED(work);

	k_mutex_lock(&lock, K_FOREVER);

	SYS_SLIST_FOR_EACH_CONTAINER_SAFE(&active_router_timers,
					  router, next, node) {
		int32_t ends = iface_router_ends(router, current_time);

		if (ends > 0) {
			/* We have to loop on all active routers as their
			 * lifetime differ from each other.
			 */
			prev_node = &router->node;
			continue;
		}

		iface_router_notify_deletion(router, "has expired");
		sys_slist_remove(&active_router_timers,
				 prev_node, &router->node);
		router->is_used = false;
	}

	iface_router_update_timer(current_time);

	k_mutex_unlock(&lock);
}

static struct net_if_router *iface_router_add(struct net_if *iface,
					      uint8_t family, void *addr,
					      bool is_default,
					      uint16_t lifetime)
{
	struct net_if_router *router = NULL;
	int i;

	k_mutex_lock(&lock, K_FOREVER);

	for (i = 0; i < CONFIG_NET_MAX_ROUTERS; i++) {
		if (routers[i].is_used) {
			continue;
		}

		routers[i].is_used = true;
		routers[i].iface = iface;
		routers[i].address.family = family;

		if (lifetime) {
			routers[i].is_default = true;
			routers[i].is_infinite = false;
			routers[i].lifetime = lifetime;
			routers[i].life_start = k_uptime_get_32();

			sys_slist_append(&active_router_timers,
					 &routers[i].node);

			iface_router_update_timer(routers[i].life_start);
		} else {
			routers[i].is_default = false;
			routers[i].is_infinite = true;
			routers[i].lifetime = 0;
		}

		if (IS_ENABLED(CONFIG_NET_IPV6) && family == AF_INET6) {
			memcpy(net_if_router_ipv6(&routers[i]), addr,
			       sizeof(struct in6_addr));
			net_mgmt_event_notify_with_info(
					NET_EVENT_IPV6_ROUTER_ADD, iface,
					&routers[i].address.in6_addr,
					sizeof(struct in6_addr));

			NET_DBG("interface %p router %s lifetime %u default %d "
				"added", iface,
				net_sprint_ipv6_addr((struct in6_addr *)addr),
				lifetime, routers[i].is_default);
		} else if (IS_ENABLED(CONFIG_NET_IPV4) && family == AF_INET) {
			memcpy(net_if_router_ipv4(&routers[i]), addr,
			       sizeof(struct in_addr));
			routers[i].is_default = is_default;

			net_mgmt_event_notify_with_info(
					NET_EVENT_IPV4_ROUTER_ADD, iface,
					&routers[i].address.in_addr,
					sizeof(struct in_addr));

			NET_DBG("interface %p router %s lifetime %u default %d "
				"added", iface,
				net_sprint_ipv4_addr((struct in_addr *)addr),
				lifetime, is_default);
		}

		router = &routers[i];
		goto out;
	}

out:
	k_mutex_unlock(&lock);

	return router;
}

static bool iface_router_rm(struct net_if_router *router)
{
	bool ret = false;

	k_mutex_lock(&lock, K_FOREVER);

	if (!router->is_used) {
		goto out;
	}

	iface_router_notify_deletion(router, "has been removed");

	/* We recompute the timer if only the router was time limited */
	if (sys_slist_find_and_remove(&active_router_timers, &router->node)) {
		iface_router_update_timer(k_uptime_get_32());
	}

	router->is_used = false;
	ret = true;

out:
	k_mutex_unlock(&lock);

	return ret;
}

void net_if_router_rm(struct net_if_router *router)
{
	k_mutex_lock(&lock, K_FOREVER);

	router->is_used = false;

	/* FIXME - remove timer */

	k_mutex_unlock(&lock);
}

static struct net_if_router *iface_router_find_default(struct net_if *iface,
						       uint8_t family, void *addr)
{
	struct net_if_router *router = NULL;
	int i;

	/* Todo: addr will need to be handled */
	ARG_UNUSED(addr);

	k_mutex_lock(&lock, K_FOREVER);

	for (i = 0; i < CONFIG_NET_MAX_ROUTERS; i++) {
		if (!routers[i].is_used ||
		    !routers[i].is_default ||
		    routers[i].address.family != family) {
			continue;
		}

		if (iface && iface != routers[i].iface) {
			continue;
		}

		router = &routers[i];
		goto out;
	}

out:
	k_mutex_unlock(&lock);

	return router;
}

static void iface_router_init(void)
{
	k_work_init_delayable(&router_timer, iface_router_expired);
	sys_slist_init(&active_router_timers);
}
#else
#define iface_router_init(...)
#endif /* CONFIG_NET_NATIVE_IPV4 || CONFIG_NET_NATIVE_IPV6 */

#if defined(CONFIG_NET_NATIVE_IPV4) || defined(CONFIG_NET_NATIVE_IPV6)
void net_if_mcast_mon_register(struct net_if_mcast_monitor *mon,
			       struct net_if *iface,
			       net_if_mcast_callback_t cb)
{
	k_mutex_lock(&lock, K_FOREVER);

	sys_slist_find_and_remove(&mcast_monitor_callbacks, &mon->node);
	sys_slist_prepend(&mcast_monitor_callbacks, &mon->node);

	mon->iface = iface;
	mon->cb = cb;

	k_mutex_unlock(&lock);
}

void net_if_mcast_mon_unregister(struct net_if_mcast_monitor *mon)
{
	k_mutex_lock(&lock, K_FOREVER);

	sys_slist_find_and_remove(&mcast_monitor_callbacks, &mon->node);

	k_mutex_unlock(&lock);
}

void net_if_mcast_monitor(struct net_if *iface,
			  const struct net_addr *addr,
			  bool is_joined)
{
	struct net_if_mcast_monitor *mon, *tmp;

	k_mutex_lock(&lock, K_FOREVER);

	SYS_SLIST_FOR_EACH_CONTAINER_SAFE(&mcast_monitor_callbacks,
					  mon, tmp, node) {
		if (iface == mon->iface || mon->iface == NULL) {
			mon->cb(iface, addr, is_joined);
		}
	}

	k_mutex_unlock(&lock);
}
#else
#define net_if_mcast_mon_register(...)
#define net_if_mcast_mon_unregister(...)
#define net_if_mcast_monitor(...)
#endif /* CONFIG_NET_NATIVE_IPV4 || CONFIG_NET_NATIVE_IPV6 */

#if defined(CONFIG_NET_IPV6)
int net_if_config_ipv6_get(struct net_if *iface, struct net_if_ipv6 **ipv6)
{
	int ret = 0;
	int i;

	net_if_lock(iface);

	if (!net_if_flag_is_set(iface, NET_IF_IPV6)) {
		ret = -ENOTSUP;
		goto out;
	}

	if (iface->config.ip.ipv6) {
		if (ipv6) {
			*ipv6 = iface->config.ip.ipv6;
		}

		goto out;
	}

	k_mutex_lock(&lock, K_FOREVER);

	for (i = 0; i < ARRAY_SIZE(ipv6_addresses); i++) {
		if (ipv6_addresses[i].iface) {
			continue;
		}

		iface->config.ip.ipv6 = &ipv6_addresses[i].ipv6;
		ipv6_addresses[i].iface = iface;

		if (ipv6) {
			*ipv6 = &ipv6_addresses[i].ipv6;
		}

		k_mutex_unlock(&lock);
		goto out;
	}

	k_mutex_unlock(&lock);

	ret = -ESRCH;
out:
	net_if_unlock(iface);

	return ret;
}

int net_if_config_ipv6_put(struct net_if *iface)
{
	int ret = 0;
	int i;

	net_if_lock(iface);

	if (!net_if_flag_is_set(iface, NET_IF_IPV6)) {
		ret = -ENOTSUP;
		goto out;
	}

	if (!iface->config.ip.ipv6) {
		ret = -EALREADY;
		goto out;
	}

	k_mutex_lock(&lock, K_FOREVER);

	for (i = 0; i < ARRAY_SIZE(ipv6_addresses); i++) {
		if (ipv6_addresses[i].iface != iface) {
			continue;
		}

		iface->config.ip.ipv6 = NULL;
		ipv6_addresses[i].iface = NULL;

		k_mutex_unlock(&lock);
		goto out;
	}

	k_mutex_unlock(&lock);

	ret = -ESRCH;
out:
	net_if_unlock(iface);

	return ret;
}

#if defined(CONFIG_NET_NATIVE_IPV6)
#if defined(CONFIG_NET_IPV6_MLD)
static void join_mcast_allnodes(struct net_if *iface)
{
	struct in6_addr addr;
	int ret;

	if (iface->config.ip.ipv6 == NULL) {
		return;
	}

	net_ipv6_addr_create_ll_allnodes_mcast(&addr);

	ret = net_ipv6_mld_join(iface, &addr);
	if (ret < 0 && ret != -EALREADY && ret != -ENETDOWN) {
		NET_ERR("Cannot join all nodes address %s for %d (%d)",
			net_sprint_ipv6_addr(&addr),
			net_if_get_by_iface(iface), ret);
	}
}

static void join_mcast_solicit_node(struct net_if *iface,
				    struct in6_addr *my_addr)
{
	struct in6_addr addr;
	int ret;

	if (iface->config.ip.ipv6 == NULL) {
		return;
	}

	/* Join to needed multicast groups, RFC 4291 ch 2.8 */
	net_ipv6_addr_create_solicited_node(my_addr, &addr);

	ret = net_ipv6_mld_join(iface, &addr);
	if (ret < 0) {
		if (ret != -EALREADY && ret != -ENETDOWN) {
			NET_ERR("Cannot join solicit node address %s for %d (%d)",
				net_sprint_ipv6_addr(&addr),
				net_if_get_by_iface(iface), ret);
		}
	} else {
		NET_DBG("Join solicit node address %s (ifindex %d)",
			net_sprint_ipv6_addr(&addr),
			net_if_get_by_iface(iface));
	}
}

static void leave_mcast_all(struct net_if *iface)
{
	struct net_if_ipv6 *ipv6 = iface->config.ip.ipv6;
	int i;

	if (!ipv6) {
		return;
	}

	for (i = 0; i < NET_IF_MAX_IPV6_MADDR; i++) {
		if (!ipv6->mcast[i].is_used ||
		    !ipv6->mcast[i].is_joined) {
			continue;
		}

		net_ipv6_mld_leave(iface, &ipv6->mcast[i].address.in6_addr);
	}
}

static void join_mcast_nodes(struct net_if *iface, struct in6_addr *addr)
{
	enum net_l2_flags flags = 0;

	if (iface->config.ip.ipv6 == NULL) {
		return;
	}

	flags = l2_flags_get(iface);
	if (flags & NET_L2_MULTICAST) {
		join_mcast_allnodes(iface);

		if (!(flags & NET_L2_MULTICAST_SKIP_JOIN_SOLICIT_NODE)) {
			join_mcast_solicit_node(iface, addr);
		}
	}
}
#else
#define join_mcast_allnodes(...)
#define join_mcast_solicit_node(...)
#define leave_mcast_all(...)
#define join_mcast_nodes(...)
#endif /* CONFIG_NET_IPV6_MLD */

#if defined(CONFIG_NET_IPV6_DAD)
#define DAD_TIMEOUT 100U /* ms */

static void dad_timeout(struct k_work *work)
{
	uint32_t current_time = k_uptime_get_32();
	struct net_if_addr *ifaddr, *next;
	int32_t delay = -1;
	sys_slist_t expired_list;

	ARG_UNUSED(work);

	sys_slist_init(&expired_list);

	k_mutex_lock(&lock, K_FOREVER);

	SYS_SLIST_FOR_EACH_CONTAINER_SAFE(&active_dad_timers,
					  ifaddr, next, dad_node) {
		/* DAD entries are ordered by construction.  Stop when
		 * we find one that hasn't expired.
		 */
		delay = (int32_t)(ifaddr->dad_start +
				  DAD_TIMEOUT - current_time);
		if (delay > 0) {
			break;
		}

		/* Removing the ifaddr from active_dad_timers list */
		sys_slist_remove(&active_dad_timers, NULL, &ifaddr->dad_node);
		sys_slist_append(&expired_list, &ifaddr->dad_node);

		ifaddr = NULL;
	}

	if ((ifaddr != NULL) && (delay > 0)) {
		k_work_reschedule(&dad_timer, K_MSEC((uint32_t)delay));
	}

	k_mutex_unlock(&lock);

	SYS_SLIST_FOR_EACH_CONTAINER(&expired_list, ifaddr, dad_node) {
		struct net_if *iface;

		NET_DBG("DAD succeeded for %s at interface %d",
			net_sprint_ipv6_addr(&ifaddr->address.in6_addr),
			ifaddr->ifindex);

		ifaddr->addr_state = NET_ADDR_PREFERRED;
		iface = net_if_get_by_index(ifaddr->ifindex);

		net_mgmt_event_notify_with_info(NET_EVENT_IPV6_DAD_SUCCEED,
						iface,
						&ifaddr->address.in6_addr,
						sizeof(struct in6_addr));

		/* The address gets added to neighbor cache which is not
		 * needed in this case as the address is our own one.
		 */
		net_ipv6_nbr_rm(iface, &ifaddr->address.in6_addr);
	}
}

void net_if_ipv6_start_dad(struct net_if *iface,
			   struct net_if_addr *ifaddr)
{
	ifaddr->addr_state = NET_ADDR_TENTATIVE;

	if (net_if_is_up(iface)) {
		NET_DBG("Interface %p ll addr %s tentative IPv6 addr %s",
			iface,
			net_sprint_ll_addr(
					   net_if_get_link_addr(iface)->addr,
					   net_if_get_link_addr(iface)->len),
			net_sprint_ipv6_addr(&ifaddr->address.in6_addr));

		ifaddr->dad_count = 1U;

		if (net_ipv6_start_dad(iface, ifaddr) != 0) {
			NET_ERR("Interface %p failed to send DAD query for %s",
				iface,
				net_sprint_ipv6_addr(&ifaddr->address.in6_addr));
		}

		ifaddr->dad_start = k_uptime_get_32();
		ifaddr->ifindex = net_if_get_by_iface(iface);

		k_mutex_lock(&lock, K_FOREVER);
		sys_slist_find_and_remove(&active_dad_timers,
					  &ifaddr->dad_node);
		sys_slist_append(&active_dad_timers, &ifaddr->dad_node);
		k_mutex_unlock(&lock);

		/* FUTURE: use schedule, not reschedule. */
		if (!k_work_delayable_remaining_get(&dad_timer)) {
			k_work_reschedule(&dad_timer,
					  K_MSEC(DAD_TIMEOUT));
		}
	} else {
		NET_DBG("Interface %p is down, starting DAD for %s later.",
			iface,
			net_sprint_ipv6_addr(&ifaddr->address.in6_addr));
	}
}

void net_if_start_dad(struct net_if *iface)
{
	struct net_if_addr *ifaddr, *next;
	struct net_if_ipv6 *ipv6;
	sys_slist_t dad_needed;
	struct in6_addr addr = { };
	int ret;

	net_if_lock(iface);

	NET_DBG("Starting DAD for iface %p", iface);

	ret = net_if_config_ipv6_get(iface, &ipv6);
	if (ret < 0) {
		if (ret != -ENOTSUP) {
			NET_WARN("Cannot do DAD IPv6 config is not valid.");
		}

		goto out;
	}

	if (!ipv6) {
		goto out;
	}

	ret = net_ipv6_addr_generate_iid(iface, NULL,
					 COND_CODE_1(CONFIG_NET_IPV6_IID_STABLE,
						     ((uint8_t *)&ipv6->network_counter),
						     (NULL)),
					 COND_CODE_1(CONFIG_NET_IPV6_IID_STABLE,
						     (sizeof(ipv6->network_counter)),
						     (0U)),
					 COND_CODE_1(CONFIG_NET_IPV6_IID_STABLE,
						     (ipv6->iid ? ipv6->iid->dad_count : 0U),
						     (0U)),
					 &addr,
					 net_if_get_link_addr(iface));
	if (ret < 0) {
		NET_WARN("IPv6 IID generation issue (%d)", ret);
		goto out;
	}

	ifaddr = net_if_ipv6_addr_add(iface, &addr, NET_ADDR_AUTOCONF, 0);
	if (!ifaddr) {
		NET_ERR("Cannot add %s address to interface %p, DAD fails",
			net_sprint_ipv6_addr(&addr), iface);
		goto out;
	}

	IF_ENABLED(CONFIG_NET_IPV6_IID_STABLE, (ipv6->iid = ifaddr));

	/* Start DAD for all the addresses that were added earlier when
	 * the interface was down.
	 */
	sys_slist_init(&dad_needed);

	ARRAY_FOR_EACH(ipv6->unicast, i) {
		if (!ipv6->unicast[i].is_used ||
		    ipv6->unicast[i].address.family != AF_INET6 ||
		    &ipv6->unicast[i] == ifaddr ||
		    net_ipv6_is_addr_loopback(
			    &ipv6->unicast[i].address.in6_addr)) {
			continue;
		}

		sys_slist_prepend(&dad_needed, &ipv6->unicast[i].dad_need_node);
	}

	net_if_unlock(iface);

	/* Start DAD for all the addresses without holding the iface lock
	 * to avoid any possible mutex deadlock issues.
	 */
	SYS_SLIST_FOR_EACH_CONTAINER_SAFE(&dad_needed,
					  ifaddr, next, dad_need_node) {
		net_if_ipv6_start_dad(iface, ifaddr);
	}

	return;

out:
	net_if_unlock(iface);
}

void net_if_ipv6_dad_failed(struct net_if *iface, const struct in6_addr *addr)
{
	struct net_if_addr *ifaddr;
	uint32_t timeout, preferred_lifetime;

	net_if_lock(iface);

	ifaddr = net_if_ipv6_addr_lookup(addr, &iface);
	if (!ifaddr) {
		NET_ERR("Cannot find %s address in interface %p",
			net_sprint_ipv6_addr(addr), iface);
		goto out;
	}

	if (IS_ENABLED(CONFIG_NET_IPV6_IID_STABLE) || IS_ENABLED(CONFIG_NET_IPV6_PE)) {
		ifaddr->dad_count++;
	}

	if (IS_ENABLED(CONFIG_NET_IPV6_PE)) {
		timeout = COND_CODE_1(CONFIG_NET_IPV6_PE,
				      (ifaddr->addr_timeout), (0));
		preferred_lifetime = COND_CODE_1(CONFIG_NET_IPV6_PE,
						 (ifaddr->addr_preferred_lifetime), (0U));

		if (!net_ipv6_pe_check_dad(ifaddr->dad_count)) {
			NET_ERR("Cannot generate PE address for interface %p",
				iface);
			iface->pe_enabled = false;
			net_mgmt_event_notify(NET_EVENT_IPV6_PE_DISABLED, iface);
		}
	}

	net_mgmt_event_notify_with_info(NET_EVENT_IPV6_DAD_FAILED, iface,
					&ifaddr->address.in6_addr,
					sizeof(struct in6_addr));

	/* The old address needs to be removed from the interface before we can
	 * start new DAD for the new PE address as the amount of address slots
	 * is limited.
	 */
	net_if_ipv6_addr_rm(iface, addr);

	if (IS_ENABLED(CONFIG_NET_IPV6_PE) && iface->pe_enabled) {
		net_if_unlock(iface);

		net_ipv6_pe_start(iface, addr, timeout, preferred_lifetime);
		return;
	}

out:
	net_if_unlock(iface);
}

static inline void iface_ipv6_dad_init(void)
{
	k_work_init_delayable(&dad_timer, dad_timeout);
	sys_slist_init(&active_dad_timers);
}

#else
static inline void net_if_ipv6_start_dad(struct net_if *iface,
					 struct net_if_addr *ifaddr)
{
	ifaddr->addr_state = NET_ADDR_PREFERRED;
}

#define iface_ipv6_dad_init(...)
#endif /* CONFIG_NET_IPV6_DAD */

#if defined(CONFIG_NET_IPV6_ND)
#define RS_TIMEOUT (CONFIG_NET_IPV6_RS_TIMEOUT * MSEC_PER_SEC)
#define RS_COUNT 3

static void rs_timeout(struct k_work *work)
{
	uint32_t current_time = k_uptime_get_32();
	struct net_if_ipv6 *ipv6, *next;
	int32_t delay = -1;
	sys_slist_t expired_list;

	ARG_UNUSED(work);

	sys_slist_init(&expired_list);

	k_mutex_lock(&lock, K_FOREVER);

	SYS_SLIST_FOR_EACH_CONTAINER_SAFE(&active_rs_timers,
					  ipv6, next, rs_node) {
		/* RS entries are ordered by construction.  Stop when
		 * we find one that hasn't expired.
		 */
		delay = (int32_t)(ipv6->rs_start + RS_TIMEOUT - current_time);
		if (delay > 0) {
			break;
		}

		/* Removing the ipv6 from active_rs_timers list */
		sys_slist_remove(&active_rs_timers, NULL, &ipv6->rs_node);
		sys_slist_append(&expired_list, &ipv6->rs_node);

		ipv6 = NULL;
	}

	if ((ipv6 != NULL) && (delay > 0)) {
		k_work_reschedule(&rs_timer, K_MSEC(ipv6->rs_start +
						    RS_TIMEOUT - current_time));
	}

	k_mutex_unlock(&lock);

	SYS_SLIST_FOR_EACH_CONTAINER(&expired_list, ipv6, rs_node) {
		struct net_if *iface = NULL;

		/* Did not receive RA yet. */
		ipv6->rs_count++;

		STRUCT_SECTION_FOREACH(net_if, tmp) {
			if (tmp->config.ip.ipv6 == ipv6) {
				iface = tmp;
				break;
			}
		}

		if (iface) {
			NET_DBG("RS no respond iface %p count %d",
				iface, ipv6->rs_count);
			if (ipv6->rs_count < RS_COUNT) {
				net_if_start_rs(iface);
			}
		} else {
			NET_DBG("Interface IPv6 config %p not found", ipv6);
		}
	}
}

void net_if_start_rs(struct net_if *iface)
{
	struct net_if_ipv6 *ipv6;

	net_if_lock(iface);

	if (net_if_flag_is_set(iface, NET_IF_IPV6_NO_ND)) {
		goto out;
	}

	ipv6 = iface->config.ip.ipv6;
	if (!ipv6) {
		goto out;
	}

	net_if_unlock(iface);

	NET_DBG("Starting ND/RS for iface %p", iface);

	if (!net_ipv6_start_rs(iface)) {
		ipv6->rs_start = k_uptime_get_32();

		k_mutex_lock(&lock, K_FOREVER);
		sys_slist_append(&active_rs_timers, &ipv6->rs_node);
		k_mutex_unlock(&lock);

		/* FUTURE: use schedule, not reschedule. */
		if (!k_work_delayable_remaining_get(&rs_timer)) {
			k_work_reschedule(&rs_timer, K_MSEC(RS_TIMEOUT));
		}
	}

	return;
out:
	net_if_unlock(iface);
}

void net_if_stop_rs(struct net_if *iface)
{
	struct net_if_ipv6 *ipv6;

	net_if_lock(iface);

	ipv6 = iface->config.ip.ipv6;
	if (!ipv6) {
		goto out;
	}

	NET_DBG("Stopping ND/RS for iface %p", iface);

	k_mutex_lock(&lock, K_FOREVER);
	sys_slist_find_and_remove(&active_rs_timers, &ipv6->rs_node);
	k_mutex_unlock(&lock);

out:
	net_if_unlock(iface);
}

static inline void iface_ipv6_nd_init(void)
{
	k_work_init_delayable(&rs_timer, rs_timeout);
	sys_slist_init(&active_rs_timers);
}

#else
#define net_if_start_rs(...)
#define net_if_stop_rs(...)
#define iface_ipv6_nd_init(...)
#endif /* CONFIG_NET_IPV6_ND */

#if defined(CONFIG_NET_IPV6_ND) && defined(CONFIG_NET_NATIVE_IPV6)

void net_if_nbr_reachability_hint(struct net_if *iface, const struct in6_addr *ipv6_addr)
{
	net_if_lock(iface);

	if (net_if_flag_is_set(iface, NET_IF_IPV6_NO_ND)) {
		goto out;
	}

	if (!iface->config.ip.ipv6) {
		goto out;
	}

	net_ipv6_nbr_reachability_hint(iface, ipv6_addr);

out:
	net_if_unlock(iface);
}

#endif

/* To be called when interface comes up so that all the non-joined multicast
 * groups are joined.
 */
static void rejoin_ipv6_mcast_groups(struct net_if *iface)
{
	struct net_if_mcast_addr *ifaddr, *next;
	struct net_if_ipv6 *ipv6;
	sys_slist_t rejoin_needed;

	net_if_lock(iface);

	if (!net_if_flag_is_set(iface, NET_IF_IPV6) ||
	    net_if_flag_is_set(iface, NET_IF_IPV6_NO_ND)) {
		goto out;
	}

	if (net_if_config_ipv6_get(iface, &ipv6) < 0) {
		goto out;
	}

	/* Rejoin solicited node multicasts. */
	ARRAY_FOR_EACH(ipv6->unicast, i) {
		if (!ipv6->unicast[i].is_used) {
			continue;
		}

		join_mcast_nodes(iface, &ipv6->unicast[i].address.in6_addr);
	}

	sys_slist_init(&rejoin_needed);

	/* Rejoin any mcast address present on the interface, but marked as not joined. */
	ARRAY_FOR_EACH(ipv6->mcast, i) {
		if (!ipv6->mcast[i].is_used ||
		    net_if_ipv6_maddr_is_joined(&ipv6->mcast[i])) {
			continue;
		}

		sys_slist_prepend(&rejoin_needed, &ipv6->mcast[i].rejoin_node);
	}

	net_if_unlock(iface);

	/* Start DAD for all the addresses without holding the iface lock
	 * to avoid any possible mutex deadlock issues.
	 */
	SYS_SLIST_FOR_EACH_CONTAINER_SAFE(&rejoin_needed,
					  ifaddr, next, rejoin_node) {
		int ret;

		ret = net_ipv6_mld_join(iface, &ifaddr->address.in6_addr);
		if (ret < 0) {
			NET_ERR("Cannot join mcast address %s for %d (%d)",
				net_sprint_ipv6_addr(&ifaddr->address.in6_addr),
				net_if_get_by_iface(iface), ret);
		} else {
			NET_DBG("Rejoined mcast address %s for %d",
				net_sprint_ipv6_addr(&ifaddr->address.in6_addr),
				net_if_get_by_iface(iface));
		}
	}

	return;

out:
	net_if_unlock(iface);
}

/* To be called when interface comes operational down so that multicast
 * groups are rejoined when back up.
 */
static void clear_joined_ipv6_mcast_groups(struct net_if *iface)
{
	struct net_if_ipv6 *ipv6;

	net_if_lock(iface);

	if (!net_if_flag_is_set(iface, NET_IF_IPV6)) {
		goto out;
	}

	if (net_if_config_ipv6_get(iface, &ipv6) < 0) {
		goto out;
	}

	ARRAY_FOR_EACH(ipv6->mcast, i) {
		if (!ipv6->mcast[i].is_used) {
			continue;
		}

		net_if_ipv6_maddr_leave(iface, &ipv6->mcast[i]);
	}

out:
	net_if_unlock(iface);
}

static void address_expired(struct net_if_addr *ifaddr)
{
	NET_DBG("IPv6 address %s is expired",
		net_sprint_ipv6_addr(&ifaddr->address.in6_addr));

	sys_slist_find_and_remove(&active_address_lifetime_timers,
				  &ifaddr->lifetime.node);

	net_timeout_set(&ifaddr->lifetime, 0, 0);

	STRUCT_SECTION_FOREACH(net_if, iface) {
		ARRAY_FOR_EACH(iface->config.ip.ipv6->unicast, i) {
			if (&iface->config.ip.ipv6->unicast[i] == ifaddr) {
				net_if_ipv6_addr_rm(iface,
					&iface->config.ip.ipv6->unicast[i].address.in6_addr);
				return;
			}
		}
	}
}

static void address_lifetime_timeout(struct k_work *work)
{
	uint32_t next_update = UINT32_MAX;
	uint32_t current_time = k_uptime_get_32();
	struct net_if_addr *current, *next;

	ARG_UNUSED(work);

	k_mutex_lock(&lock, K_FOREVER);

	SYS_SLIST_FOR_EACH_CONTAINER_SAFE(&active_address_lifetime_timers,
					  current, next, lifetime.node) {
		struct net_timeout *timeout = &current->lifetime;
		uint32_t this_update = net_timeout_evaluate(timeout,
							     current_time);

		if (this_update == 0U) {
			address_expired(current);
			continue;
		}

		if (this_update < next_update) {
			next_update = this_update;
		}

		if (current == next) {
			break;
		}
	}

	if (next_update != UINT32_MAX) {
		NET_DBG("Waiting for %d ms", (int32_t)next_update);

		k_work_reschedule(&address_lifetime_timer, K_MSEC(next_update));
	}

	k_mutex_unlock(&lock);
}

#if defined(CONFIG_NET_TEST)
void net_address_lifetime_timeout(void)
{
	address_lifetime_timeout(NULL);
}
#endif

static void address_start_timer(struct net_if_addr *ifaddr, uint32_t vlifetime)
{
	/* Make sure that we do not insert the address twice to
	 * the lifetime timer list.
	 */
	sys_slist_find_and_remove(&active_address_lifetime_timers,
				  &ifaddr->lifetime.node);

	sys_slist_append(&active_address_lifetime_timers,
			 &ifaddr->lifetime.node);

	net_timeout_set(&ifaddr->lifetime, vlifetime, k_uptime_get_32());
	k_work_reschedule(&address_lifetime_timer, K_NO_WAIT);
}
#else /* CONFIG_NET_NATIVE_IPV6 */
#define address_start_timer(...)
static inline void net_if_ipv6_start_dad(struct net_if *iface,
					 struct net_if_addr *ifaddr)
{
	ifaddr->addr_state = NET_ADDR_PREFERRED;
}
#define join_mcast_nodes(...)
#endif /* CONFIG_NET_NATIVE_IPV6 */

struct net_if_addr *net_if_ipv6_addr_lookup(const struct in6_addr *addr,
					    struct net_if **ret)
{
	struct net_if_addr *ifaddr = NULL;

	STRUCT_SECTION_FOREACH(net_if, iface) {
		struct net_if_ipv6 *ipv6;

		net_if_lock(iface);

		ipv6 = iface->config.ip.ipv6;
		if (!ipv6) {
			net_if_unlock(iface);
			continue;
		}

		ARRAY_FOR_EACH(ipv6->unicast, i) {
			if (!ipv6->unicast[i].is_used ||
			    ipv6->unicast[i].address.family != AF_INET6) {
				continue;
			}

			if (net_ipv6_is_prefix(
				    addr->s6_addr,
				    ipv6->unicast[i].address.in6_addr.s6_addr,
				    128)) {

				if (ret) {
					*ret = iface;
				}

				ifaddr = &ipv6->unicast[i];
				net_if_unlock(iface);
				goto out;
			}
		}

		net_if_unlock(iface);
	}

out:
	return ifaddr;
}

struct net_if_addr *net_if_ipv6_addr_lookup_by_iface(struct net_if *iface,
						     struct in6_addr *addr)
{
	struct net_if_addr *ifaddr = NULL;
	struct net_if_ipv6 *ipv6;

	net_if_lock(iface);

	ipv6 = iface->config.ip.ipv6;
	if (!ipv6) {
		goto out;
	}

	ARRAY_FOR_EACH(ipv6->unicast, i) {
		if (!ipv6->unicast[i].is_used ||
		    ipv6->unicast[i].address.family != AF_INET6) {
			continue;
		}

		if (net_ipv6_is_prefix(
			    addr->s6_addr,
			    ipv6->unicast[i].address.in6_addr.s6_addr,
			    128)) {
			ifaddr = &ipv6->unicast[i];
			goto out;
		}
	}

out:
	net_if_unlock(iface);

	return ifaddr;
}

int z_impl_net_if_ipv6_addr_lookup_by_index(const struct in6_addr *addr)
{
	struct net_if *iface = NULL;
	struct net_if_addr *if_addr;

	if_addr = net_if_ipv6_addr_lookup(addr, &iface);
	if (!if_addr) {
		return 0;
	}

	return net_if_get_by_iface(iface);
}

#ifdef CONFIG_USERSPACE
static inline int z_vrfy_net_if_ipv6_addr_lookup_by_index(
					  const struct in6_addr *addr)
{
	struct in6_addr addr_v6;

	K_OOPS(k_usermode_from_copy(&addr_v6, (void *)addr, sizeof(addr_v6)));

	return z_impl_net_if_ipv6_addr_lookup_by_index(&addr_v6);
}
#include <zephyr/syscalls/net_if_ipv6_addr_lookup_by_index_mrsh.c>
#endif

void net_if_ipv6_addr_update_lifetime(struct net_if_addr *ifaddr,
				      uint32_t vlifetime)
{
	k_mutex_lock(&lock, K_FOREVER);

	NET_DBG("Updating expire time of %s by %u secs",
		net_sprint_ipv6_addr(&ifaddr->address.in6_addr),
		vlifetime);

	ifaddr->addr_state = NET_ADDR_PREFERRED;

	address_start_timer(ifaddr, vlifetime);

	k_mutex_unlock(&lock);
}

static struct net_if_addr *ipv6_addr_find(struct net_if *iface,
					  struct in6_addr *addr)
{
	struct net_if_ipv6 *ipv6 = iface->config.ip.ipv6;

	ARRAY_FOR_EACH(ipv6->unicast, i) {
		if (!ipv6->unicast[i].is_used) {
			continue;
		}

		if (net_ipv6_addr_cmp(
			    addr, &ipv6->unicast[i].address.in6_addr)) {

			return &ipv6->unicast[i];
		}
	}

	return NULL;
}

static inline void net_if_addr_init(struct net_if_addr *ifaddr,
				    struct in6_addr *addr,
				    enum net_addr_type addr_type,
				    uint32_t vlifetime)
{
	ifaddr->is_used = true;
	ifaddr->is_added = true;
	ifaddr->is_temporary = false;
	ifaddr->address.family = AF_INET6;
	ifaddr->addr_type = addr_type;
	ifaddr->atomic_ref = ATOMIC_INIT(1);

	net_ipaddr_copy(&ifaddr->address.in6_addr, addr);

	/* FIXME - set the mcast addr for this node */

	if (vlifetime) {
		ifaddr->is_infinite = false;

		NET_DBG("Expiring %s in %u secs",
			net_sprint_ipv6_addr(addr),
			vlifetime);

		net_if_ipv6_addr_update_lifetime(ifaddr, vlifetime);
	} else {
		ifaddr->is_infinite = true;
	}
}

struct net_if_addr *net_if_ipv6_addr_add(struct net_if *iface,
					 struct in6_addr *addr,
					 enum net_addr_type addr_type,
					 uint32_t vlifetime)
{
	struct net_if_addr *ifaddr = NULL;
	struct net_if_ipv6 *ipv6;
	bool do_dad = false;

	net_if_lock(iface);

	if (net_if_config_ipv6_get(iface, &ipv6) < 0) {
		goto out;
	}

	ifaddr = ipv6_addr_find(iface, addr);
	if (ifaddr) {
		/* Address already exists, just return it but update ref count
		 * if it was not updated. This could happen if the address was
		 * added and then removed but for example an active connection
		 * was still using it. In this case we must update the ref count
		 * so that the address is not removed if the connection is closed.
		 */
		if (!ifaddr->is_added) {
			atomic_inc(&ifaddr->atomic_ref);
			ifaddr->is_added = true;
		}

		goto out;
	}

	ARRAY_FOR_EACH(ipv6->unicast, i) {
		if (ipv6->unicast[i].is_used) {
			continue;
		}

		net_if_addr_init(&ipv6->unicast[i], addr, addr_type,
				 vlifetime);

		NET_DBG("[%zu] interface %d (%p) address %s type %s added", i,
			net_if_get_by_iface(iface), iface,
			net_sprint_ipv6_addr(addr),
			net_addr_type2str(addr_type));

		if (!(l2_flags_get(iface) & NET_L2_POINT_TO_POINT) &&
		    !net_ipv6_is_addr_loopback(addr) &&
		    !net_if_flag_is_set(iface, NET_IF_IPV6_NO_ND)) {
			/* The groups are joined without locks held */
			do_dad = true;
		} else {
			/* If DAD is not done for point-to-point links, then
			 * the address is usable immediately.
			 */
			ipv6->unicast[i].addr_state = NET_ADDR_PREFERRED;
		}

		net_mgmt_event_notify_with_info(
			NET_EVENT_IPV6_ADDR_ADD, iface,
			&ipv6->unicast[i].address.in6_addr,
			sizeof(struct in6_addr));

		ifaddr = &ipv6->unicast[i];
		break;
	}

	net_if_unlock(iface);

	if (ifaddr != NULL && do_dad) {
		/* RFC 4862 5.4.2
		 * Before sending a Neighbor Solicitation, an interface
		 * MUST join the all-nodes multicast address and the
		 * solicited-node multicast address of the tentative
		 * address.
		 */
		/* The allnodes multicast group is only joined once as
		 * net_ipv6_mld_join() checks if we have already
		 * joined.
		 */
		join_mcast_nodes(iface, &ifaddr->address.in6_addr);

		net_if_ipv6_start_dad(iface, ifaddr);
	}

	return ifaddr;

out:
	net_if_unlock(iface);

	return ifaddr;
}

bool net_if_ipv6_addr_rm(struct net_if *iface, const struct in6_addr *addr)
{
	struct net_if_addr *ifaddr;
	struct net_if_ipv6 *ipv6;
	bool result = true;
	int ret;

	if (iface == NULL || addr == NULL) {
		return false;
	}

	net_if_lock(iface);

	ipv6 = iface->config.ip.ipv6;
	if (!ipv6) {
		result = false;
		goto out;
	}

	ret = net_if_addr_unref(iface, AF_INET6, addr, &ifaddr);
	if (ret > 0) {
		NET_DBG("Address %s still in use (ref %d)",
			net_sprint_ipv6_addr(addr), ret);
		result = false;
		ifaddr->is_added = false;
		goto out;
	} else if (ret < 0) {
		NET_DBG("Address %s not found (%d)",
			net_sprint_ipv6_addr(addr), ret);
	}

out:
	net_if_unlock(iface);

	return result;
}

bool z_impl_net_if_ipv6_addr_add_by_index(int index,
					  struct in6_addr *addr,
					  enum net_addr_type addr_type,
					  uint32_t vlifetime)
{
	struct net_if *iface;

	iface = net_if_get_by_index(index);
	if (!iface) {
		return false;
	}

	return net_if_ipv6_addr_add(iface, addr, addr_type, vlifetime) ?
		true : false;
}

#ifdef CONFIG_USERSPACE
bool z_vrfy_net_if_ipv6_addr_add_by_index(int index,
					  struct in6_addr *addr,
					  enum net_addr_type addr_type,
					  uint32_t vlifetime)
{
	struct in6_addr addr_v6;
	struct net_if *iface;

	iface = z_vrfy_net_if_get_by_index(index);
	if (!iface) {
		return false;
	}

	K_OOPS(k_usermode_from_copy(&addr_v6, (void *)addr, sizeof(addr_v6)));

	return z_impl_net_if_ipv6_addr_add_by_index(index,
						    &addr_v6,
						    addr_type,
						    vlifetime);
}

#include <zephyr/syscalls/net_if_ipv6_addr_add_by_index_mrsh.c>
#endif /* CONFIG_USERSPACE */

bool z_impl_net_if_ipv6_addr_rm_by_index(int index,
					 const struct in6_addr *addr)
{
	struct net_if *iface;

	iface = net_if_get_by_index(index);
	if (!iface) {
		return false;
	}

	return net_if_ipv6_addr_rm(iface, addr);
}

#ifdef CONFIG_USERSPACE
bool z_vrfy_net_if_ipv6_addr_rm_by_index(int index,
					 const struct in6_addr *addr)
{
	struct in6_addr addr_v6;
	struct net_if *iface;

	iface = z_vrfy_net_if_get_by_index(index);
	if (!iface) {
		return false;
	}

	K_OOPS(k_usermode_from_copy(&addr_v6, (void *)addr, sizeof(addr_v6)));

	return z_impl_net_if_ipv6_addr_rm_by_index(index, &addr_v6);
}

#include <zephyr/syscalls/net_if_ipv6_addr_rm_by_index_mrsh.c>
#endif /* CONFIG_USERSPACE */

void net_if_ipv6_addr_foreach(struct net_if *iface, net_if_ip_addr_cb_t cb,
			      void *user_data)
{
	struct net_if_ipv6 *ipv6;

	if (iface == NULL) {
		return;
	}

	net_if_lock(iface);

	ipv6 = iface->config.ip.ipv6;
	if (ipv6 == NULL) {
		goto out;
	}

	ARRAY_FOR_EACH(ipv6->unicast, i) {
		struct net_if_addr *if_addr = &ipv6->unicast[i];

		if (!if_addr->is_used) {
			continue;
		}

		cb(iface, if_addr, user_data);
	}

out:
	net_if_unlock(iface);
}

struct net_if_mcast_addr *net_if_ipv6_maddr_add(struct net_if *iface,
						const struct in6_addr *addr)
{
	struct net_if_mcast_addr *ifmaddr = NULL;
	struct net_if_ipv6 *ipv6;

	net_if_lock(iface);

	if (net_if_config_ipv6_get(iface, &ipv6) < 0) {
		goto out;
	}

	if (!net_ipv6_is_addr_mcast(addr)) {
		NET_DBG("Address %s is not a multicast address.",
			net_sprint_ipv6_addr(addr));
		goto out;
	}

	if (net_if_ipv6_maddr_lookup(addr, &iface)) {
		NET_WARN("Multicast address %s is already registered.",
			net_sprint_ipv6_addr(addr));
		goto out;
	}

	ARRAY_FOR_EACH(ipv6->mcast, i) {
		if (ipv6->mcast[i].is_used) {
			continue;
		}

		ipv6->mcast[i].is_used = true;
		ipv6->mcast[i].address.family = AF_INET6;
		memcpy(&ipv6->mcast[i].address.in6_addr, addr, 16);

		NET_DBG("[%zu] interface %d (%p) address %s added", i,
			net_if_get_by_iface(iface), iface,
			net_sprint_ipv6_addr(addr));

		net_mgmt_event_notify_with_info(
			NET_EVENT_IPV6_MADDR_ADD, iface,
			&ipv6->mcast[i].address.in6_addr,
			sizeof(struct in6_addr));

		ifmaddr = &ipv6->mcast[i];
		goto out;
	}

out:
	net_if_unlock(iface);

	return ifmaddr;
}

bool net_if_ipv6_maddr_rm(struct net_if *iface, const struct in6_addr *addr)
{
	bool ret = false;
	struct net_if_ipv6 *ipv6;

	net_if_lock(iface);

	ipv6 = iface->config.ip.ipv6;
	if (!ipv6) {
		goto out;
	}

	ARRAY_FOR_EACH(ipv6->mcast, i) {
		if (!ipv6->mcast[i].is_used) {
			continue;
		}

		if (!net_ipv6_addr_cmp(&ipv6->mcast[i].address.in6_addr,
				       addr)) {
			continue;
		}

		ipv6->mcast[i].is_used = false;

		NET_DBG("[%zu] interface %d (%p) address %s removed",
			i, net_if_get_by_iface(iface), iface,
			net_sprint_ipv6_addr(addr));

		net_mgmt_event_notify_with_info(
			NET_EVENT_IPV6_MADDR_DEL, iface,
			&ipv6->mcast[i].address.in6_addr,
			sizeof(struct in6_addr));

		ret = true;
		goto out;
	}

out:
	net_if_unlock(iface);

	return ret;
}

void net_if_ipv6_maddr_foreach(struct net_if *iface, net_if_ip_maddr_cb_t cb,
			       void *user_data)
{
	struct net_if_ipv6 *ipv6;

	if (iface == NULL || cb == NULL) {
		return;
	}

	net_if_lock(iface);

	ipv6 = iface->config.ip.ipv6;
	if (!ipv6) {
		goto out;
	}

	for (int i = 0; i < NET_IF_MAX_IPV6_MADDR; i++) {
		if (!ipv6->mcast[i].is_used) {
			continue;
		}

		cb(iface, &ipv6->mcast[i], user_data);
	}

out:
	net_if_unlock(iface);
}

struct net_if_mcast_addr *net_if_ipv6_maddr_lookup(const struct in6_addr *maddr,
						   struct net_if **ret)
{
	struct net_if_mcast_addr *ifmaddr = NULL;

	STRUCT_SECTION_FOREACH(net_if, iface) {
		struct net_if_ipv6 *ipv6;

		if (ret && *ret && iface != *ret) {
			continue;
		}

		net_if_lock(iface);

		ipv6 = iface->config.ip.ipv6;
		if (!ipv6) {
			net_if_unlock(iface);
			continue;
		}

		ARRAY_FOR_EACH(ipv6->mcast, i) {
			if (!ipv6->mcast[i].is_used ||
			    ipv6->mcast[i].address.family != AF_INET6) {
				continue;
			}

			if (net_ipv6_is_prefix(
				    maddr->s6_addr,
				    ipv6->mcast[i].address.in6_addr.s6_addr,
				    128)) {
				if (ret) {
					*ret = iface;
				}

				ifmaddr = &ipv6->mcast[i];
				net_if_unlock(iface);
				goto out;
			}
		}

		net_if_unlock(iface);
	}

out:
	return ifmaddr;
}

void net_if_ipv6_maddr_leave(struct net_if *iface, struct net_if_mcast_addr *addr)
{
	if (iface == NULL || addr == NULL) {
		return;
	}

	net_if_lock(iface);
	addr->is_joined = false;
	net_if_unlock(iface);
}

void net_if_ipv6_maddr_join(struct net_if *iface, struct net_if_mcast_addr *addr)
{
	if (iface == NULL || addr == NULL) {
		return;
	}

	net_if_lock(iface);
	addr->is_joined = true;
	net_if_unlock(iface);
}

struct in6_addr *net_if_ipv6_get_ll(struct net_if *iface,
				    enum net_addr_state addr_state)
{
	struct in6_addr *addr = NULL;
	struct net_if_ipv6 *ipv6;

	net_if_lock(iface);

	ipv6 = iface->config.ip.ipv6;
	if (!ipv6) {
		goto out;
	}

	ARRAY_FOR_EACH(ipv6->unicast, i) {
		if (!ipv6->unicast[i].is_used ||
		    (addr_state != NET_ADDR_ANY_STATE &&
		     ipv6->unicast[i].addr_state != addr_state) ||
		    ipv6->unicast[i].address.family != AF_INET6) {
			continue;
		}

		if (net_ipv6_is_ll_addr(&ipv6->unicast[i].address.in6_addr)) {
			addr = &ipv6->unicast[i].address.in6_addr;
			goto out;
		}
	}

out:
	net_if_unlock(iface);

	return addr;
}

struct in6_addr *net_if_ipv6_get_ll_addr(enum net_addr_state state,
					 struct net_if **iface)
{
	struct in6_addr *addr = NULL;

	STRUCT_SECTION_FOREACH(net_if, tmp) {
		net_if_lock(tmp);

		addr = net_if_ipv6_get_ll(tmp, state);
		if (addr) {
			if (iface) {
				*iface = tmp;
			}

			net_if_unlock(tmp);
			goto out;
		}

		net_if_unlock(tmp);
	}

out:
	return addr;
}

static inline struct in6_addr *check_global_addr(struct net_if *iface,
						 enum net_addr_state state)
{
	struct net_if_ipv6 *ipv6 = iface->config.ip.ipv6;

	if (!ipv6) {
		return NULL;
	}

	ARRAY_FOR_EACH(ipv6->unicast, i) {
		if (!ipv6->unicast[i].is_used ||
		    (ipv6->unicast[i].addr_state != state) ||
		    ipv6->unicast[i].address.family != AF_INET6) {
			continue;
		}

		if (!net_ipv6_is_ll_addr(&ipv6->unicast[i].address.in6_addr)) {
			return &ipv6->unicast[i].address.in6_addr;
		}
	}

	return NULL;
}

struct in6_addr *net_if_ipv6_get_global_addr(enum net_addr_state state,
					     struct net_if **iface)
{
	struct in6_addr *addr = NULL;

	STRUCT_SECTION_FOREACH(net_if, tmp) {
		if (iface && *iface && tmp != *iface) {
			continue;
		}

		net_if_lock(tmp);
		addr = check_global_addr(tmp, state);
		if (addr) {
			if (iface) {
				*iface = tmp;
			}

			net_if_unlock(tmp);
			goto out;
		}

		net_if_unlock(tmp);
	}

out:

	return addr;
}

#if defined(CONFIG_NET_NATIVE_IPV6)
static void remove_prefix_addresses(struct net_if *iface,
				    struct net_if_ipv6 *ipv6,
				    struct in6_addr *addr,
				    uint8_t len)
{
	ARRAY_FOR_EACH(ipv6->unicast, i) {
		if (!ipv6->unicast[i].is_used ||
		    ipv6->unicast[i].address.family != AF_INET6 ||
		    ipv6->unicast[i].addr_type != NET_ADDR_AUTOCONF) {
			continue;
		}

		if (net_ipv6_is_prefix(
				addr->s6_addr,
				ipv6->unicast[i].address.in6_addr.s6_addr,
				len)) {
			net_if_ipv6_addr_rm(iface,
					    &ipv6->unicast[i].address.in6_addr);
		}
	}
}

static void prefix_lifetime_expired(struct net_if_ipv6_prefix *ifprefix)
{
	struct net_if_ipv6 *ipv6;

	net_if_lock(ifprefix->iface);

	NET_DBG("Prefix %s/%d expired",
		net_sprint_ipv6_addr(&ifprefix->prefix),
		ifprefix->len);

	ifprefix->is_used = false;

	if (net_if_config_ipv6_get(ifprefix->iface, &ipv6) < 0) {
		return;
	}

	/* Remove also all auto addresses if the they have the same prefix.
	 */
	remove_prefix_addresses(ifprefix->iface, ipv6, &ifprefix->prefix,
				ifprefix->len);

	if (IS_ENABLED(CONFIG_NET_MGMT_EVENT_INFO)) {
		struct net_event_ipv6_prefix info;

		net_ipaddr_copy(&info.addr, &ifprefix->prefix);
		info.len = ifprefix->len;
		info.lifetime = 0;

		net_mgmt_event_notify_with_info(NET_EVENT_IPV6_PREFIX_DEL,
						ifprefix->iface,
						(const void *) &info,
						sizeof(struct net_event_ipv6_prefix));
	} else {
		net_mgmt_event_notify(NET_EVENT_IPV6_PREFIX_DEL, ifprefix->iface);
	}

	net_if_unlock(ifprefix->iface);
}

static void prefix_timer_remove(struct net_if_ipv6_prefix *ifprefix)
{
	k_mutex_lock(&lock, K_FOREVER);

	NET_DBG("IPv6 prefix %s/%d removed",
		net_sprint_ipv6_addr(&ifprefix->prefix),
		ifprefix->len);

	sys_slist_find_and_remove(&active_prefix_lifetime_timers,
				  &ifprefix->lifetime.node);

	net_timeout_set(&ifprefix->lifetime, 0, 0);

	k_mutex_unlock(&lock);
}

static void prefix_lifetime_timeout(struct k_work *work)
{
	uint32_t next_update = UINT32_MAX;
	uint32_t current_time = k_uptime_get_32();
	struct net_if_ipv6_prefix *current, *next;
	sys_slist_t expired_list;

	ARG_UNUSED(work);

	sys_slist_init(&expired_list);

	k_mutex_lock(&lock, K_FOREVER);

	SYS_SLIST_FOR_EACH_CONTAINER_SAFE(&active_prefix_lifetime_timers,
					  current, next, lifetime.node) {
		struct net_timeout *timeout = &current->lifetime;
		uint32_t this_update = net_timeout_evaluate(timeout,
							    current_time);

		if (this_update == 0U) {
			sys_slist_find_and_remove(
				&active_prefix_lifetime_timers,
				&current->lifetime.node);
			sys_slist_append(&expired_list,
					 &current->lifetime.node);
			continue;
		}

		if (this_update < next_update) {
			next_update = this_update;
		}

		if (current == next) {
			break;
		}
	}

	if (next_update != UINT32_MAX) {
		k_work_reschedule(&prefix_lifetime_timer, K_MSEC(next_update));
	}

	k_mutex_unlock(&lock);

	SYS_SLIST_FOR_EACH_CONTAINER(&expired_list, current, lifetime.node) {
		prefix_lifetime_expired(current);
	}
}

static void prefix_start_timer(struct net_if_ipv6_prefix *ifprefix,
			       uint32_t lifetime)
{
	k_mutex_lock(&lock, K_FOREVER);

	(void)sys_slist_find_and_remove(&active_prefix_lifetime_timers,
					&ifprefix->lifetime.node);
	sys_slist_append(&active_prefix_lifetime_timers,
			 &ifprefix->lifetime.node);

	net_timeout_set(&ifprefix->lifetime, lifetime, k_uptime_get_32());
	k_work_reschedule(&prefix_lifetime_timer, K_NO_WAIT);

	k_mutex_unlock(&lock);
}

static struct net_if_ipv6_prefix *ipv6_prefix_find(struct net_if *iface,
						   struct in6_addr *prefix,
						   uint8_t prefix_len)
{
	struct net_if_ipv6 *ipv6 = iface->config.ip.ipv6;

	if (!ipv6) {
		return NULL;
	}

	ARRAY_FOR_EACH(ipv6->prefix, i) {
		if (!ipv6->prefix[i].is_used) {
			continue;
		}

		if (net_ipv6_addr_cmp(prefix, &ipv6->prefix[i].prefix) &&
		    prefix_len == ipv6->prefix[i].len) {
			return &ipv6->prefix[i];
		}
	}

	return NULL;
}

static void net_if_ipv6_prefix_init(struct net_if *iface,
				    struct net_if_ipv6_prefix *ifprefix,
				    struct in6_addr *addr, uint8_t len,
				    uint32_t lifetime)
{
	ifprefix->is_used = true;
	ifprefix->len = len;
	ifprefix->iface = iface;
	net_ipaddr_copy(&ifprefix->prefix, addr);

	if (lifetime == NET_IPV6_ND_INFINITE_LIFETIME) {
		ifprefix->is_infinite = true;
	} else {
		ifprefix->is_infinite = false;
	}
}

struct net_if_ipv6_prefix *net_if_ipv6_prefix_add(struct net_if *iface,
						  struct in6_addr *prefix,
						  uint8_t len,
						  uint32_t lifetime)
{
	struct net_if_ipv6_prefix *ifprefix = NULL;
	struct net_if_ipv6 *ipv6;

	net_if_lock(iface);

	if (net_if_config_ipv6_get(iface, &ipv6) < 0) {
		goto out;
	}

	ifprefix = ipv6_prefix_find(iface, prefix, len);
	if (ifprefix) {
		goto out;
	}

	if (!ipv6) {
		goto out;
	}

	ARRAY_FOR_EACH(ipv6->prefix, i) {
		if (ipv6->prefix[i].is_used) {
			continue;
		}

		net_if_ipv6_prefix_init(iface, &ipv6->prefix[i], prefix,
					len, lifetime);

		NET_DBG("[%zu] interface %p prefix %s/%d added", i, iface,
			net_sprint_ipv6_addr(prefix), len);

		if (IS_ENABLED(CONFIG_NET_MGMT_EVENT_INFO)) {
			struct net_event_ipv6_prefix info;

			net_ipaddr_copy(&info.addr, prefix);
			info.len = len;
			info.lifetime = lifetime;

			net_mgmt_event_notify_with_info(NET_EVENT_IPV6_PREFIX_ADD,
							iface, (const void *) &info,
							sizeof(struct net_event_ipv6_prefix));
		} else {
			net_mgmt_event_notify(NET_EVENT_IPV6_PREFIX_ADD, iface);
		}

		ifprefix = &ipv6->prefix[i];
		goto out;
	}

out:
	net_if_unlock(iface);

	return ifprefix;
}

bool net_if_ipv6_prefix_rm(struct net_if *iface, struct in6_addr *addr,
			   uint8_t len)
{
	bool ret = false;
	struct net_if_ipv6 *ipv6;

	net_if_lock(iface);

	ipv6 = iface->config.ip.ipv6;
	if (!ipv6) {
		goto out;
	}

	ARRAY_FOR_EACH(ipv6->prefix, i) {
		if (!ipv6->prefix[i].is_used) {
			continue;
		}

		if (!net_ipv6_addr_cmp(&ipv6->prefix[i].prefix, addr) ||
		    ipv6->prefix[i].len != len) {
			continue;
		}

		net_if_ipv6_prefix_unset_timer(&ipv6->prefix[i]);

		ipv6->prefix[i].is_used = false;

		/* Remove also all auto addresses if the they have the same
		 * prefix.
		 */
		remove_prefix_addresses(iface, ipv6, addr, len);

		if (IS_ENABLED(CONFIG_NET_MGMT_EVENT_INFO)) {
			struct net_event_ipv6_prefix info;

			net_ipaddr_copy(&info.addr, addr);
			info.len = len;
			info.lifetime = 0;

			net_mgmt_event_notify_with_info(NET_EVENT_IPV6_PREFIX_DEL,
							iface, (const void *) &info,
							sizeof(struct net_event_ipv6_prefix));
		} else {
			net_mgmt_event_notify(NET_EVENT_IPV6_PREFIX_DEL, iface);
		}

		ret = true;
		goto out;
	}

out:
	net_if_unlock(iface);

	return ret;
}

struct net_if_ipv6_prefix *net_if_ipv6_prefix_get(struct net_if *iface,
						  const struct in6_addr *addr)
{
	struct net_if_ipv6_prefix *prefix = NULL;
	struct net_if_ipv6 *ipv6;

	if (!iface) {
		iface = net_if_get_default();
	}

	if (!iface) {
		return NULL;
	}

	net_if_lock(iface);

	ipv6 = iface->config.ip.ipv6;
	if (!ipv6) {
		goto out;
	}

	ARRAY_FOR_EACH(ipv6->prefix, i) {
		if (!ipv6->prefix[i].is_used) {
			continue;
		}

		if (net_ipv6_is_prefix(ipv6->prefix[i].prefix.s6_addr,
				       addr->s6_addr,
				       ipv6->prefix[i].len)) {
			if (!prefix || prefix->len > ipv6->prefix[i].len) {
				prefix = &ipv6->prefix[i];
			}
		}
	}

out:
	net_if_unlock(iface);

	return prefix;
}

struct net_if_ipv6_prefix *net_if_ipv6_prefix_lookup(struct net_if *iface,
						     struct in6_addr *addr,
						     uint8_t len)
{
	struct net_if_ipv6_prefix *prefix = NULL;
	struct net_if_ipv6 *ipv6;

	net_if_lock(iface);

	ipv6 = iface->config.ip.ipv6;
	if (!ipv6) {
		goto out;
	}

	ARRAY_FOR_EACH(ipv6->prefix, i) {
		if (!ipv6->prefix[i].is_used) {
			continue;
		}

		if (net_ipv6_is_prefix(ipv6->prefix[i].prefix.s6_addr,
				       addr->s6_addr, len)) {
			prefix = &ipv6->prefix[i];
			goto out;
		}
	}

out:
	net_if_unlock(iface);

	return prefix;
}

bool net_if_ipv6_addr_onlink(struct net_if **iface, struct in6_addr *addr)
{
	bool ret = false;

	STRUCT_SECTION_FOREACH(net_if, tmp) {
		struct net_if_ipv6 *ipv6;

		if (iface && *iface && *iface != tmp) {
			continue;
		}

		net_if_lock(tmp);

		ipv6 = tmp->config.ip.ipv6;
		if (!ipv6) {
			net_if_unlock(tmp);
			continue;
		}

		ARRAY_FOR_EACH(ipv6->prefix, i) {
			if (ipv6->prefix[i].is_used &&
			    net_ipv6_is_prefix(ipv6->prefix[i].prefix.s6_addr,
					       addr->s6_addr,
					       ipv6->prefix[i].len)) {
				if (iface) {
					*iface = tmp;
				}

				ret = true;
				net_if_unlock(tmp);
				goto out;
			}
		}

		net_if_unlock(tmp);
	}

out:
	return ret;
}

void net_if_ipv6_prefix_set_timer(struct net_if_ipv6_prefix *prefix,
				  uint32_t lifetime)
{
	/* No need to set a timer for infinite timeout */
	if (lifetime == 0xffffffff) {
		return;
	}

	NET_DBG("Prefix lifetime %u sec", lifetime);

	prefix_start_timer(prefix, lifetime);
}

void net_if_ipv6_prefix_unset_timer(struct net_if_ipv6_prefix *prefix)
{
	if (!prefix->is_used) {
		return;
	}

	prefix_timer_remove(prefix);
}

struct net_if_router *net_if_ipv6_router_lookup(struct net_if *iface,
						struct in6_addr *addr)
{
	return iface_router_lookup(iface, AF_INET6, addr);
}

struct net_if_router *net_if_ipv6_router_find_default(struct net_if *iface,
						      struct in6_addr *addr)
{
	return iface_router_find_default(iface, AF_INET6, addr);
}

void net_if_ipv6_router_update_lifetime(struct net_if_router *router,
					uint16_t lifetime)
{
	NET_DBG("Updating expire time of %s by %u secs",
		net_sprint_ipv6_addr(&router->address.in6_addr),
		lifetime);

	router->life_start = k_uptime_get_32();
	router->lifetime = lifetime;

	iface_router_update_timer(router->life_start);
}

struct net_if_router *net_if_ipv6_router_add(struct net_if *iface,
					     struct in6_addr *addr,
					     uint16_t lifetime)
{
	return iface_router_add(iface, AF_INET6, addr, false, lifetime);
}

bool net_if_ipv6_router_rm(struct net_if_router *router)
{
	return iface_router_rm(router);
}

uint8_t net_if_ipv6_get_mcast_hop_limit(struct net_if *iface)
{
	int ret = 0;

	net_if_lock(iface);

	if (net_if_config_ipv6_get(iface, NULL) < 0) {
		goto out;
	}

	if (!iface->config.ip.ipv6) {
		goto out;
	}

	ret = iface->config.ip.ipv6->mcast_hop_limit;
out:
	net_if_unlock(iface);

	return ret;
}

void net_if_ipv6_set_mcast_hop_limit(struct net_if *iface, uint8_t hop_limit)
{
	net_if_lock(iface);

	if (net_if_config_ipv6_get(iface, NULL) < 0) {
		goto out;
	}

	if (!iface->config.ip.ipv6) {
		goto out;
	}

	iface->config.ip.ipv6->mcast_hop_limit = hop_limit;
out:
	net_if_unlock(iface);
}

uint8_t net_if_ipv6_get_hop_limit(struct net_if *iface)
{
	int ret = 0;

	net_if_lock(iface);

	if (net_if_config_ipv6_get(iface, NULL) < 0) {
		goto out;
	}

	if (!iface->config.ip.ipv6) {
		goto out;
	}

	ret = iface->config.ip.ipv6->hop_limit;
out:
	net_if_unlock(iface);

	return ret;
}

void net_if_ipv6_set_hop_limit(struct net_if *iface, uint8_t hop_limit)
{
	net_if_lock(iface);

	if (net_if_config_ipv6_get(iface, NULL) < 0) {
		goto out;
	}

	if (!iface->config.ip.ipv6) {
		goto out;
	}

	iface->config.ip.ipv6->hop_limit = hop_limit;
out:
	net_if_unlock(iface);
}

#endif /* CONFIG_NET_NATIVE_IPV6 */

static uint8_t get_diff_ipv6(const struct in6_addr *src,
			  const struct in6_addr *dst)
{
	return get_ipaddr_diff((const uint8_t *)src, (const uint8_t *)dst, 16);
}

static inline bool is_proper_ipv6_address(struct net_if_addr *addr)
{
	if (addr->is_used && addr->addr_state == NET_ADDR_PREFERRED &&
	    addr->address.family == AF_INET6 &&
	    !net_ipv6_is_ll_addr(&addr->address.in6_addr)) {
		return true;
	}

	return false;
}

static bool use_public_address(bool prefer_public, bool is_temporary,
			       int flags)
{
	if (IS_ENABLED(CONFIG_NET_IPV6_PE)) {
		if (!prefer_public && is_temporary) {

			/* Allow socket to override the kconfig option */
			if (flags & IPV6_PREFER_SRC_PUBLIC) {
				return true;
			}

			return false;
		}
	}

	if (flags & IPV6_PREFER_SRC_TMP) {
		return false;
	}

	return true;
}

static struct in6_addr *net_if_ipv6_get_best_match(struct net_if *iface,
						   const struct in6_addr *dst,
						   uint8_t prefix_len,
						   uint8_t *best_so_far,
						   int flags)
{
	struct net_if_ipv6 *ipv6 = iface->config.ip.ipv6;
	struct net_if_addr *public_addr = NULL;
	struct in6_addr *src = NULL;
	uint8_t public_addr_len = 0;
	struct in6_addr *temp_addr = NULL;
	uint8_t len, temp_addr_len = 0;
	bool ret;

	net_if_lock(iface);

	ipv6 = iface->config.ip.ipv6;
	if (!ipv6) {
		goto out;
	}

	ARRAY_FOR_EACH(ipv6->unicast, i) {
		if (!is_proper_ipv6_address(&ipv6->unicast[i])) {
			continue;
		}

		len = get_diff_ipv6(dst, &ipv6->unicast[i].address.in6_addr);
		if (len >= prefix_len) {
			len = prefix_len;
		}

		if (len >= *best_so_far) {
			/* Mesh local address can only be selected for the same
			 * subnet.
			 */
			if (ipv6->unicast[i].is_mesh_local && len < 64 &&
			    !net_ipv6_is_addr_mcast_mesh(dst)) {
				continue;
			}

			ret = use_public_address(iface->pe_prefer_public,
						 ipv6->unicast[i].is_temporary,
						 flags);
			if (!ret) {
				temp_addr = &ipv6->unicast[i].address.in6_addr;
				temp_addr_len = len;

				*best_so_far = len;
				src = &ipv6->unicast[i].address.in6_addr;
				continue;
			}

			if (!ipv6->unicast[i].is_temporary) {
				public_addr = &ipv6->unicast[i];
				public_addr_len = len;
			}

			*best_so_far = len;
			src = &ipv6->unicast[i].address.in6_addr;
		}
	}

	if (IS_ENABLED(CONFIG_NET_IPV6_PE) && !iface->pe_prefer_public && temp_addr) {
		if (temp_addr_len >= *best_so_far) {
			*best_so_far = temp_addr_len;
			src = temp_addr;
		}
	} else {
		/* By default prefer always public address if found */
		if (flags & IPV6_PREFER_SRC_PUBLIC) {
use_public:
			if (public_addr &&
			    !net_ipv6_addr_cmp(&public_addr->address.in6_addr, src)) {
				src = &public_addr->address.in6_addr;
				*best_so_far = public_addr_len;
			}
		} else if (flags & IPV6_PREFER_SRC_TMP) {
			if (temp_addr && !net_ipv6_addr_cmp(temp_addr, src)) {
				src = temp_addr;
				*best_so_far = temp_addr_len;
			}
		} else if (flags & IPV6_PREFER_SRC_PUBTMP_DEFAULT) {
			goto use_public;
		}
	}

out:
	net_if_unlock(iface);

	return src;
}

const struct in6_addr *net_if_ipv6_select_src_addr_hint(struct net_if *dst_iface,
							const struct in6_addr *dst,
							int flags)
{
	const struct in6_addr *src = NULL;
	uint8_t best_match = 0U;

	if (dst == NULL) {
		return NULL;
	}

	if (!net_ipv6_is_ll_addr(dst) && !net_ipv6_is_addr_mcast_link(dst)) {
		struct net_if_ipv6_prefix *prefix;
		uint8_t prefix_len = 128;

		prefix = net_if_ipv6_prefix_get(dst_iface, dst);
		if (prefix) {
			prefix_len = prefix->len;
		}

		/* If caller has supplied interface, then use that */
		if (dst_iface) {
			src = net_if_ipv6_get_best_match(dst_iface, dst,
							 prefix_len,
							 &best_match,
							 flags);
		} else {
			STRUCT_SECTION_FOREACH(net_if, iface) {
				struct in6_addr *addr;

				addr = net_if_ipv6_get_best_match(iface, dst,
								  prefix_len,
								  &best_match,
								  flags);
				if (addr) {
					src = addr;
				}
			}
		}

	} else {
		if (dst_iface) {
			src = net_if_ipv6_get_ll(dst_iface, NET_ADDR_PREFERRED);
		} else {
			struct in6_addr *addr;

			addr = net_if_ipv6_get_ll(net_if_get_default(), NET_ADDR_PREFERRED);
			if (addr) {
				src = addr;
				goto out;
			}

			STRUCT_SECTION_FOREACH(net_if, iface) {
				addr = net_if_ipv6_get_ll(iface,
							  NET_ADDR_PREFERRED);
				if (addr) {
					src = addr;
					break;
				}
			}
		}
	}

	if (!src) {
		src = net_ipv6_unspecified_address();
	}

out:
	return src;
}

const struct in6_addr *net_if_ipv6_select_src_addr(struct net_if *dst_iface,
						   const struct in6_addr *dst)
{
	return net_if_ipv6_select_src_addr_hint(dst_iface,
						dst,
						IPV6_PREFER_SRC_PUBTMP_DEFAULT);
}

struct net_if *net_if_ipv6_select_src_iface(const struct in6_addr *dst)
{
	struct net_if *iface = NULL;
	const struct in6_addr *src;

	src = net_if_ipv6_select_src_addr(NULL, dst);
	if (src != net_ipv6_unspecified_address()) {
		net_if_ipv6_addr_lookup(src, &iface);
	}

	if (iface == NULL) {
		iface = net_if_get_default();
	}

	return iface;
}

#if defined(CONFIG_NET_NATIVE_IPV6)

uint32_t net_if_ipv6_calc_reachable_time(struct net_if_ipv6 *ipv6)
{
	uint32_t min_reachable, max_reachable;

	min_reachable = (MIN_RANDOM_NUMER * ipv6->base_reachable_time)
			/ MIN_RANDOM_DENOM;
	max_reachable = (MAX_RANDOM_NUMER * ipv6->base_reachable_time)
			/ MAX_RANDOM_DENOM;

	NET_DBG("min_reachable:%u max_reachable:%u", min_reachable,
		max_reachable);

	return min_reachable +
	       sys_rand32_get() % (max_reachable - min_reachable);
}

static void iface_ipv6_start(struct net_if *iface)
{
	if (!net_if_flag_is_set(iface, NET_IF_IPV6) ||
	    net_if_flag_is_set(iface, NET_IF_IPV6_NO_ND)) {
		return;
	}

	if (IS_ENABLED(CONFIG_NET_IPV6_DAD)) {
		net_if_start_dad(iface);
	} else {
		struct net_if_ipv6 *ipv6 = iface->config.ip.ipv6;

		if (ipv6 != NULL) {
			join_mcast_nodes(iface,
					 &ipv6->mcast[0].address.in6_addr);
		}
	}

	net_if_start_rs(iface);
}

static void iface_ipv6_stop(struct net_if *iface)
{
	struct net_if_ipv6 *ipv6 = iface->config.ip.ipv6;

	if (!net_if_flag_is_set(iface, NET_IF_IPV6) ||
	    net_if_flag_is_set(iface, NET_IF_IPV6_NO_ND)) {
		return;
	}

	if (ipv6 == NULL) {
		return;
	}

	IF_ENABLED(CONFIG_NET_IPV6_IID_STABLE, (ipv6->network_counter++));
	IF_ENABLED(CONFIG_NET_IPV6_IID_STABLE, (ipv6->iid = NULL));

	/* Remove all autoconf addresses */
	ARRAY_FOR_EACH(ipv6->unicast, i) {
		if (ipv6->unicast[i].is_used &&
		    ipv6->unicast[i].address.family == AF_INET6 &&
		    ipv6->unicast[i].addr_type == NET_ADDR_AUTOCONF) {
			(void)net_if_ipv6_addr_rm(iface,
						  &ipv6->unicast[i].address.in6_addr);
		}
	}
}

static void iface_ipv6_init(int if_count)
{
	iface_ipv6_dad_init();
	iface_ipv6_nd_init();

	k_work_init_delayable(&address_lifetime_timer,
			      address_lifetime_timeout);
	k_work_init_delayable(&prefix_lifetime_timer, prefix_lifetime_timeout);

	if (if_count > ARRAY_SIZE(ipv6_addresses)) {
		NET_WARN("You have %zu IPv6 net_if addresses but %d "
			 "network interfaces", ARRAY_SIZE(ipv6_addresses),
			 if_count);
		NET_WARN("Consider increasing CONFIG_NET_IF_MAX_IPV6_COUNT "
			 "value.");
	}

	ARRAY_FOR_EACH(ipv6_addresses, i) {
		ipv6_addresses[i].ipv6.hop_limit = CONFIG_NET_INITIAL_HOP_LIMIT;
		ipv6_addresses[i].ipv6.mcast_hop_limit = CONFIG_NET_INITIAL_MCAST_HOP_LIMIT;
		ipv6_addresses[i].ipv6.base_reachable_time = REACHABLE_TIME;

		net_if_ipv6_set_reachable_time(&ipv6_addresses[i].ipv6);
	}
}
#endif /* CONFIG_NET_NATIVE_IPV6 */
#else /* CONFIG_NET_IPV6 */
struct net_if_mcast_addr *net_if_ipv6_maddr_lookup(const struct in6_addr *addr,
						   struct net_if **iface)
{
	ARG_UNUSED(addr);
	ARG_UNUSED(iface);

	return NULL;
}

struct net_if_addr *net_if_ipv6_addr_lookup(const struct in6_addr *addr,
					    struct net_if **ret)
{
	ARG_UNUSED(addr);
	ARG_UNUSED(ret);

	return NULL;
}

struct in6_addr *net_if_ipv6_get_global_addr(enum net_addr_state state,
					     struct net_if **iface)
{
	ARG_UNUSED(state);
	ARG_UNUSED(iface);

	return NULL;
}
#endif /* CONFIG_NET_IPV6 */

#if !defined(CONFIG_NET_NATIVE_IPV6)
#define join_mcast_allnodes(...)
#define leave_mcast_all(...)
#define clear_joined_ipv6_mcast_groups(...)
#define iface_ipv6_start(...)
#define iface_ipv6_stop(...)
#define iface_ipv6_init(...)
#endif /* !CONFIG_NET_NATIVE_IPV4 */

#if defined(CONFIG_NET_IPV4)
int net_if_config_ipv4_get(struct net_if *iface, struct net_if_ipv4 **ipv4)
{
	int ret = 0;

	net_if_lock(iface);

	if (!net_if_flag_is_set(iface, NET_IF_IPV4)) {
		ret = -ENOTSUP;
		goto out;
	}

	if (iface->config.ip.ipv4) {
		if (ipv4) {
			*ipv4 = iface->config.ip.ipv4;
		}

		goto out;
	}

	k_mutex_lock(&lock, K_FOREVER);

	ARRAY_FOR_EACH(ipv4_addresses, i) {
		if (ipv4_addresses[i].iface) {
			continue;
		}

		iface->config.ip.ipv4 = &ipv4_addresses[i].ipv4;
		ipv4_addresses[i].iface = iface;

		if (ipv4) {
			*ipv4 = &ipv4_addresses[i].ipv4;
		}

		k_mutex_unlock(&lock);
		goto out;
	}

	k_mutex_unlock(&lock);

	ret = -ESRCH;
out:
	net_if_unlock(iface);

	return ret;
}

int net_if_config_ipv4_put(struct net_if *iface)
{
	int ret = 0;

	net_if_lock(iface);

	if (!net_if_flag_is_set(iface, NET_IF_IPV4)) {
		ret = -ENOTSUP;
		goto out;
	}

	if (!iface->config.ip.ipv4) {
		ret = -EALREADY;
		goto out;
	}

	k_mutex_lock(&lock, K_FOREVER);

	ARRAY_FOR_EACH(ipv4_addresses, i) {
		if (ipv4_addresses[i].iface != iface) {
			continue;
		}

		iface->config.ip.ipv4 = NULL;
		ipv4_addresses[i].iface = NULL;

		k_mutex_unlock(&lock);
		goto out;
	}

	k_mutex_unlock(&lock);

	ret = -ESRCH;
out:
	net_if_unlock(iface);

	return ret;
}

bool net_if_ipv4_addr_mask_cmp(struct net_if *iface,
			       const struct in_addr *addr)
{
	bool ret = false;
	struct net_if_ipv4 *ipv4;
	uint32_t subnet;

	net_if_lock(iface);

	ipv4 = iface->config.ip.ipv4;
	if (!ipv4) {
		goto out;
	}

	ARRAY_FOR_EACH(ipv4->unicast, i) {
		if (!ipv4->unicast[i].ipv4.is_used ||
		    ipv4->unicast[i].ipv4.address.family != AF_INET) {
			continue;
		}

		subnet = UNALIGNED_GET(&addr->s_addr) &
			 ipv4->unicast[i].netmask.s_addr;

		if ((ipv4->unicast[i].ipv4.address.in_addr.s_addr &
		     ipv4->unicast[i].netmask.s_addr) == subnet) {
			ret = true;
			goto out;
		}
	}

out:
	net_if_unlock(iface);

	return ret;
}

static bool ipv4_is_broadcast_address(struct net_if *iface,
				      const struct in_addr *addr)
{
	struct net_if_ipv4 *ipv4;
	bool ret = false;
	struct in_addr bcast;

	net_if_lock(iface);

	ipv4 = iface->config.ip.ipv4;
	if (!ipv4) {
		ret = false;
		goto out;
	}

	ARRAY_FOR_EACH(ipv4->unicast, i) {
		if (!ipv4->unicast[i].ipv4.is_used ||
		    ipv4->unicast[i].ipv4.address.family != AF_INET) {
			continue;
		}

		bcast.s_addr = ipv4->unicast[i].ipv4.address.in_addr.s_addr |
			       ~ipv4->unicast[i].netmask.s_addr;

		if (bcast.s_addr == UNALIGNED_GET(&addr->s_addr)) {
			ret = true;
			goto out;
		}
	}

out:
	net_if_unlock(iface);
	return ret;
}

bool net_if_ipv4_is_addr_bcast(struct net_if *iface,
			       const struct in_addr *addr)
{
	bool ret = false;

	if (iface) {
		ret = ipv4_is_broadcast_address(iface, addr);
		goto out;
	}

	STRUCT_SECTION_FOREACH(net_if, one_iface) {
		ret = ipv4_is_broadcast_address(one_iface, addr);
		if (ret) {
			goto out;
		}
	}

out:
	return ret;
}

struct net_if *net_if_ipv4_select_src_iface(const struct in_addr *dst)
{
	struct net_if *selected = NULL;
	const struct in_addr *src;

	src = net_if_ipv4_select_src_addr(NULL, dst);
	if (src != net_ipv4_unspecified_address()) {
		net_if_ipv4_addr_lookup(src, &selected);
	}

	if (selected == NULL) {
		selected = net_if_get_default();
	}

	return selected;
}

static uint8_t get_diff_ipv4(const struct in_addr *src,
			  const struct in_addr *dst)
{
	return get_ipaddr_diff((const uint8_t *)src, (const uint8_t *)dst, 4);
}

static inline bool is_proper_ipv4_address(struct net_if_addr *addr)
{
	if (addr->is_used && addr->addr_state == NET_ADDR_PREFERRED &&
	    addr->address.family == AF_INET) {
		return true;
	}

	return false;
}

static struct in_addr *net_if_ipv4_get_best_match(struct net_if *iface,
						  const struct in_addr *dst,
						  uint8_t *best_so_far, bool ll)
{
	struct net_if_ipv4 *ipv4;
	struct in_addr *src = NULL;
	uint8_t len;

	net_if_lock(iface);

	ipv4 = iface->config.ip.ipv4;
	if (!ipv4) {
		goto out;
	}

	ARRAY_FOR_EACH(ipv4->unicast, i) {
		struct in_addr subnet;

		if (!is_proper_ipv4_address(&ipv4->unicast[i].ipv4)) {
			continue;
		}

		if (net_ipv4_is_ll_addr(&ipv4->unicast[i].ipv4.address.in_addr) != ll) {
			continue;
		}

		subnet.s_addr = ipv4->unicast[i].ipv4.address.in_addr.s_addr &
				ipv4->unicast[i].netmask.s_addr;
		len = get_diff_ipv4(dst, &subnet);
		if (len >= *best_so_far) {
			*best_so_far = len;
			src = &ipv4->unicast[i].ipv4.address.in_addr;
		}
	}

out:
	net_if_unlock(iface);

	return src;
}

static struct in_addr *if_ipv4_get_addr(struct net_if *iface,
					enum net_addr_state addr_state, bool ll)
{
	struct in_addr *addr = NULL;
	struct net_if_ipv4 *ipv4;

	if (!iface) {
		return NULL;
	}

	net_if_lock(iface);

	ipv4 = iface->config.ip.ipv4;
	if (!ipv4) {
		goto out;
	}

	ARRAY_FOR_EACH(ipv4->unicast, i) {
		if (!ipv4->unicast[i].ipv4.is_used ||
		    (addr_state != NET_ADDR_ANY_STATE &&
		     ipv4->unicast[i].ipv4.addr_state != addr_state) ||
		    ipv4->unicast[i].ipv4.address.family != AF_INET) {
			continue;
		}

		if (net_ipv4_is_ll_addr(&ipv4->unicast[i].ipv4.address.in_addr)) {
			if (!ll) {
				continue;
			}
		} else {
			if (ll) {
				continue;
			}
		}

		addr = &ipv4->unicast[i].ipv4.address.in_addr;
		goto out;
	}

out:
	net_if_unlock(iface);

	return addr;
}

struct in_addr *net_if_ipv4_get_ll(struct net_if *iface,
				   enum net_addr_state addr_state)
{
	return if_ipv4_get_addr(iface, addr_state, true);
}

struct in_addr *net_if_ipv4_get_global_addr(struct net_if *iface,
					    enum net_addr_state addr_state)
{
	return if_ipv4_get_addr(iface, addr_state, false);
}

const struct in_addr *net_if_ipv4_select_src_addr(struct net_if *dst_iface,
						  const struct in_addr *dst)
{
	const struct in_addr *src = NULL;
	uint8_t best_match = 0U;

	if (dst == NULL) {
		return NULL;
	}

	if (!net_ipv4_is_ll_addr(dst)) {

		/* If caller has supplied interface, then use that */
		if (dst_iface) {
			src = net_if_ipv4_get_best_match(dst_iface, dst,
							 &best_match, false);
		} else {
			STRUCT_SECTION_FOREACH(net_if, iface) {
				struct in_addr *addr;

				addr = net_if_ipv4_get_best_match(iface, dst,
								  &best_match,
								  false);
				if (addr) {
					src = addr;
				}
			}
		}

	} else {
		if (dst_iface) {
			src = net_if_ipv4_get_ll(dst_iface, NET_ADDR_PREFERRED);
		} else {
			struct in_addr *addr;

			STRUCT_SECTION_FOREACH(net_if, iface) {
				addr = net_if_ipv4_get_best_match(iface, dst,
								  &best_match,
								  true);
				if (addr) {
					src = addr;
				}
			}

			/* Check the default interface again. It will only
			 * be used if it has a valid LL address, and there was
			 * no better match on any other interface.
			 */
			addr = net_if_ipv4_get_best_match(net_if_get_default(),
							  dst, &best_match,
							  true);
			if (addr) {
				src = addr;
			}
		}
	}

	if (!src) {
		src = net_if_ipv4_get_global_addr(dst_iface,
						  NET_ADDR_PREFERRED);

		if (IS_ENABLED(CONFIG_NET_IPV4_AUTO) && !src) {
			/* Try to use LL address if there's really no other
			 * address available.
			 */
			src = net_if_ipv4_get_ll(dst_iface, NET_ADDR_PREFERRED);
		}

		if (!src) {
			src = net_ipv4_unspecified_address();
		}
	}

	return src;
}

/* Internal function to get the first IPv4 address of the interface */
struct net_if_addr *net_if_ipv4_addr_get_first_by_index(int ifindex)
{
	struct net_if *iface = net_if_get_by_index(ifindex);
	struct net_if_addr *ifaddr = NULL;
	struct net_if_ipv4 *ipv4;

	if (!iface) {
		return NULL;
	}

	net_if_lock(iface);

	ipv4 = iface->config.ip.ipv4;
	if (!ipv4) {
		goto out;
	}

	ARRAY_FOR_EACH(ipv4->unicast, i) {
		if (!ipv4->unicast[i].ipv4.is_used ||
		    ipv4->unicast[i].ipv4.address.family != AF_INET) {
			continue;
		}

		ifaddr = &ipv4->unicast[i].ipv4;
		break;
	}

out:
	net_if_unlock(iface);

	return ifaddr;
}

struct net_if_addr *net_if_ipv4_addr_lookup(const struct in_addr *addr,
					    struct net_if **ret)
{
	struct net_if_addr *ifaddr = NULL;

	STRUCT_SECTION_FOREACH(net_if, iface) {
		struct net_if_ipv4 *ipv4;

		net_if_lock(iface);

		ipv4 = iface->config.ip.ipv4;
		if (!ipv4) {
			net_if_unlock(iface);
			continue;
		}

		ARRAY_FOR_EACH(ipv4->unicast, i) {
			if (!ipv4->unicast[i].ipv4.is_used ||
			    ipv4->unicast[i].ipv4.address.family != AF_INET) {
				continue;
			}

			if (UNALIGNED_GET(&addr->s4_addr32[0]) ==
			    ipv4->unicast[i].ipv4.address.in_addr.s_addr) {

				if (ret) {
					*ret = iface;
				}

				ifaddr = &ipv4->unicast[i].ipv4;
				net_if_unlock(iface);
				goto out;
			}
		}

		net_if_unlock(iface);
	}

out:
	return ifaddr;
}

int z_impl_net_if_ipv4_addr_lookup_by_index(const struct in_addr *addr)
{
	struct net_if_addr *if_addr;
	struct net_if *iface = NULL;

	if_addr = net_if_ipv4_addr_lookup(addr, &iface);
	if (!if_addr) {
		return 0;
	}

	return net_if_get_by_iface(iface);
}

#ifdef CONFIG_USERSPACE
static inline int z_vrfy_net_if_ipv4_addr_lookup_by_index(
					  const struct in_addr *addr)
{
	struct in_addr addr_v4;

	K_OOPS(k_usermode_from_copy(&addr_v4, (void *)addr, sizeof(addr_v4)));

	return z_impl_net_if_ipv4_addr_lookup_by_index(&addr_v4);
}
#include <zephyr/syscalls/net_if_ipv4_addr_lookup_by_index_mrsh.c>
#endif

struct in_addr net_if_ipv4_get_netmask_by_addr(struct net_if *iface,
					       const struct in_addr *addr)
{
	struct in_addr netmask = { 0 };
	struct net_if_ipv4 *ipv4;
	uint32_t subnet;

	net_if_lock(iface);

	if (net_if_config_ipv4_get(iface, NULL) < 0) {
		goto out;
	}

	ipv4 = iface->config.ip.ipv4;
	if (ipv4 == NULL) {
		goto out;
	}

	ARRAY_FOR_EACH(ipv4->unicast, i) {
		if (!ipv4->unicast[i].ipv4.is_used ||
		    ipv4->unicast[i].ipv4.address.family != AF_INET) {
			continue;
		}

		subnet = UNALIGNED_GET(&addr->s_addr) &
			 ipv4->unicast[i].netmask.s_addr;

		if ((ipv4->unicast[i].ipv4.address.in_addr.s_addr &
		     ipv4->unicast[i].netmask.s_addr) == subnet) {
			netmask = ipv4->unicast[i].netmask;
			goto out;
		}
	}

out:
	net_if_unlock(iface);

	return netmask;
}

bool net_if_ipv4_set_netmask_by_addr(struct net_if *iface,
				     const struct in_addr *addr,
				     const struct in_addr *netmask)
{
	struct net_if_ipv4 *ipv4;
	uint32_t subnet;
	bool ret = false;

	net_if_lock(iface);

	if (net_if_config_ipv4_get(iface, NULL) < 0) {
		goto out;
	}

	ipv4 = iface->config.ip.ipv4;
	if (ipv4 == NULL) {
		goto out;
	}

	ARRAY_FOR_EACH(ipv4->unicast, i) {
		if (!ipv4->unicast[i].ipv4.is_used ||
		    ipv4->unicast[i].ipv4.address.family != AF_INET) {
			continue;
		}

		subnet = UNALIGNED_GET(&addr->s_addr) &
			 ipv4->unicast[i].netmask.s_addr;

		if ((ipv4->unicast[i].ipv4.address.in_addr.s_addr &
		     ipv4->unicast[i].netmask.s_addr) == subnet) {
			ipv4->unicast[i].netmask = *netmask;
			ret = true;
			goto out;
		}
	}

out:
	net_if_unlock(iface);

	return ret;
}

/* Using this function is problematic as if we have multiple
 * addresses configured, which one to return. Use heuristic
 * in this case and return the first one found. Please use
 * net_if_ipv4_get_netmask_by_addr() instead.
 */
struct in_addr net_if_ipv4_get_netmask(struct net_if *iface)
{
	struct in_addr netmask = { 0 };
	struct net_if_ipv4 *ipv4;

	net_if_lock(iface);

	if (net_if_config_ipv4_get(iface, NULL) < 0) {
		goto out;
	}

	ipv4 = iface->config.ip.ipv4;
	if (ipv4 == NULL) {
		goto out;
	}

	ARRAY_FOR_EACH(ipv4->unicast, i) {
		if (!ipv4->unicast[i].ipv4.is_used ||
		    ipv4->unicast[i].ipv4.address.family != AF_INET) {
			continue;
		}

		netmask = iface->config.ip.ipv4->unicast[i].netmask;
		break;
	}

out:
	net_if_unlock(iface);

	return netmask;
}

/* Using this function is problematic as if we have multiple
 * addresses configured, which one to set. Use heuristic
 * in this case and set the first one found. Please use
 * net_if_ipv4_set_netmask_by_addr() instead.
 */
static void net_if_ipv4_set_netmask_deprecated(struct net_if *iface,
					       const struct in_addr *netmask)
{
	struct net_if_ipv4 *ipv4;

	net_if_lock(iface);

	if (net_if_config_ipv4_get(iface, NULL) < 0) {
		goto out;
	}

	ipv4 = iface->config.ip.ipv4;
	if (ipv4 == NULL) {
		goto out;
	}

	ARRAY_FOR_EACH(ipv4->unicast, i) {
		if (!ipv4->unicast[i].ipv4.is_used ||
		    ipv4->unicast[i].ipv4.address.family != AF_INET) {
			continue;
		}

		net_ipaddr_copy(&ipv4->unicast[i].netmask, netmask);
		break;
	}

out:
	net_if_unlock(iface);
}

void net_if_ipv4_set_netmask(struct net_if *iface,
			     const struct in_addr *netmask)
{
	net_if_ipv4_set_netmask_deprecated(iface, netmask);
}

bool z_impl_net_if_ipv4_set_netmask_by_index(int index,
					     const struct in_addr *netmask)
{
	struct net_if *iface;

	iface = net_if_get_by_index(index);
	if (!iface) {
		return false;
	}

	net_if_ipv4_set_netmask_deprecated(iface, netmask);

	return true;
}

bool z_impl_net_if_ipv4_set_netmask_by_addr_by_index(int index,
						     const struct in_addr *addr,
						     const struct in_addr *netmask)
{
	struct net_if *iface;

	iface = net_if_get_by_index(index);
	if (!iface) {
		return false;
	}

	net_if_ipv4_set_netmask_by_addr(iface, addr, netmask);

	return true;
}

#ifdef CONFIG_USERSPACE
bool z_vrfy_net_if_ipv4_set_netmask_by_index(int index,
					     const struct in_addr *netmask)
{
	struct in_addr netmask_addr;
	struct net_if *iface;

	iface = z_vrfy_net_if_get_by_index(index);
	if (!iface) {
		return false;
	}

	K_OOPS(k_usermode_from_copy(&netmask_addr, (void *)netmask,
				sizeof(netmask_addr)));

	return z_impl_net_if_ipv4_set_netmask_by_index(index, &netmask_addr);
}

#include <zephyr/syscalls/net_if_ipv4_set_netmask_by_index_mrsh.c>

bool z_vrfy_net_if_ipv4_set_netmask_by_addr_by_index(int index,
						     const struct in_addr *addr,
						     const struct in_addr *netmask)
{
	struct in_addr ipv4_addr, netmask_addr;
	struct net_if *iface;

	iface = z_vrfy_net_if_get_by_index(index);
	if (!iface) {
		return false;
	}

	K_OOPS(k_usermode_from_copy(&ipv4_addr, (void *)addr,
				    sizeof(ipv4_addr)));
	K_OOPS(k_usermode_from_copy(&netmask_addr, (void *)netmask,
				    sizeof(netmask_addr)));

	return z_impl_net_if_ipv4_set_netmask_by_addr_by_index(index,
							       &ipv4_addr,
							       &netmask_addr);
}

#include <zephyr/syscalls/net_if_ipv4_set_netmask_by_addr_by_index_mrsh.c>
#endif /* CONFIG_USERSPACE */

struct in_addr net_if_ipv4_get_gw(struct net_if *iface)
{
	struct in_addr gw = { 0 };

	net_if_lock(iface);

	if (net_if_config_ipv4_get(iface, NULL) < 0) {
		goto out;
	}

	if (!iface->config.ip.ipv4) {
		goto out;
	}

	gw = iface->config.ip.ipv4->gw;
out:
	net_if_unlock(iface);

	return gw;
}

void net_if_ipv4_set_gw(struct net_if *iface, const struct in_addr *gw)
{
	net_if_lock(iface);

	if (net_if_config_ipv4_get(iface, NULL) < 0) {
		goto out;
	}

	if (!iface->config.ip.ipv4) {
		goto out;
	}

	net_ipaddr_copy(&iface->config.ip.ipv4->gw, gw);
out:
	net_if_unlock(iface);
}

bool z_impl_net_if_ipv4_set_gw_by_index(int index,
					const struct in_addr *gw)
{
	struct net_if *iface;

	iface = net_if_get_by_index(index);
	if (!iface) {
		return false;
	}

	net_if_ipv4_set_gw(iface, gw);

	return true;
}

#ifdef CONFIG_USERSPACE
bool z_vrfy_net_if_ipv4_set_gw_by_index(int index,
					const struct in_addr *gw)
{
	struct in_addr gw_addr;
	struct net_if *iface;

	iface = z_vrfy_net_if_get_by_index(index);
	if (!iface) {
		return false;
	}

	K_OOPS(k_usermode_from_copy(&gw_addr, (void *)gw, sizeof(gw_addr)));

	return z_impl_net_if_ipv4_set_gw_by_index(index, &gw_addr);
}

#include <zephyr/syscalls/net_if_ipv4_set_gw_by_index_mrsh.c>
#endif /* CONFIG_USERSPACE */

static struct net_if_addr *ipv4_addr_find(struct net_if *iface,
					  struct in_addr *addr)
{
	struct net_if_ipv4 *ipv4 = iface->config.ip.ipv4;

	ARRAY_FOR_EACH(ipv4->unicast, i) {
		if (!ipv4->unicast[i].ipv4.is_used) {
			continue;
		}

		if (net_ipv4_addr_cmp(addr,
				      &ipv4->unicast[i].ipv4.address.in_addr)) {
			return &ipv4->unicast[i].ipv4;
		}
	}

	return NULL;
}

#if defined(CONFIG_NET_IPV4_ACD)
void net_if_ipv4_acd_succeeded(struct net_if *iface, struct net_if_addr *ifaddr)
{
	net_if_lock(iface);

	NET_DBG("ACD succeeded for %s at interface %d",
		net_sprint_ipv4_addr(&ifaddr->address.in_addr),
		ifaddr->ifindex);

	ifaddr->addr_state = NET_ADDR_PREFERRED;

	net_mgmt_event_notify_with_info(NET_EVENT_IPV4_ACD_SUCCEED, iface,
					&ifaddr->address.in_addr,
					sizeof(struct in_addr));

	net_if_unlock(iface);
}

void net_if_ipv4_acd_failed(struct net_if *iface, struct net_if_addr *ifaddr)
{
	net_if_lock(iface);

	NET_DBG("ACD failed for %s at interface %d",
		net_sprint_ipv4_addr(&ifaddr->address.in_addr),
		ifaddr->ifindex);

	net_mgmt_event_notify_with_info(NET_EVENT_IPV4_ACD_FAILED, iface,
					&ifaddr->address.in_addr,
					sizeof(struct in_addr));

	net_if_ipv4_addr_rm(iface, &ifaddr->address.in_addr);

	net_if_unlock(iface);
}

void net_if_ipv4_start_acd(struct net_if *iface, struct net_if_addr *ifaddr)
{
	ifaddr->addr_state = NET_ADDR_TENTATIVE;

	if (net_if_is_up(iface)) {
		NET_DBG("Interface %p ll addr %s tentative IPv4 addr %s",
			iface,
			net_sprint_ll_addr(net_if_get_link_addr(iface)->addr,
					   net_if_get_link_addr(iface)->len),
			net_sprint_ipv4_addr(&ifaddr->address.in_addr));

		if (net_ipv4_acd_start(iface, ifaddr) != 0) {
			NET_DBG("Failed to start ACD for %s on iface %p.",
				net_sprint_ipv4_addr(&ifaddr->address.in_addr),
				iface);

			/* Just act as if no conflict was detected. */
			net_if_ipv4_acd_succeeded(iface, ifaddr);
		}
	} else {
		NET_DBG("Interface %p is down, starting ACD for %s later.",
			iface, net_sprint_ipv4_addr(&ifaddr->address.in_addr));
	}
}

void net_if_start_acd(struct net_if *iface)
{
	struct net_if_addr *ifaddr, *next;
	struct net_if_ipv4 *ipv4;
	sys_slist_t acd_needed;
	int ret;

	net_if_lock(iface);

	NET_DBG("Starting ACD for iface %p", iface);

	ret = net_if_config_ipv4_get(iface, &ipv4);
	if (ret < 0) {
		if (ret != -ENOTSUP) {
			NET_WARN("Cannot do ACD IPv4 config is not valid.");
		}

		goto out;
	}

	if (!ipv4) {
		goto out;
	}

	ipv4->conflict_cnt = 0;

	/* Start ACD for all the addresses that were added earlier when
	 * the interface was down.
	 */
	sys_slist_init(&acd_needed);

	/* Start ACD for all the addresses that were added earlier when
	 * the interface was down.
	 */
	ARRAY_FOR_EACH(ipv4->unicast, i) {
		if (!ipv4->unicast[i].ipv4.is_used ||
		    ipv4->unicast[i].ipv4.address.family != AF_INET ||
		    net_ipv4_is_addr_loopback(
			    &ipv4->unicast[i].ipv4.address.in_addr)) {
			continue;
		}

		sys_slist_prepend(&acd_needed, &ipv4->unicast[i].ipv4.acd_need_node);
	}

	net_if_unlock(iface);

	/* Start ACD for all the addresses without holding the iface lock
	 * to avoid any possible mutex deadlock issues.
	 */
	SYS_SLIST_FOR_EACH_CONTAINER_SAFE(&acd_needed,
					  ifaddr, next, acd_need_node) {
		net_if_ipv4_start_acd(iface, ifaddr);
	}

	return;

out:
	net_if_unlock(iface);
}
#else
void net_if_ipv4_start_acd(struct net_if *iface, struct net_if_addr *ifaddr)
{
	ARG_UNUSED(iface);

	ifaddr->addr_state = NET_ADDR_PREFERRED;
}

#define net_if_start_acd(...)
#endif /* CONFIG_NET_IPV4_ACD */

struct net_if_addr *net_if_ipv4_addr_add(struct net_if *iface,
					 struct in_addr *addr,
					 enum net_addr_type addr_type,
					 uint32_t vlifetime)
{
	uint32_t default_netmask = UINT32_MAX << (32 - CONFIG_NET_IPV4_DEFAULT_NETMASK);
	struct net_if_addr *ifaddr = NULL;
	struct net_if_addr_ipv4 *cur;
	struct net_if_ipv4 *ipv4;
	int idx;

	net_if_lock(iface);

	if (net_if_config_ipv4_get(iface, &ipv4) < 0) {
		goto out;
	}

	ifaddr = ipv4_addr_find(iface, addr);
	if (ifaddr) {
		/* TODO: should set addr_type/vlifetime */
		/* Address already exists, just return it but update ref count
		 * if it was not updated. This could happen if the address was
		 * added and then removed but for example an active connection
		 * was still using it. In this case we must update the ref count
		 * so that the address is not removed if the connection is closed.
		 */
		if (!ifaddr->is_added) {
			atomic_inc(&ifaddr->atomic_ref);
			ifaddr->is_added = true;
		}

		goto out;
	}

	ARRAY_FOR_EACH(ipv4->unicast, i) {
		cur = &ipv4->unicast[i];

		if (addr_type == NET_ADDR_DHCP
		    && cur->ipv4.addr_type == NET_ADDR_OVERRIDABLE) {
			ifaddr = &cur->ipv4;
			idx = i;
			break;
		}

		if (!ipv4->unicast[i].ipv4.is_used) {
			ifaddr = &cur->ipv4;
			idx = i;
			break;
		}
	}

	if (ifaddr) {
		ifaddr->is_used = true;
		ifaddr->is_added = true;
		ifaddr->address.family = AF_INET;
		ifaddr->address.in_addr.s4_addr32[0] =
						addr->s4_addr32[0];
		ifaddr->addr_type = addr_type;
		ifaddr->atomic_ref = ATOMIC_INIT(1);

		/* Caller has to take care of timers and their expiry */
		if (vlifetime) {
			ifaddr->is_infinite = false;
		} else {
			ifaddr->is_infinite = true;
		}

		/**
		 *  TODO: Handle properly PREFERRED/DEPRECATED state when
		 *  address in use, expired and renewal state.
		 */

		NET_DBG("[%d] interface %d (%p) address %s type %s added",
			idx, net_if_get_by_iface(iface), iface,
			net_sprint_ipv4_addr(addr),
			net_addr_type2str(addr_type));

		if (!(l2_flags_get(iface) & NET_L2_POINT_TO_POINT) &&
		    !net_ipv4_is_addr_loopback(addr)) {
			/* ACD is started after the lock is released. */
			;
		} else {
			ifaddr->addr_state = NET_ADDR_PREFERRED;
		}

		cur->netmask.s_addr = htonl(default_netmask);

		net_mgmt_event_notify_with_info(NET_EVENT_IPV4_ADDR_ADD, iface,
						&ifaddr->address.in_addr,
						sizeof(struct in_addr));

		net_if_unlock(iface);

		net_if_ipv4_start_acd(iface, ifaddr);

		return ifaddr;
	}

out:
	net_if_unlock(iface);

	return ifaddr;
}

bool net_if_ipv4_addr_rm(struct net_if *iface, const struct in_addr *addr)
{
	struct net_if_addr *ifaddr;
	struct net_if_ipv4 *ipv4;
	bool result = true;
	int ret;

	if (iface == NULL || addr == NULL) {
		return false;
	}

	net_if_lock(iface);

	ipv4 = iface->config.ip.ipv4;
	if (!ipv4) {
		result = false;
		goto out;
	}

	ret = net_if_addr_unref(iface, AF_INET, addr, &ifaddr);
	if (ret > 0) {
		NET_DBG("Address %s still in use (ref %d)",
			net_sprint_ipv4_addr(addr), ret);
		result = false;
		ifaddr->is_added = false;
		goto out;
	} else if (ret < 0) {
		NET_DBG("Address %s not found (%d)",
			net_sprint_ipv4_addr(addr), ret);
	}

out:
	net_if_unlock(iface);

	return result;
}

bool z_impl_net_if_ipv4_addr_add_by_index(int index,
					  struct in_addr *addr,
					  enum net_addr_type addr_type,
					  uint32_t vlifetime)
{
	struct net_if *iface;
	struct net_if_addr *if_addr;

	iface = net_if_get_by_index(index);
	if (!iface) {
		return false;
	}

	if_addr = net_if_ipv4_addr_add(iface, addr, addr_type, vlifetime);
	return if_addr ? true : false;
}

#ifdef CONFIG_USERSPACE
bool z_vrfy_net_if_ipv4_addr_add_by_index(int index,
					  struct in_addr *addr,
					  enum net_addr_type addr_type,
					  uint32_t vlifetime)
{
	struct in_addr addr_v4;
	struct net_if *iface;

	iface = z_vrfy_net_if_get_by_index(index);
	if (!iface) {
		return false;
	}

	K_OOPS(k_usermode_from_copy(&addr_v4, (void *)addr, sizeof(addr_v4)));

	return z_impl_net_if_ipv4_addr_add_by_index(index,
						    &addr_v4,
						    addr_type,
						    vlifetime);
}

#include <zephyr/syscalls/net_if_ipv4_addr_add_by_index_mrsh.c>
#endif /* CONFIG_USERSPACE */

bool z_impl_net_if_ipv4_addr_rm_by_index(int index,
					 const struct in_addr *addr)
{
	struct net_if *iface;

	iface = net_if_get_by_index(index);
	if (!iface) {
		return false;
	}

	return net_if_ipv4_addr_rm(iface, addr);
}

#ifdef CONFIG_USERSPACE
bool z_vrfy_net_if_ipv4_addr_rm_by_index(int index,
					 const struct in_addr *addr)
{
	struct in_addr addr_v4;
	struct net_if *iface;

	iface = z_vrfy_net_if_get_by_index(index);
	if (!iface) {
		return false;
	}

	K_OOPS(k_usermode_from_copy(&addr_v4, (void *)addr, sizeof(addr_v4)));

	return (uint32_t)z_impl_net_if_ipv4_addr_rm_by_index(index, &addr_v4);
}

#include <zephyr/syscalls/net_if_ipv4_addr_rm_by_index_mrsh.c>
#endif /* CONFIG_USERSPACE */

void net_if_ipv4_addr_foreach(struct net_if *iface, net_if_ip_addr_cb_t cb,
			      void *user_data)
{
	struct net_if_ipv4 *ipv4;

	if (iface == NULL) {
		return;
	}

	net_if_lock(iface);

	ipv4 = iface->config.ip.ipv4;
	if (ipv4 == NULL) {
		goto out;
	}

	ARRAY_FOR_EACH(ipv4->unicast, i) {
		struct net_if_addr *if_addr = &ipv4->unicast[i].ipv4;

		if (!if_addr->is_used) {
			continue;
		}

		cb(iface, if_addr, user_data);
	}

out:
	net_if_unlock(iface);
}

static struct net_if_mcast_addr *ipv4_maddr_find(struct net_if *iface,
						 bool is_used,
						 const struct in_addr *addr)
{
	struct net_if_ipv4 *ipv4 = iface->config.ip.ipv4;

	if (!ipv4) {
		return NULL;
	}

	ARRAY_FOR_EACH(ipv4->mcast, i) {
		if ((is_used && !ipv4->mcast[i].is_used) ||
		    (!is_used && ipv4->mcast[i].is_used)) {
			continue;
		}

		if (addr) {
			if (!net_ipv4_addr_cmp(&ipv4->mcast[i].address.in_addr,
					       addr)) {
				continue;
			}
		}

		return &ipv4->mcast[i];
	}

	return NULL;
}
struct net_if_mcast_addr *net_if_ipv4_maddr_add(struct net_if *iface,
						const struct in_addr *addr)
{
	struct net_if_mcast_addr *maddr = NULL;

	net_if_lock(iface);

	if (net_if_config_ipv4_get(iface, NULL) < 0) {
		goto out;
	}

	if (!net_ipv4_is_addr_mcast(addr)) {
		NET_DBG("Address %s is not a multicast address.",
			net_sprint_ipv4_addr(addr));
		goto out;
	}

	maddr = ipv4_maddr_find(iface, false, NULL);
	if (maddr) {
		maddr->is_used = true;
		maddr->address.family = AF_INET;
		maddr->address.in_addr.s4_addr32[0] = addr->s4_addr32[0];

		NET_DBG("interface %d (%p) address %s added",
			net_if_get_by_iface(iface), iface,
			net_sprint_ipv4_addr(addr));

		net_mgmt_event_notify_with_info(
			NET_EVENT_IPV4_MADDR_ADD, iface,
			&maddr->address.in_addr,
			sizeof(struct in_addr));
	}

out:
	net_if_unlock(iface);

	return maddr;
}

bool net_if_ipv4_maddr_rm(struct net_if *iface, const struct in_addr *addr)
{
	struct net_if_mcast_addr *maddr;
	bool ret = false;

	net_if_lock(iface);

	maddr = ipv4_maddr_find(iface, true, addr);
	if (maddr) {
		maddr->is_used = false;

		NET_DBG("interface %d (%p) address %s removed",
			net_if_get_by_iface(iface), iface,
			net_sprint_ipv4_addr(addr));

		net_mgmt_event_notify_with_info(
			NET_EVENT_IPV4_MADDR_DEL, iface,
			&maddr->address.in_addr,
			sizeof(struct in_addr));

		ret = true;
	}

	net_if_unlock(iface);

	return ret;
}

void net_if_ipv4_maddr_foreach(struct net_if *iface, net_if_ip_maddr_cb_t cb,
			       void *user_data)
{
	struct net_if_ipv4 *ipv4;

	if (iface == NULL || cb == NULL) {
		return;
	}

	net_if_lock(iface);

	ipv4 = iface->config.ip.ipv4;
	if (!ipv4) {
		goto out;
	}

	for (int i = 0; i < NET_IF_MAX_IPV4_MADDR; i++) {
		if (!ipv4->mcast[i].is_used) {
			continue;
		}

		cb(iface, &ipv4->mcast[i], user_data);
	}

out:
	net_if_unlock(iface);
}

struct net_if_mcast_addr *net_if_ipv4_maddr_lookup(const struct in_addr *maddr,
						   struct net_if **ret)
{
	struct net_if_mcast_addr *addr = NULL;

	STRUCT_SECTION_FOREACH(net_if, iface) {
		if (ret && *ret && iface != *ret) {
			continue;
		}

		net_if_lock(iface);

		addr = ipv4_maddr_find(iface, true, maddr);
		if (addr) {
			if (ret) {
				*ret = iface;
			}

			net_if_unlock(iface);
			goto out;
		}

		net_if_unlock(iface);
	}

out:
	return addr;
}

void net_if_ipv4_maddr_leave(struct net_if *iface, struct net_if_mcast_addr *addr)
{
	if (iface == NULL || addr == NULL) {
		return;
	}

	net_if_lock(iface);
	addr->is_joined = false;
	net_if_unlock(iface);
}

void net_if_ipv4_maddr_join(struct net_if *iface, struct net_if_mcast_addr *addr)
{
	if (iface == NULL || addr == NULL) {
		return;
	}

	net_if_lock(iface);
	addr->is_joined = true;
	net_if_unlock(iface);
}

#if defined(CONFIG_NET_NATIVE_IPV4)
uint8_t net_if_ipv4_get_ttl(struct net_if *iface)
{
	int ret = 0;

	net_if_lock(iface);

	if (net_if_config_ipv4_get(iface, NULL) < 0) {
		goto out;
	}

	if (!iface->config.ip.ipv4) {
		goto out;
	}

	ret = iface->config.ip.ipv4->ttl;
out:
	net_if_unlock(iface);

	return ret;
}

void net_if_ipv4_set_ttl(struct net_if *iface, uint8_t ttl)
{
	net_if_lock(iface);

	if (net_if_config_ipv4_get(iface, NULL) < 0) {
		goto out;
	}

	if (!iface->config.ip.ipv4) {
		goto out;
	}

	iface->config.ip.ipv4->ttl = ttl;
out:
	net_if_unlock(iface);
}

uint8_t net_if_ipv4_get_mcast_ttl(struct net_if *iface)
{
	int ret = 0;

	net_if_lock(iface);

	if (net_if_config_ipv4_get(iface, NULL) < 0) {
		goto out;
	}

	if (!iface->config.ip.ipv4) {
		goto out;
	}

	ret = iface->config.ip.ipv4->mcast_ttl;
out:
	net_if_unlock(iface);

	return ret;
}

void net_if_ipv4_set_mcast_ttl(struct net_if *iface, uint8_t ttl)
{
	net_if_lock(iface);

	if (net_if_config_ipv4_get(iface, NULL) < 0) {
		goto out;
	}

	if (!iface->config.ip.ipv4) {
		goto out;
	}

	iface->config.ip.ipv4->mcast_ttl = ttl;
out:
	net_if_unlock(iface);
}

struct net_if_router *net_if_ipv4_router_lookup(struct net_if *iface,
						struct in_addr *addr)
{
	return iface_router_lookup(iface, AF_INET, addr);
}

struct net_if_router *net_if_ipv4_router_find_default(struct net_if *iface,
						      struct in_addr *addr)
{
	return iface_router_find_default(iface, AF_INET, addr);
}

struct net_if_router *net_if_ipv4_router_add(struct net_if *iface,
					     struct in_addr *addr,
					     bool is_default,
					     uint16_t lifetime)
{
	return iface_router_add(iface, AF_INET, addr, is_default, lifetime);
}

bool net_if_ipv4_router_rm(struct net_if_router *router)
{
	return iface_router_rm(router);
}


static void iface_ipv4_init(int if_count)
{
	int i;

	if (if_count > ARRAY_SIZE(ipv4_addresses)) {
		NET_WARN("You have %zu IPv4 net_if addresses but %d "
			 "network interfaces", ARRAY_SIZE(ipv4_addresses),
			 if_count);
		NET_WARN("Consider increasing CONFIG_NET_IF_MAX_IPV4_COUNT "
			 "value.");
	}

	for (i = 0; i < ARRAY_SIZE(ipv4_addresses); i++) {
		ipv4_addresses[i].ipv4.ttl = CONFIG_NET_INITIAL_TTL;
		ipv4_addresses[i].ipv4.mcast_ttl = CONFIG_NET_INITIAL_MCAST_TTL;
	}
}

static void leave_ipv4_mcast_all(struct net_if *iface)
{
	struct net_if_ipv4 *ipv4 = iface->config.ip.ipv4;

	if (!ipv4) {
		return;
	}

	ARRAY_FOR_EACH(ipv4->mcast, i) {
		if (!ipv4->mcast[i].is_used ||
		    !ipv4->mcast[i].is_joined) {
			continue;
		}

		net_ipv4_igmp_leave(iface, &ipv4->mcast[i].address.in_addr);
	}
}

static void iface_ipv4_start(struct net_if *iface)
{
	if (!net_if_flag_is_set(iface, NET_IF_IPV4)) {
		return;
	}

	if (IS_ENABLED(CONFIG_NET_IPV4_ACD)) {
		net_if_start_acd(iface);
	}
}

/* To be called when interface comes up so that all the non-joined multicast
 * groups are joined.
 */
static void rejoin_ipv4_mcast_groups(struct net_if *iface)
{
	struct net_if_mcast_addr *ifaddr, *next;
	struct net_if_ipv4 *ipv4;
	sys_slist_t rejoin_needed;

	net_if_lock(iface);

	if (!net_if_flag_is_set(iface, NET_IF_IPV4)) {
		goto out;
	}

	if (net_if_config_ipv4_get(iface, &ipv4) < 0) {
		goto out;
	}

	sys_slist_init(&rejoin_needed);

	/* Rejoin any mcast address present on the interface, but marked as not joined. */
	ARRAY_FOR_EACH(ipv4->mcast, i) {
		if (!ipv4->mcast[i].is_used ||
		    net_if_ipv4_maddr_is_joined(&ipv4->mcast[i])) {
			continue;
		}

		sys_slist_prepend(&rejoin_needed, &ipv4->mcast[i].rejoin_node);
	}

	net_if_unlock(iface);

	SYS_SLIST_FOR_EACH_CONTAINER_SAFE(&rejoin_needed, ifaddr, next, rejoin_node) {
		int ret;

		ret = net_ipv4_igmp_join(iface, &ifaddr->address.in_addr, NULL);
		if (ret < 0) {
			NET_ERR("Cannot join mcast address %s for %d (%d)",
				net_sprint_ipv4_addr(&ifaddr->address.in_addr),
				net_if_get_by_iface(iface), ret);
		} else {
			NET_DBG("Rejoined mcast address %s for %d",
				net_sprint_ipv4_addr(&ifaddr->address.in_addr),
				net_if_get_by_iface(iface));
		}
	}

	return;

out:
	net_if_unlock(iface);
}

/* To be called when interface comes operational down so that multicast
 * groups are rejoined when back up.
 */
static void clear_joined_ipv4_mcast_groups(struct net_if *iface)
{
	struct net_if_ipv4 *ipv4;

	net_if_lock(iface);

	if (!net_if_flag_is_set(iface, NET_IF_IPV4)) {
		goto out;
	}

	if (net_if_config_ipv4_get(iface, &ipv4) < 0) {
		goto out;
	}

	ARRAY_FOR_EACH(ipv4->mcast, i) {
		if (!ipv4->mcast[i].is_used) {
			continue;
		}

		net_if_ipv4_maddr_leave(iface, &ipv4->mcast[i]);
	}

out:
	net_if_unlock(iface);
}

#endif /* CONFIG_NET_NATIVE_IPV4 */
#else  /* CONFIG_NET_IPV4 */
struct net_if_mcast_addr *net_if_ipv4_maddr_lookup(const struct in_addr *addr,
						   struct net_if **iface)
{
	ARG_UNUSED(addr);
	ARG_UNUSED(iface);

	return NULL;
}

struct net_if_addr *net_if_ipv4_addr_lookup(const struct in_addr *addr,
					    struct net_if **ret)
{
	ARG_UNUSED(addr);
	ARG_UNUSED(ret);

	return NULL;
}

struct in_addr *net_if_ipv4_get_global_addr(struct net_if *iface,
					    enum net_addr_state addr_state)
{
	ARG_UNUSED(addr_state);
	ARG_UNUSED(iface);

	return NULL;
}
#endif /* CONFIG_NET_IPV4 */

#if !defined(CONFIG_NET_NATIVE_IPV4)
#define leave_ipv4_mcast_all(...)
#define clear_joined_ipv4_mcast_groups(...)
#define iface_ipv4_init(...)
#define iface_ipv4_start(...)
#endif /* !CONFIG_NET_NATIVE_IPV4 */

struct net_if *net_if_select_src_iface(const struct sockaddr *dst)
{
	struct net_if *iface = NULL;

	if (!dst) {
		goto out;
	}

	if (IS_ENABLED(CONFIG_NET_IPV6) && dst->sa_family == AF_INET6) {
		iface = net_if_ipv6_select_src_iface(&net_sin6(dst)->sin6_addr);
		goto out;
	}

	if (IS_ENABLED(CONFIG_NET_IPV4) && dst->sa_family == AF_INET) {
		iface = net_if_ipv4_select_src_iface(&net_sin(dst)->sin_addr);
		goto out;
	}

out:
	if (iface == NULL) {
		iface = net_if_get_default();
	}

	return iface;
}

static struct net_if_addr *get_ifaddr(struct net_if *iface,
				      sa_family_t family,
				      const void *addr,
				      unsigned int *mcast_addr_count)
{
	struct net_if_addr *ifaddr = NULL;

	net_if_lock(iface);

	if (IS_ENABLED(CONFIG_NET_IPV6) && family == AF_INET6) {
		struct net_if_ipv6 *ipv6 =
			COND_CODE_1(CONFIG_NET_IPV6, (iface->config.ip.ipv6), (NULL));
		struct in6_addr maddr;
		unsigned int maddr_count = 0;
		int found = -1;

		if (ipv6 == NULL) {
			goto out;
		}

		net_ipv6_addr_create_solicited_node((struct in6_addr *)addr,
						    &maddr);

		ARRAY_FOR_EACH(ipv6->unicast, i) {
			struct in6_addr unicast_maddr;

			if (!ipv6->unicast[i].is_used) {
				continue;
			}

			/* Count how many times this solicited-node multicast address is identical
			 * for all the used unicast addresses
			 */
			net_ipv6_addr_create_solicited_node(
				&ipv6->unicast[i].address.in6_addr,
				&unicast_maddr);

			if (net_ipv6_addr_cmp(&maddr, &unicast_maddr)) {
				maddr_count++;
			}

			if (!net_ipv6_addr_cmp(&ipv6->unicast[i].address.in6_addr, addr)) {
				continue;
			}

			found = i;
		}

		if (found >= 0) {
			ifaddr = &ipv6->unicast[found];

			if (mcast_addr_count != NULL) {
				*mcast_addr_count = maddr_count;
			}
		}

		goto out;
	}

	if (IS_ENABLED(CONFIG_NET_IPV4) && family == AF_INET) {
		struct net_if_ipv4 *ipv4 =
			COND_CODE_1(CONFIG_NET_IPV4, (iface->config.ip.ipv4), (NULL));

		if (ipv4 == NULL) {
			goto out;
		}

		ARRAY_FOR_EACH(ipv4->unicast, i) {
			if (!ipv4->unicast[i].ipv4.is_used) {
				continue;
			}

			if (!net_ipv4_addr_cmp(&ipv4->unicast[i].ipv4.address.in_addr,
					       addr)) {
				continue;
			}

			ifaddr = &ipv4->unicast[i].ipv4;

			goto out;
		}
	}

out:
	net_if_unlock(iface);

	return ifaddr;
}

static void remove_ipv6_ifaddr(struct net_if *iface,
			       struct net_if_addr *ifaddr,
			       unsigned int maddr_count)
{
	struct net_if_ipv6 *ipv6;

	net_if_lock(iface);

	ipv6 = COND_CODE_1(CONFIG_NET_IPV6, (iface->config.ip.ipv6), (NULL));
	if (!ipv6) {
		goto out;
	}

	if (!ifaddr->is_infinite) {
		k_mutex_lock(&lock, K_FOREVER);

#if defined(CONFIG_NET_NATIVE_IPV6)
		sys_slist_find_and_remove(&active_address_lifetime_timers,
					  &ifaddr->lifetime.node);

		if (sys_slist_is_empty(&active_address_lifetime_timers)) {
			k_work_cancel_delayable(&address_lifetime_timer);
		}
#endif
		k_mutex_unlock(&lock);
	}

#if defined(CONFIG_NET_IPV6_DAD)
	if (!net_if_flag_is_set(iface, NET_IF_IPV6_NO_ND)) {
		k_mutex_lock(&lock, K_FOREVER);
		if (sys_slist_find_and_remove(&active_dad_timers,
					      &ifaddr->dad_node)) {
			/* Addreess with active DAD timer would still have
			 * stale entry in the neighbor cache.
			 */
			net_ipv6_nbr_rm(iface, &ifaddr->address.in6_addr);
		}
		k_mutex_unlock(&lock);
	}
#endif

	if (maddr_count == 1) {
		/* Remove the solicited-node multicast address only if no other
		 * unicast address is also using it
		 */
		struct in6_addr maddr;

		net_ipv6_addr_create_solicited_node(&ifaddr->address.in6_addr,
						    &maddr);
		net_if_ipv6_maddr_rm(iface, &maddr);
	}

	/* Using the IPv6 address pointer here can give false
	 * info if someone adds a new IP address into this position
	 * in the address array. This is quite unlikely thou.
	 */
	net_mgmt_event_notify_with_info(NET_EVENT_IPV6_ADDR_DEL,
					iface,
					&ifaddr->address.in6_addr,
					sizeof(struct in6_addr));
out:
	net_if_unlock(iface);
}

static void remove_ipv4_ifaddr(struct net_if *iface,
			       struct net_if_addr *ifaddr)
{
	struct net_if_ipv4 *ipv4;

	net_if_lock(iface);

	ipv4 = COND_CODE_1(CONFIG_NET_IPV4, (iface->config.ip.ipv4), (NULL));
	if (!ipv4) {
		goto out;
	}

#if defined(CONFIG_NET_IPV4_ACD)
	net_ipv4_acd_cancel(iface, ifaddr);
#endif

	net_mgmt_event_notify_with_info(NET_EVENT_IPV4_ADDR_DEL,
					iface,
					&ifaddr->address.in_addr,
					sizeof(struct in_addr));
out:
	net_if_unlock(iface);
}

#if defined(CONFIG_NET_IF_LOG_LEVEL)
#define NET_LOG_LEVEL CONFIG_NET_IF_LOG_LEVEL
#else
#define NET_LOG_LEVEL 0
#endif

#if NET_LOG_LEVEL >= LOG_LEVEL_DBG
struct net_if_addr *net_if_addr_ref_debug(struct net_if *iface,
					  sa_family_t family,
					  const void *addr,
					  const char *caller,
					  int line)
#else
struct net_if_addr *net_if_addr_ref(struct net_if *iface,
				    sa_family_t family,
				    const void *addr)
#endif /* NET_LOG_LEVEL >= LOG_LEVEL_DBG */
{
	struct net_if_addr *ifaddr;
	atomic_val_t ref;

#if NET_LOG_LEVEL >= LOG_LEVEL_DBG
	char addr_str[IS_ENABLED(CONFIG_NET_IPV6) ?
		      INET6_ADDRSTRLEN : INET_ADDRSTRLEN];

	__ASSERT(iface, "iface is NULL (%s():%d)", caller, line);
#endif

	ifaddr = get_ifaddr(iface, family, addr, NULL);

	do {
		ref = ifaddr ? atomic_get(&ifaddr->atomic_ref) : 0;
		if (!ref) {
#if NET_LOG_LEVEL >= LOG_LEVEL_DBG
			NET_ERR("iface %d addr %s (%s():%d)",
				net_if_get_by_iface(iface),
				net_addr_ntop(family,
					      addr,
					      addr_str, sizeof(addr_str)),
				caller, line);
#endif
			return NULL;
		}
	} while (!atomic_cas(&ifaddr->atomic_ref, ref, ref + 1));

#if NET_LOG_LEVEL >= LOG_LEVEL_DBG
	NET_DBG("[%d] ifaddr %s state %d ref %ld (%s():%d)",
		net_if_get_by_iface(iface),
		net_addr_ntop(ifaddr->address.family,
			      (void *)&ifaddr->address.in_addr,
			      addr_str, sizeof(addr_str)),
		ifaddr->addr_state,
		ref + 1,
		caller, line);
#endif

	return ifaddr;
}

#if NET_LOG_LEVEL >= LOG_LEVEL_DBG
int net_if_addr_unref_debug(struct net_if *iface,
			    sa_family_t family,
			    const void *addr,
			    struct net_if_addr **ret_ifaddr,
			    const char *caller, int line)
#else
int net_if_addr_unref(struct net_if *iface,
		      sa_family_t family,
		      const void *addr,
		      struct net_if_addr **ret_ifaddr)
#endif /* NET_LOG_LEVEL >= LOG_LEVEL_DBG */
{
	struct net_if_addr *ifaddr;
	unsigned int maddr_count = 0;
	atomic_val_t ref;

#if NET_LOG_LEVEL >= LOG_LEVEL_DBG
	char addr_str[IS_ENABLED(CONFIG_NET_IPV6) ?
		      INET6_ADDRSTRLEN : INET_ADDRSTRLEN];

	__ASSERT(iface, "iface is NULL (%s():%d)", caller, line);
#endif

	ifaddr = get_ifaddr(iface, family, addr, &maddr_count);

	if (!ifaddr) {
#if NET_LOG_LEVEL >= LOG_LEVEL_DBG
		NET_ERR("iface %d addr %s (%s():%d)",
			net_if_get_by_iface(iface),
			net_addr_ntop(family,
				      addr,
				      addr_str, sizeof(addr_str)),
			caller, line);
#endif
		return -EINVAL;
	}

	do {
		ref = atomic_get(&ifaddr->atomic_ref);
		if (!ref) {
#if NET_LOG_LEVEL >= LOG_LEVEL_DBG
			NET_ERR("*** ERROR *** iface %d ifaddr %p "
				"is freed already (%s():%d)",
				net_if_get_by_iface(iface),
				ifaddr,
				caller, line);
#endif
			return -EINVAL;
		}

	} while (!atomic_cas(&ifaddr->atomic_ref, ref, ref - 1));

#if NET_LOG_LEVEL >= LOG_LEVEL_DBG
	NET_DBG("[%d] ifaddr %s state %d ref %ld (%s():%d)",
		net_if_get_by_iface(iface),
		net_addr_ntop(ifaddr->address.family,
			      (void *)&ifaddr->address.in_addr,
			      addr_str, sizeof(addr_str)),
		ifaddr->addr_state,
		ref - 1, caller, line);
#endif

	if (ref > 1) {
		if (ret_ifaddr) {
			*ret_ifaddr = ifaddr;
		}

		return ref - 1;
	}

	ifaddr->is_used = false;

	if (IS_ENABLED(CONFIG_NET_IPV6) && family == AF_INET6 && addr != NULL) {
		remove_ipv6_ifaddr(iface, ifaddr, maddr_count);
	}

	if (IS_ENABLED(CONFIG_NET_IPV4) && family == AF_INET && addr != NULL) {
		remove_ipv4_ifaddr(iface, ifaddr);
	}

	return 0;
}

enum net_verdict net_if_recv_data(struct net_if *iface, struct net_pkt *pkt)
{
	if (IS_ENABLED(CONFIG_NET_PROMISCUOUS_MODE) &&
	    net_if_is_promisc(iface)) {
		struct net_pkt *new_pkt;

		new_pkt = net_pkt_clone(pkt, K_NO_WAIT);

		if (net_promisc_mode_input(new_pkt) == NET_DROP) {
			net_pkt_unref(new_pkt);
		}
	}

	return net_if_l2(iface)->recv(iface, pkt);
}

void net_if_register_link_cb(struct net_if_link_cb *link,
			     net_if_link_callback_t cb)
{
	k_mutex_lock(&lock, K_FOREVER);

	sys_slist_find_and_remove(&link_callbacks, &link->node);
	sys_slist_prepend(&link_callbacks, &link->node);

	link->cb = cb;

	k_mutex_unlock(&lock);
}

void net_if_unregister_link_cb(struct net_if_link_cb *link)
{
	k_mutex_lock(&lock, K_FOREVER);

	sys_slist_find_and_remove(&link_callbacks, &link->node);

	k_mutex_unlock(&lock);
}

void net_if_call_link_cb(struct net_if *iface, struct net_linkaddr *lladdr,
			 int status)
{
	struct net_if_link_cb *link, *tmp;

	k_mutex_lock(&lock, K_FOREVER);

	SYS_SLIST_FOR_EACH_CONTAINER_SAFE(&link_callbacks, link, tmp, node) {
		link->cb(iface, lladdr, status);
	}

	k_mutex_unlock(&lock);
}

static bool need_calc_checksum(struct net_if *iface, enum ethernet_hw_caps caps,
			      enum net_if_checksum_type chksum_type)
{
#if defined(CONFIG_NET_L2_ETHERNET)
	struct ethernet_config config;
	enum ethernet_config_type config_type;

	if (net_if_l2(iface) != &NET_L2_GET_NAME(ETHERNET)) {
		/* For VLANs, figure out the main Ethernet interface and
		 * get the offloading capabilities from it.
		 */
		if (IS_ENABLED(CONFIG_NET_VLAN) && net_eth_is_vlan_interface(iface)) {
			iface = net_eth_get_vlan_main(iface);
			if (iface == NULL) {
				return true;
			}

			NET_ASSERT(net_if_l2(iface) == &NET_L2_GET_NAME(ETHERNET));
		} else {
			return true;
		}
	}

	if (!(net_eth_get_hw_capabilities(iface) & caps)) {
		return true; /* No checksum offload*/
	}

	if (caps == ETHERNET_HW_RX_CHKSUM_OFFLOAD) {
		config_type = ETHERNET_CONFIG_TYPE_RX_CHECKSUM_SUPPORT;
	} else {
		config_type = ETHERNET_CONFIG_TYPE_TX_CHECKSUM_SUPPORT;
	}

	if (net_eth_get_hw_config(iface, config_type, &config) != 0) {
		return false; /* No extra info, assume all offloaded. */
	}

	/* bitmaps are encoded such that this works */
	return !((config.chksum_support & chksum_type) == chksum_type);
#else
	ARG_UNUSED(iface);
	ARG_UNUSED(caps);

	return true;
#endif
}

bool net_if_need_calc_tx_checksum(struct net_if *iface, enum net_if_checksum_type chksum_type)
{
	return need_calc_checksum(iface, ETHERNET_HW_TX_CHKSUM_OFFLOAD, chksum_type);
}

bool net_if_need_calc_rx_checksum(struct net_if *iface, enum net_if_checksum_type chksum_type)
{
	return need_calc_checksum(iface, ETHERNET_HW_RX_CHKSUM_OFFLOAD, chksum_type);
}

int net_if_get_by_iface(struct net_if *iface)
{
	if (!(iface >= _net_if_list_start && iface < _net_if_list_end)) {
		return -1;
	}

	return (iface - _net_if_list_start) + 1;
}

void net_if_foreach(net_if_cb_t cb, void *user_data)
{
	STRUCT_SECTION_FOREACH(net_if, iface) {
		cb(iface, user_data);
	}
}

bool net_if_is_offloaded(struct net_if *iface)
{
	return (IS_ENABLED(CONFIG_NET_OFFLOAD) &&
		net_if_is_ip_offloaded(iface)) ||
	       (IS_ENABLED(CONFIG_NET_SOCKETS_OFFLOAD) &&
		net_if_is_socket_offloaded(iface));
}

static void rejoin_multicast_groups(struct net_if *iface)
{
#if defined(CONFIG_NET_NATIVE_IPV6)
	rejoin_ipv6_mcast_groups(iface);
	if (l2_flags_get(iface) & NET_L2_MULTICAST) {
		join_mcast_allnodes(iface);
	}
#endif
#if defined(CONFIG_NET_NATIVE_IPV4)
	rejoin_ipv4_mcast_groups(iface);
#endif
#if !defined(CONFIG_NET_NATIVE_IPV6) && !defined(CONFIG_NET_NATIVE_IPV4)
	ARG_UNUSED(iface);
#endif
}

static void notify_iface_up(struct net_if *iface)
{
	/* In many places it's assumed that link address was set with
	 * net_if_set_link_addr(). Better check that now.
	 */
	if (IS_ENABLED(CONFIG_NET_L2_CANBUS_RAW) &&
	    IS_ENABLED(CONFIG_NET_SOCKETS_CAN) &&
	    (net_if_l2(iface) == &NET_L2_GET_NAME(CANBUS_RAW)))	{
		/* CAN does not require link address. */
	} else {
		if (!net_if_is_offloaded(iface)) {
			NET_ASSERT(net_if_get_link_addr(iface)->addr != NULL);
		}
	}

	net_if_flag_set(iface, NET_IF_RUNNING);
	net_mgmt_event_notify(NET_EVENT_IF_UP, iface);
	net_virtual_enable(iface);

	/* If the interface is only having point-to-point traffic then we do
	 * not need to run DAD etc for it.
	 */
	if (!net_if_is_offloaded(iface) &&
	    !(l2_flags_get(iface) & NET_L2_POINT_TO_POINT)) {
		/* Make sure that we update the IPv6 addresses and join the
		 * multicast groups.
		 */
		rejoin_multicast_groups(iface);
		iface_ipv6_start(iface);
		iface_ipv4_start(iface);
		net_ipv4_autoconf_start(iface);
	}
}

static void notify_iface_down(struct net_if *iface)
{
	net_if_flag_clear(iface, NET_IF_RUNNING);
	net_mgmt_event_notify(NET_EVENT_IF_DOWN, iface);
	net_virtual_disable(iface);

	if (!net_if_is_offloaded(iface) &&
	    !(l2_flags_get(iface) & NET_L2_POINT_TO_POINT)) {
		iface_ipv6_stop(iface);
		clear_joined_ipv6_mcast_groups(iface);
		clear_joined_ipv4_mcast_groups(iface);
		net_ipv4_autoconf_reset(iface);
	}
}

const char *net_if_oper_state2str(enum net_if_oper_state state)
{
	switch (state) {
	case NET_IF_OPER_UNKNOWN:
		return "UNKNOWN";
	case NET_IF_OPER_NOTPRESENT:
		return "NOTPRESENT";
	case NET_IF_OPER_DOWN:
		return "DOWN";
	case NET_IF_OPER_LOWERLAYERDOWN:
		return "LOWERLAYERDOWN";
	case NET_IF_OPER_TESTING:
		return "TESTING";
	case NET_IF_OPER_DORMANT:
		return "DORMANT";
	case NET_IF_OPER_UP:
		return "UP";
	default:
		break;
	}

	return "<invalid>";
}

static void update_operational_state(struct net_if *iface)
{
	enum net_if_oper_state prev_state = iface->if_dev->oper_state;
	enum net_if_oper_state new_state = NET_IF_OPER_UNKNOWN;

	if (!net_if_is_admin_up(iface)) {
		new_state = NET_IF_OPER_DOWN;
		goto exit;
	}

	if (!device_is_ready(net_if_get_device(iface))) {
		new_state = NET_IF_OPER_LOWERLAYERDOWN;
		goto exit;
	}

	if (!net_if_is_carrier_ok(iface)) {
#if defined(CONFIG_NET_L2_VIRTUAL)
		if (net_if_l2(iface) == &NET_L2_GET_NAME(VIRTUAL)) {
			new_state = NET_IF_OPER_LOWERLAYERDOWN;
		} else
#endif /* CONFIG_NET_L2_VIRTUAL */
		{
			new_state = NET_IF_OPER_DOWN;
		}

		goto exit;
	}

	if (net_if_is_dormant(iface)) {
		new_state = NET_IF_OPER_DORMANT;
		goto exit;
	}

	new_state = NET_IF_OPER_UP;

exit:
	if (net_if_oper_state_set(iface, new_state) != new_state) {
		NET_ERR("Failed to update oper state to %d", new_state);
		return;
	}

	NET_DBG("iface %d (%p), oper state %s admin %s carrier %s dormant %s",
		net_if_get_by_iface(iface), iface,
		net_if_oper_state2str(net_if_oper_state(iface)),
		net_if_is_admin_up(iface) ? "UP" : "DOWN",
		net_if_is_carrier_ok(iface) ? "ON" : "OFF",
		net_if_is_dormant(iface) ? "ON" : "OFF");

	if (net_if_oper_state(iface) == NET_IF_OPER_UP) {
		if (prev_state != NET_IF_OPER_UP) {
			notify_iface_up(iface);
		}
	} else {
		if (prev_state == NET_IF_OPER_UP) {
			notify_iface_down(iface);
		}
	}
}

static void init_igmp(struct net_if *iface)
{
#if defined(CONFIG_NET_IPV4_IGMP)
	/* Ensure IPv4 is enabled for this interface. */
	if (net_if_config_ipv4_get(iface, NULL)) {
		return;
	}

	net_ipv4_igmp_init(iface);
#else
	ARG_UNUSED(iface);
	return;
#endif
}

int net_if_up(struct net_if *iface)
{
	int status = 0;

	NET_DBG("iface %d (%p)", net_if_get_by_iface(iface), iface);

	net_if_lock(iface);

	if (net_if_flag_is_set(iface, NET_IF_UP)) {
		status = -EALREADY;
		goto out;
	}

	/* If the L2 does not support enable just set the flag */
	if (!net_if_l2(iface) || !net_if_l2(iface)->enable) {
		goto done;
	} else {
		/* If the L2 does not implement enable(), then the network
		 * device driver cannot implement start(), in which case
		 * we can do simple check here and not try to bring interface
		 * up as the device is not ready.
		 *
		 * If the network device driver does implement start(), then
		 * it could bring the interface up when the enable() is called
		 * few lines below.
		 */
		const struct device *dev;

		dev = net_if_get_device(iface);
		NET_ASSERT(dev);

		/* If the device is not ready it is pointless trying to take it up. */
		if (!device_is_ready(dev)) {
			NET_DBG("Device %s (%p) is not ready", dev->name, dev);
			status = -ENXIO;
			goto out;
		}
	}

	/* Notify L2 to enable the interface. Note that the interface is still down
	 * at this point from network interface point of view i.e., the NET_IF_UP
	 * flag has not been set yet.
	 */
	status = net_if_l2(iface)->enable(iface, true);
	if (status < 0) {
		NET_DBG("Cannot take interface %d up (%d)",
			net_if_get_by_iface(iface), status);
		goto out;
	}

	init_igmp(iface);

done:
	net_if_flag_set(iface, NET_IF_UP);
	net_mgmt_event_notify(NET_EVENT_IF_ADMIN_UP, iface);
	update_operational_state(iface);

out:
	net_if_unlock(iface);

	return status;
}

int net_if_down(struct net_if *iface)
{
	int status = 0;

	NET_DBG("iface %p", iface);

	net_if_lock(iface);

	if (!net_if_flag_is_set(iface, NET_IF_UP)) {
		status = -EALREADY;
		goto out;
	}

	leave_mcast_all(iface);
	leave_ipv4_mcast_all(iface);

	/* If the L2 does not support enable just clear the flag */
	if (!net_if_l2(iface) || !net_if_l2(iface)->enable) {
		goto done;
	}

	/* Notify L2 to disable the interface */
	status = net_if_l2(iface)->enable(iface, false);
	if (status < 0) {
		goto out;
	}

done:
	net_if_flag_clear(iface, NET_IF_UP);
	net_mgmt_event_notify(NET_EVENT_IF_ADMIN_DOWN, iface);
	update_operational_state(iface);

out:
	net_if_unlock(iface);

	return status;
}

void net_if_carrier_on(struct net_if *iface)
{
	if (iface == NULL) {
		return;
	}

	net_if_lock(iface);

	if (!net_if_flag_test_and_set(iface, NET_IF_LOWER_UP)) {
		update_operational_state(iface);
	}

	net_if_unlock(iface);
}

void net_if_carrier_off(struct net_if *iface)
{
	if (iface == NULL) {
		return;
	}

	net_if_lock(iface);

	if (net_if_flag_test_and_clear(iface, NET_IF_LOWER_UP)) {
		update_operational_state(iface);
	}

	net_if_unlock(iface);
}

void net_if_dormant_on(struct net_if *iface)
{
	if (iface == NULL) {
		return;
	}

	net_if_lock(iface);

	if (!net_if_flag_test_and_set(iface, NET_IF_DORMANT)) {
		update_operational_state(iface);
	}

	net_if_unlock(iface);
}

void net_if_dormant_off(struct net_if *iface)
{
	if (iface == NULL) {
		return;
	}

	net_if_lock(iface);

	if (net_if_flag_test_and_clear(iface, NET_IF_DORMANT)) {
		update_operational_state(iface);
	}

	net_if_unlock(iface);
}

#if defined(CONFIG_NET_PROMISCUOUS_MODE)
static int promisc_mode_set(struct net_if *iface, bool enable)
{
	enum net_l2_flags l2_flags = 0;

	if (iface == NULL) {
		return -EINVAL;
	}

	l2_flags = l2_flags_get(iface);
	if (!(l2_flags & NET_L2_PROMISC_MODE)) {
		return -ENOTSUP;
	}

#if defined(CONFIG_NET_L2_ETHERNET)
	if (net_if_l2(iface) == &NET_L2_GET_NAME(ETHERNET)) {
		int ret = net_eth_promisc_mode(iface, enable);

		if (ret < 0) {
			return ret;
		}
	}
#else
	ARG_UNUSED(enable);

	return -ENOTSUP;
#endif

	return 0;
}

int net_if_set_promisc(struct net_if *iface)
{
	int ret;

	net_if_lock(iface);

	ret = promisc_mode_set(iface, true);
	if (ret < 0 && ret != -EALREADY) {
		goto out;
	}

	ret = net_if_flag_test_and_set(iface, NET_IF_PROMISC);
	if (ret) {
		ret = -EALREADY;
		goto out;
	}

out:
	net_if_unlock(iface);

	return ret;
}

void net_if_unset_promisc(struct net_if *iface)
{
	int ret;

	net_if_lock(iface);

	ret = promisc_mode_set(iface, false);
	if (ret < 0) {
		goto out;
	}

	net_if_flag_clear(iface, NET_IF_PROMISC);

out:
	net_if_unlock(iface);
}

bool net_if_is_promisc(struct net_if *iface)
{
	if (iface == NULL) {
		return false;
	}

	return net_if_flag_is_set(iface, NET_IF_PROMISC);
}
#endif /* CONFIG_NET_PROMISCUOUS_MODE */

#ifdef CONFIG_NET_POWER_MANAGEMENT

int net_if_suspend(struct net_if *iface)
{
	int ret = 0;

	net_if_lock(iface);

	if (net_if_are_pending_tx_packets(iface)) {
		ret = -EBUSY;
		goto out;
	}

	if (net_if_flag_test_and_set(iface, NET_IF_SUSPENDED)) {
		ret = -EALREADY;
		goto out;
	}

	net_stats_add_suspend_start_time(iface, k_cycle_get_32());

out:
	net_if_unlock(iface);

	return ret;
}

int net_if_resume(struct net_if *iface)
{
	int ret = 0;

	net_if_lock(iface);

	if (!net_if_flag_is_set(iface, NET_IF_SUSPENDED)) {
		ret = -EALREADY;
		goto out;
	}

	net_if_flag_clear(iface, NET_IF_SUSPENDED);

	net_stats_add_suspend_end_time(iface, k_cycle_get_32());

out:
	net_if_unlock(iface);

	return ret;
}

bool net_if_is_suspended(struct net_if *iface)
{
	return net_if_flag_is_set(iface, NET_IF_SUSPENDED);
}

#endif /* CONFIG_NET_POWER_MANAGEMENT */

#if defined(CONFIG_NET_PKT_TIMESTAMP_THREAD)
static void net_tx_ts_thread(void *p1, void *p2, void *p3)
{
	ARG_UNUSED(p1);
	ARG_UNUSED(p2);
	ARG_UNUSED(p3);

	struct net_pkt *pkt;

	NET_DBG("Starting TX timestamp callback thread");

	while (1) {
		pkt = k_fifo_get(&tx_ts_queue, K_FOREVER);
		if (pkt) {
			net_if_call_timestamp_cb(pkt);
		}
		net_pkt_unref(pkt);
	}
}

void net_if_register_timestamp_cb(struct net_if_timestamp_cb *handle,
				  struct net_pkt *pkt,
				  struct net_if *iface,
				  net_if_timestamp_callback_t cb)
{
	k_mutex_lock(&lock, K_FOREVER);

	sys_slist_find_and_remove(&timestamp_callbacks, &handle->node);
	sys_slist_prepend(&timestamp_callbacks, &handle->node);

	handle->iface = iface;
	handle->cb = cb;
	handle->pkt = pkt;

	k_mutex_unlock(&lock);
}

void net_if_unregister_timestamp_cb(struct net_if_timestamp_cb *handle)
{
	k_mutex_lock(&lock, K_FOREVER);

	sys_slist_find_and_remove(&timestamp_callbacks, &handle->node);

	k_mutex_unlock(&lock);
}

void net_if_call_timestamp_cb(struct net_pkt *pkt)
{
	sys_snode_t *sn, *sns;

	k_mutex_lock(&lock, K_FOREVER);

	SYS_SLIST_FOR_EACH_NODE_SAFE(&timestamp_callbacks, sn, sns) {
		struct net_if_timestamp_cb *handle =
			CONTAINER_OF(sn, struct net_if_timestamp_cb, node);

		if (((handle->iface == NULL) ||
		     (handle->iface == net_pkt_iface(pkt))) &&
		    (handle->pkt == NULL || handle->pkt == pkt)) {
			handle->cb(pkt);
		}
	}

	k_mutex_unlock(&lock);
}

void net_if_add_tx_timestamp(struct net_pkt *pkt)
{
	k_fifo_put(&tx_ts_queue, pkt);
	net_pkt_ref(pkt);
}
#endif /* CONFIG_NET_PKT_TIMESTAMP_THREAD */

bool net_if_is_wifi(struct net_if *iface)
{
	if (net_if_is_offloaded(iface)) {
		return net_off_is_wifi_offloaded(iface);
	}

	if (IS_ENABLED(CONFIG_NET_L2_ETHERNET)) {
		return net_if_l2(iface) == &NET_L2_GET_NAME(ETHERNET) &&
			net_eth_type_is_wifi(iface);
	}

	return false;
}

struct net_if *net_if_get_first_wifi(void)
{
	STRUCT_SECTION_FOREACH(net_if, iface) {
		if (net_if_is_wifi(iface)) {
			return iface;
		}
	}
	return NULL;
}

struct net_if *net_if_get_wifi_sta(void)
{
	STRUCT_SECTION_FOREACH(net_if, iface) {
		if (net_if_is_wifi(iface)
#ifdef CONFIG_WIFI_NM
			&& wifi_nm_iface_is_sta(iface)
#endif
			) {
			return iface;
		}
	}

	/* If no STA interface is found, return the first WiFi interface */
	return net_if_get_first_wifi();
}

struct net_if *net_if_get_wifi_sap(void)
{
	STRUCT_SECTION_FOREACH(net_if, iface) {
		if (net_if_is_wifi(iface)
#ifdef CONFIG_WIFI_NM
			&& wifi_nm_iface_is_sap(iface)
#endif
			) {
			return iface;
		}
	}

	/* If no STA interface is found, return the first WiFi interface */
	return net_if_get_first_wifi();
}

int net_if_get_name(struct net_if *iface, char *buf, int len)
{
#if defined(CONFIG_NET_INTERFACE_NAME)
	int name_len;

	if (iface == NULL || buf == NULL || len <= 0) {
		return -EINVAL;
	}

	name_len = strlen(net_if_get_config(iface)->name);
	if (name_len >= len) {
		return -ERANGE;
	}

	/* Copy string and null terminator */
	memcpy(buf, net_if_get_config(iface)->name, name_len + 1);

	return name_len;
#else
	return -ENOTSUP;
#endif
}

int net_if_set_name(struct net_if *iface, const char *buf)
{
#if defined(CONFIG_NET_INTERFACE_NAME)
	int name_len;

	if (iface == NULL || buf == NULL) {
		return -EINVAL;
	}

	name_len = strlen(buf);
	if (name_len >= sizeof(iface->config.name)) {
		return -ENAMETOOLONG;
	}

	STRUCT_SECTION_FOREACH(net_if, iface_check) {
		if (iface_check == iface) {
			continue;
		}

		if (memcmp(net_if_get_config(iface_check)->name,
			   buf,
			   name_len + 1) == 0) {
			return -EALREADY;
		}
	}

	/* Copy string and null terminator */
	memcpy(net_if_get_config(iface)->name, buf, name_len + 1);

	return 0;
#else
	return -ENOTSUP;
#endif
}

int net_if_get_by_name(const char *name)
{
#if defined(CONFIG_NET_INTERFACE_NAME)
	if (name == NULL) {
		return -EINVAL;
	}

	STRUCT_SECTION_FOREACH(net_if, iface) {
		if (strncmp(net_if_get_config(iface)->name, name, strlen(name)) == 0) {
			return net_if_get_by_iface(iface);
		}
	}

	return -ENOENT;
#else
	return -ENOTSUP;
#endif
}

#if defined(CONFIG_NET_INTERFACE_NAME)
static void set_default_name(struct net_if *iface)
{
	char name[CONFIG_NET_INTERFACE_NAME_LEN + 1];
	int ret;

	if (net_if_is_wifi(iface)) {
		static int count;

		snprintk(name, sizeof(name), "wlan%d", count++);

	} else if (IS_ENABLED(CONFIG_NET_L2_ETHERNET) &&
		   (net_if_l2(iface) == &NET_L2_GET_NAME(ETHERNET))) {
		static int count;

		snprintk(name, sizeof(name), "eth%d", count++);
	} else if (IS_ENABLED(CONFIG_NET_L2_IEEE802154) &&
		   (net_if_l2(iface) == &NET_L2_GET_NAME(IEEE802154))) {
		static int count;

		snprintk(name, sizeof(name), "ieee%d", count++);
	} else if (IS_ENABLED(CONFIG_NET_L2_DUMMY) &&
		   (net_if_l2(iface) == &NET_L2_GET_NAME(DUMMY))) {
		static int count;

		snprintk(name, sizeof(name), "dummy%d", count++);
	} else if (IS_ENABLED(CONFIG_NET_L2_CANBUS_RAW) &&
		   (net_if_l2(iface) == &NET_L2_GET_NAME(CANBUS_RAW))) {
		static int count;

		snprintk(name, sizeof(name), "can%d", count++);
	} else if (IS_ENABLED(CONFIG_NET_L2_PPP) &&
		   (net_if_l2(iface) == &NET_L2_GET_NAME(PPP))) {
		static int count;

		snprintk(name, sizeof(name) - 1, "ppp%d", count++);
	} else if (IS_ENABLED(CONFIG_NET_L2_OPENTHREAD) &&
		   (net_if_l2(iface) == &NET_L2_GET_NAME(OPENTHREAD))) {
		static int count;

		snprintk(name, sizeof(name), "thread%d", count++);
	} else {
		static int count;

		snprintk(name, sizeof(name), "net%d", count++);
	}

	ret = net_if_set_name(iface, name);
	if (ret < 0) {
		NET_WARN("Cannot set default name for interface %d (%p) (%d)",
			 net_if_get_by_iface(iface), iface, ret);
	}
}
#endif /* CONFIG_NET_INTERFACE_NAME */

void net_if_init(void)
{
	int if_count = 0;

	NET_DBG("");

	k_mutex_lock(&lock, K_FOREVER);

	net_tc_tx_init();

	STRUCT_SECTION_FOREACH(net_if, iface) {
#if defined(CONFIG_NET_INTERFACE_NAME)
		memset(net_if_get_config(iface)->name, 0,
		       sizeof(iface->config.name));
#endif

		init_iface(iface);

#if defined(CONFIG_NET_INTERFACE_NAME)
		/* If the driver did not set the name, then set
		 * a default name for the network interface.
		 */
		if (net_if_get_config(iface)->name[0] == '\0') {
			set_default_name(iface);
		}
#endif

		net_stats_prometheus_init(iface);

		if_count++;
	}

	if (if_count == 0) {
		NET_ERR("There is no network interface to work with!");
		goto out;
	}

#if defined(CONFIG_ASSERT)
	/* Do extra check that verifies that interface count is properly
	 * done.
	 */
	int count_if;

	NET_IFACE_COUNT(&count_if);
	NET_ASSERT(count_if == if_count);
#endif

	iface_ipv6_init(if_count);
	iface_ipv4_init(if_count);
	iface_router_init();

#if defined(CONFIG_NET_PKT_TIMESTAMP_THREAD)
	k_thread_create(&tx_thread_ts, tx_ts_stack,
			K_KERNEL_STACK_SIZEOF(tx_ts_stack),
			net_tx_ts_thread,
			NULL, NULL, NULL, K_PRIO_COOP(1), 0, K_NO_WAIT);
	k_thread_name_set(&tx_thread_ts, "tx_tstamp");
#endif /* CONFIG_NET_PKT_TIMESTAMP_THREAD */

out:
	k_mutex_unlock(&lock);
}

void net_if_post_init(void)
{
	NET_DBG("");

	/* After TX is running, attempt to bring the interface up */
	STRUCT_SECTION_FOREACH(net_if, iface) {
		if (!net_if_flag_is_set(iface, NET_IF_NO_AUTO_START)) {
			net_if_up(iface);
		}
	}
}<|MERGE_RESOLUTION|>--- conflicted
+++ resolved
@@ -368,11 +368,7 @@
 
 		net_if_tx(net_pkt_iface(pkt), pkt);
 	} else {
-<<<<<<< HEAD
-		if (net_tc_submit_to_tx_queue(tc, pkt) != NET_OK) {
-=======
 		if (net_tc_try_submit_to_tx_queue(tc, pkt, timeout) != NET_OK) {
->>>>>>> fad916bd
 			goto drop;
 		}
 #if defined(CONFIG_NET_POWER_MANAGEMENT)
