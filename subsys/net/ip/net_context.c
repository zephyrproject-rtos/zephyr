/** @file
 * @brief Network context API
 *
 * An API for applications to define a network connection.
 */

/*
 * Copyright (c) 2016 Intel Corporation
 * Copyright (c) 2021 Nordic Semiconductor
 *
 * SPDX-License-Identifier: Apache-2.0
 */

#include <zephyr/logging/log.h>
LOG_MODULE_REGISTER(net_ctx, CONFIG_NET_CONTEXT_LOG_LEVEL);

#include <zephyr/kernel.h>
#include <zephyr/random/random.h>
#include <string.h>
#include <errno.h>
#include <stdbool.h>

#include <zephyr/net/net_pkt.h>
#include <zephyr/net/net_ip.h>
#include <zephyr/net/socket.h>
#include <zephyr/net/net_context.h>
#include <zephyr/net/net_offload.h>
#include <zephyr/net/ethernet.h>
#include <zephyr/net/socketcan.h>
#include <zephyr/net/ieee802154.h>

#include "connection.h"
#include "net_private.h"

#include "ipv6.h"
#include "ipv4.h"
#include "udp_internal.h"
#include "tcp_internal.h"
#include "net_stats.h"
#include "pmtu.h"

#if defined(CONFIG_NET_TCP)
#include "tcp.h"
#endif

#ifdef CONFIG_NET_INITIAL_MCAST_TTL
#define INITIAL_MCAST_TTL CONFIG_NET_INITIAL_MCAST_TTL
#else
#define INITIAL_MCAST_TTL 1
#endif

#ifdef CONFIG_NET_INITIAL_TTL
#define INITIAL_TTL CONFIG_NET_INITIAL_TTL
#else
#define INITIAL_TTL 1
#endif

#ifdef CONFIG_NET_INITIAL_MCAST_HOP_LIMIT
#define INITIAL_MCAST_HOP_LIMIT CONFIG_NET_INITIAL_MCAST_HOP_LIMIT
#else
#define INITIAL_MCAST_HOP_LIMIT 1
#endif

#ifdef CONFIG_NET_INITIAL_HOP_LIMIT
#define INITIAL_HOP_LIMIT CONFIG_NET_INITIAL_HOP_LIMIT
#else
#define INITIAL_HOP_LIMIT 1
#endif

#ifndef EPFNOSUPPORT
/* Some old versions of newlib haven't got this defined in errno.h,
 * Just use EPROTONOSUPPORT in this case
 */
#define EPFNOSUPPORT EPROTONOSUPPORT
#endif

#define PKT_WAIT_TIME K_SECONDS(1)

#define NET_MAX_CONTEXT CONFIG_NET_MAX_CONTEXTS

static struct net_context contexts[NET_MAX_CONTEXT];

/* We need to lock the contexts array as these APIs are typically called
 * from applications which are usually run in task context.
 */
static struct k_sem contexts_lock;

bool net_context_is_reuseaddr_set(struct net_context *context)
{
#if defined(CONFIG_NET_CONTEXT_REUSEADDR)
	return context->options.reuseaddr;
#else
	return false;
#endif
}

bool net_context_is_reuseport_set(struct net_context *context)
{
#if defined(CONFIG_NET_CONTEXT_REUSEPORT)
	return context->options.reuseport;
#else
	return false;
#endif
}

bool net_context_is_v6only_set(struct net_context *context)
{
#if defined(CONFIG_NET_IPV4_MAPPING_TO_IPV6)
	if (context == NULL) {
		return false;
	}

	return context->options.ipv6_v6only;
#else
	ARG_UNUSED(context);

	return true;
#endif
}

bool net_context_is_recv_pktinfo_set(struct net_context *context)
{
#if defined(CONFIG_NET_CONTEXT_RECV_PKTINFO)
	return context->options.recv_pktinfo;
#else
	ARG_UNUSED(context);

	return false;
#endif
}

bool net_context_is_timestamping_set(struct net_context *context)
{
#if defined(CONFIG_NET_CONTEXT_TIMESTAMPING)
	return (bool)(context->options.timestamping > 0);
#else
	ARG_UNUSED(context);

	return false;
#endif
}

#if defined(CONFIG_NET_UDP) || defined(CONFIG_NET_TCP)
static inline bool is_in_tcp_listen_state(struct net_context *context)
{
#if defined(CONFIG_NET_TCP)
	if (net_context_get_type(context) == SOCK_STREAM &&
	    net_context_get_state(context) == NET_CONTEXT_LISTENING) {
		return true;
	}

	return false;
#else
	return false;
#endif
}

static inline bool is_in_tcp_time_wait_state(struct net_context *context)
{
#if defined(CONFIG_NET_TCP)
	if (net_context_get_type(context) == SOCK_STREAM) {
		const struct tcp *tcp_conn = context->tcp;

		if (net_tcp_get_state(tcp_conn) == TCP_TIME_WAIT) {
			return true;
		}
	}

	return false;
#else
	return false;
#endif
}

static int check_used_port(struct net_context *context,
			   struct net_if *iface,
			   enum net_ip_protocol proto,
			   uint16_t local_port,
			   const struct sockaddr *local_addr,
			   bool reuseaddr_set,
			   bool reuseport_set,
			   bool check_port_range)
{
	int i;

	for (i = 0; i < NET_MAX_CONTEXT; i++) {
		if (!net_context_is_used(&contexts[i])) {
			continue;
		}

		if (context != NULL && context == &contexts[i]) {
			continue;
		}

		if (!(net_context_get_proto(&contexts[i]) == proto &&
		      net_sin((struct sockaddr *)&
			      contexts[i].local)->sin_port == local_port)) {
			continue;
		}

		if (net_context_is_bound_to_iface(&contexts[i])) {
			if (iface != NULL && iface != net_context_get_iface(&contexts[i])) {
				continue;
			}
		}

		if (IS_ENABLED(CONFIG_NET_IPV6) &&
		    local_addr->sa_family == AF_INET6) {
			if (net_sin6_ptr(&contexts[i].local)->sin6_addr == NULL ||
			    net_sin6_ptr(&contexts[i].local)->sin6_family != AF_INET6) {
				continue;
			}

			if ((net_ipv6_is_addr_unspecified(
					net_sin6_ptr(&contexts[i].local)->sin6_addr) ||
			     net_ipv6_is_addr_unspecified(
					&net_sin6(local_addr)->sin6_addr))) {
				if (reuseport_set &&
				    net_context_is_reuseport_set(&contexts[i])) {
					/* When both context have the REUSEPORT set, both
					 * may be unspecified.
					 */
					continue;
				} else if (reuseaddr_set &&
					   !is_in_tcp_listen_state(&contexts[i]) &&
					   !(net_ipv6_is_addr_unspecified(
						net_sin6_ptr(&contexts[i].local)->sin6_addr) &&
					     net_ipv6_is_addr_unspecified(
						&net_sin6(local_addr)->sin6_addr))) {
					/* In case of REUSEADDR, only one context may be
					 * bound to the unspecified address, but not both.
					 * Furthermore, in case the existing context is in
					 * TCP LISTEN state, we ignore the REUSEADDR option
					 * (Linux behavior).
					 */
					continue;
				} else {
					return -EEXIST;
				}
			}

			if (net_ipv6_addr_cmp(
				    net_sin6_ptr(&contexts[i].local)->
							     sin6_addr,
				    &((struct sockaddr_in6 *)
				      local_addr)->sin6_addr)) {
				if (reuseport_set &&
				    net_context_is_reuseport_set(&contexts[i])) {
					/* When both context have the REUSEPORT set, both
					 * may be bound to exactly the same address.
					 */
					continue;
				} else if (reuseaddr_set &&
					   is_in_tcp_time_wait_state(&contexts[i])) {
					/* With REUSEADDR, the existing context must be
					 * in the TCP TIME_WAIT state.
					 */
					continue;
				} else {
					return -EEXIST;
				}
			}
		} else if (IS_ENABLED(CONFIG_NET_IPV4) &&
			   local_addr->sa_family == AF_INET) {
			/* If there is an IPv6 socket already bound and
			 * if v6only option is enabled, then it is possible to
			 * bind IPv4 address to it.
			 */
			if (net_sin_ptr(&contexts[i].local)->sin_addr == NULL ||
			    ((IS_ENABLED(CONFIG_NET_IPV4_MAPPING_TO_IPV6) ?
			      net_context_is_v6only_set(&contexts[i]) : true) &&
			     net_sin_ptr(&contexts[i].local)->sin_family != AF_INET)) {
				continue;
			}

			if ((net_ipv4_is_addr_unspecified(
					net_sin_ptr(&contexts[i].local)->sin_addr) ||
			     net_ipv4_is_addr_unspecified(
					&net_sin(local_addr)->sin_addr))) {
				if (reuseport_set &&
				    net_context_is_reuseport_set(&contexts[i])) {
					/* When both context have the REUSEPORT set, both
					 * may be unspecified.
					 */
					continue;
				} else if (reuseaddr_set &&
					   !is_in_tcp_listen_state(&contexts[i]) &&
					   !(net_ipv4_is_addr_unspecified(
						net_sin_ptr(&contexts[i].local)->sin_addr) &&
					     net_ipv4_is_addr_unspecified(
						&net_sin(local_addr)->sin_addr))) {
					/* In case of REUSEADDR, only one context may be
					 * bound to the unspecified address, but not both.
					 * Furthermore, in case the existing context is in
					 * TCP LISTEN state, we ignore the REUSEADDR option
					 * (Linux behavior).
					 */
					continue;
				} else {
					return -EEXIST;
				}
			}

			if (net_ipv4_addr_cmp(
				    net_sin_ptr(&contexts[i].local)->
							      sin_addr,
				    &((struct sockaddr_in *)
				      local_addr)->sin_addr)) {
				if (reuseport_set &&
				    net_context_is_reuseport_set(&contexts[i])) {
					/* When both context have the REUSEPORT set, both
					 * may be bound to exactly the same address.
					 */
					continue;
				} else if (reuseaddr_set &&
					   is_in_tcp_time_wait_state(&contexts[i])) {
					/* With REUSEADDR, the existing context must be
					 * in the TCP TIME_WAIT state.
					 */
					continue;
				} else {
					return -EEXIST;
				}
			}
		}
	}

	/* Make sure that if the port range is active, the port is
	 * within the range.
	 */
	if (IS_ENABLED(CONFIG_NET_CONTEXT_CLAMP_PORT_RANGE) && check_port_range) {
		uint16_t upper, lower;

		upper = COND_CODE_1(CONFIG_NET_CONTEXT_CLAMP_PORT_RANGE,
				    (context->options.port_range >> 16),
				    (0));
		lower = COND_CODE_1(CONFIG_NET_CONTEXT_CLAMP_PORT_RANGE,
				    (context->options.port_range & 0xffff),
				    (0));

		if (upper != 0 && lower != 0 && lower < upper) {
			if (ntohs(local_port) < lower || ntohs(local_port) > upper) {
				return -ERANGE;
			}
		}
	}

	return 0;
}

/* How many times we try to find a free port */
#define MAX_PORT_RETRIES 5

static uint16_t find_available_port(struct net_context *context,
				    const struct sockaddr *addr)
{
	uint16_t local_port;
	int count = MAX_PORT_RETRIES;

	do {
		if (IS_ENABLED(CONFIG_NET_CONTEXT_CLAMP_PORT_RANGE)) {
			uint16_t upper, lower;

			upper = COND_CODE_1(CONFIG_NET_CONTEXT_CLAMP_PORT_RANGE,
					    (context->options.port_range >> 16),
					    (0));
			lower = COND_CODE_1(CONFIG_NET_CONTEXT_CLAMP_PORT_RANGE,
					    (context->options.port_range & 0xffff),
					    (0));

			/* This works the same way as in Linux. If either port
			 * range is 0, then we use random port. If both are set,
			 * then we use the range. Also make sure that upper is
			 * greater than lower.
			 */
			if (upper == 0 || lower == 0 || upper <= lower) {
				local_port = sys_rand16_get() | 0x8000;
			} else {
				local_port = lower + sys_rand16_get() % (upper - lower);

				NET_DBG("Port range %d - %d, proposing port %d",
					lower, upper, local_port);
			}
		} else {
			local_port = sys_rand16_get() | 0x8000;
		}

		count--;
	} while (count > 0 && check_used_port(context,
					      NULL,
					      net_context_get_proto(context),
					      htons(local_port),
					      addr,
					      false,
					      false,
					      false) == -EEXIST);

	if (count == 0) {
		return 0;
	}

	return htons(local_port);
}
#else
#define check_used_port(...) 0
#define find_available_port(...) 0
#endif

bool net_context_port_in_use(enum net_ip_protocol proto,
			   uint16_t local_port,
			   const struct sockaddr *local_addr)
{
	return check_used_port(NULL, NULL, proto, htons(local_port),
			       local_addr, false, false, false) != 0;
}

#if defined(CONFIG_NET_CONTEXT_CHECK)
static int net_context_check(sa_family_t family, enum net_sock_type type,
			     uint16_t proto, struct net_context **context)
{
	switch (family) {
	case AF_INET:
	case AF_INET6:
		if (family == AF_INET && !IS_ENABLED(CONFIG_NET_IPV4)) {
			NET_DBG("IPv4 disabled");
			return -EPFNOSUPPORT;
		}
		if (family == AF_INET6 && !IS_ENABLED(CONFIG_NET_IPV6)) {
			NET_DBG("IPv6 disabled");
			return -EPFNOSUPPORT;
		}
		if (!IS_ENABLED(CONFIG_NET_UDP)) {
			if (type == SOCK_DGRAM) {
				NET_DBG("DGRAM socket type disabled.");
				return -EPROTOTYPE;
			}
			if (proto == IPPROTO_UDP) {
				NET_DBG("UDP disabled");
				return -EPROTONOSUPPORT;
			}
		}
		if (!IS_ENABLED(CONFIG_NET_TCP)) {
			if (type == SOCK_STREAM) {
				NET_DBG("STREAM socket type disabled.");
				return -EPROTOTYPE;
			}
			if (proto == IPPROTO_TCP) {
				NET_DBG("TCP disabled");
				return -EPROTONOSUPPORT;
			}
		}
		switch (type) {
		case SOCK_DGRAM:
			if (proto != IPPROTO_UDP) {
				NET_DBG("Context type and protocol mismatch,"
					" type %d proto %d", type, proto);
				return -EPROTONOSUPPORT;
			}
			break;
		case SOCK_STREAM:
			if (proto != IPPROTO_TCP) {
				NET_DBG("Context type and protocol mismatch,"
					" type %d proto %d", type, proto);
				return -EPROTONOSUPPORT;
			}
			break;
		case SOCK_RAW:
			break;
		default:
			NET_DBG("Unknown context type.");
			return -EPROTOTYPE;
		}
		break;

	case AF_PACKET:
		if (!IS_ENABLED(CONFIG_NET_SOCKETS_PACKET)) {
			NET_DBG("AF_PACKET disabled");
			return -EPFNOSUPPORT;
		}
		if (type != SOCK_RAW && type != SOCK_DGRAM) {
			NET_DBG("AF_PACKET only supports RAW and DGRAM socket "
				"types.");
			return -EPROTOTYPE;
		}
		break;

	case AF_CAN:
		if (!IS_ENABLED(CONFIG_NET_SOCKETS_CAN)) {
			NET_DBG("AF_CAN disabled");
			return -EPFNOSUPPORT;
		}
		if (type != SOCK_RAW) {
			NET_DBG("AF_CAN only supports RAW socket type.");
			return -EPROTOTYPE;
		}
		if (proto != CAN_RAW) {
			NET_DBG("AF_CAN only supports RAW_CAN protocol.");
			return -EPROTOTYPE;
		}
		break;

	default:
		NET_DBG("Unknown address family %d", family);
		return -EAFNOSUPPORT;
	}

	if (!context) {
		NET_DBG("Invalid context");
		return -EINVAL;
	}

	return 0;
}
#endif /* CONFIG_NET_CONTEXT_CHECK */

int net_context_get(sa_family_t family, enum net_sock_type type, uint16_t proto,
		    struct net_context **context)
{
	int i, ret;

	if (IS_ENABLED(CONFIG_NET_CONTEXT_CHECK)) {
		ret = net_context_check(family, type, proto, context);
		if (ret < 0) {
			return ret;
		}
	}

	k_sem_take(&contexts_lock, K_FOREVER);

	ret = -ENOENT;
	for (i = 0; i < NET_MAX_CONTEXT; i++) {
		if (net_context_is_used(&contexts[i])) {
			continue;
		}

		memset(&contexts[i], 0, sizeof(contexts[i]));
		/* FIXME - Figure out a way to get the correct network interface
		 * as it is not known at this point yet.
		 */
		if (!net_if_is_ip_offloaded(net_if_get_default())
			&& proto == IPPROTO_TCP) {
			if (net_tcp_get(&contexts[i]) < 0) {
				break;
			}
		}

		contexts[i].iface = -1;
		contexts[i].flags = 0U;
		atomic_set(&contexts[i].refcount, 1);

		net_context_set_family(&contexts[i], family);
		net_context_set_type(&contexts[i], type);
		net_context_set_proto(&contexts[i], proto);

#if defined(CONFIG_NET_IPV6)
		contexts[i].options.addr_preferences = IPV6_PREFER_SRC_PUBTMP_DEFAULT;
#endif

#if defined(CONFIG_NET_CONTEXT_RCVTIMEO)
		contexts[i].options.rcvtimeo = K_FOREVER;
#endif
#if defined(CONFIG_NET_CONTEXT_SNDTIMEO)
		contexts[i].options.sndtimeo = K_FOREVER;
#endif
#if defined(CONFIG_NET_IPV4_MAPPING_TO_IPV6)
		/* By default IPv4 and IPv6 are in different port spaces */
		contexts[i].options.ipv6_v6only = true;
#endif
		if (IS_ENABLED(CONFIG_NET_IP)) {
			(void)memset(&contexts[i].remote, 0, sizeof(struct sockaddr));
			(void)memset(&contexts[i].local, 0, sizeof(struct sockaddr_ptr));

			if (IS_ENABLED(CONFIG_NET_IPV6) && family == AF_INET6) {
				struct sockaddr_in6 *addr6 =
					(struct sockaddr_in6 *)&contexts[i].local;
				addr6->sin6_port =
					find_available_port(&contexts[i], (struct sockaddr *)addr6);

				if (!addr6->sin6_port) {
					ret = -EADDRINUSE;
					break;
				}

				contexts[i].ipv6_hop_limit = INITIAL_HOP_LIMIT;
				contexts[i].ipv6_mcast_hop_limit = INITIAL_MCAST_HOP_LIMIT;
			}
			if (IS_ENABLED(CONFIG_NET_IPV4) && family == AF_INET) {
				struct sockaddr_in *addr = (struct sockaddr_in *)&contexts[i].local;

				addr->sin_port =
					find_available_port(&contexts[i], (struct sockaddr *)addr);

				if (!addr->sin_port) {
					ret = -EADDRINUSE;
					break;
				}

				contexts[i].ipv4_ttl = INITIAL_TTL;
				contexts[i].ipv4_mcast_ttl = INITIAL_MCAST_TTL;
			}
		}

		if (IS_ENABLED(CONFIG_NET_CONTEXT_SYNC_RECV)) {
			k_sem_init(&contexts[i].recv_data_wait, 1, K_SEM_MAX_LIMIT);
		}

		k_mutex_init(&contexts[i].lock);

		contexts[i].flags |= NET_CONTEXT_IN_USE;
		*context = &contexts[i];

		ret = 0;
		break;
	}

	k_sem_give(&contexts_lock);

	if (ret < 0) {
		return ret;
	}

	/* FIXME - Figure out a way to get the correct network interface
	 * as it is not known at this point yet.
	 */
	if (IS_ENABLED(CONFIG_NET_OFFLOAD) && net_if_is_ip_offloaded(net_if_get_default())) {
		ret = net_offload_get(net_if_get_default(), family, type, proto, context);
		if (ret < 0) {
			(*context)->flags &= ~NET_CONTEXT_IN_USE;
			*context = NULL;
			return ret;
		}

		net_context_set_iface(*context, net_if_get_default());
	}

	return 0;
}

int net_context_ref(struct net_context *context)
{
	int old_rc = atomic_inc(&context->refcount);

	return old_rc + 1;
}

int net_context_unref(struct net_context *context)
{
	int old_rc = atomic_dec(&context->refcount);

	if (old_rc != 1) {
		return old_rc - 1;
	}

	k_mutex_lock(&context->lock, K_FOREVER);

	if (context->conn_handler) {
		if (IS_ENABLED(CONFIG_NET_TCP) || IS_ENABLED(CONFIG_NET_UDP) ||
		    IS_ENABLED(CONFIG_NET_SOCKETS_CAN) ||
		    IS_ENABLED(CONFIG_NET_SOCKETS_PACKET)) {
			net_conn_unregister(context->conn_handler);
		}

		context->conn_handler = NULL;
	}

	net_context_set_state(context, NET_CONTEXT_UNCONNECTED);

	context->flags &= ~NET_CONTEXT_IN_USE;

	NET_DBG("Context %p released", context);

	k_mutex_unlock(&context->lock);

	return 0;
}

int net_context_put(struct net_context *context)
{
	int ret = 0;

	NET_ASSERT(context);

	if (!PART_OF_ARRAY(contexts, context)) {
		return -EINVAL;
	}

	k_mutex_lock(&context->lock, K_FOREVER);

	if (IS_ENABLED(CONFIG_NET_OFFLOAD) &&
	    net_if_is_ip_offloaded(net_context_get_iface(context))) {
		context->flags &= ~NET_CONTEXT_IN_USE;
		ret = net_offload_put(net_context_get_iface(context), context);
		goto unlock;
	}

	context->connect_cb = NULL;
	context->recv_cb = NULL;
	context->send_cb = NULL;

	/* net_tcp_put() will handle decrementing refcount on stack's behalf */
	net_tcp_put(context);

	/* Decrement refcount on user app's behalf */
	net_context_unref(context);

unlock:
	k_mutex_unlock(&context->lock);

	return ret;
}

/* If local address is not bound, bind it to INADDR_ANY and random port. */
static int bind_default(struct net_context *context)
{
	sa_family_t family = net_context_get_family(context);

	if (IS_ENABLED(CONFIG_NET_IPV6) && family == AF_INET6) {
		struct sockaddr_in6 addr6;

		if (net_sin6_ptr(&context->local)->sin6_addr) {
			return 0;
		}

		addr6.sin6_family = AF_INET6;
		memcpy(&addr6.sin6_addr, net_ipv6_unspecified_address(),
		       sizeof(addr6.sin6_addr));
		addr6.sin6_port =
			find_available_port(context,
					    (struct sockaddr *)&addr6);

		return net_context_bind(context, (struct sockaddr *)&addr6,
					sizeof(addr6));
	}

	if (IS_ENABLED(CONFIG_NET_IPV4) && family == AF_INET) {
		struct sockaddr_in addr4;

		if (net_sin_ptr(&context->local)->sin_addr) {
			return 0;
		}

		addr4.sin_family = AF_INET;
		addr4.sin_addr.s_addr = INADDR_ANY;
		addr4.sin_port =
			find_available_port(context,
					    (struct sockaddr *)&addr4);

		return net_context_bind(context, (struct sockaddr *)&addr4,
					sizeof(addr4));
	}

	if (IS_ENABLED(CONFIG_NET_SOCKETS_PACKET) && family == AF_PACKET) {
		struct sockaddr_ll ll_addr;

		if (net_sll_ptr(&context->local)->sll_addr) {
			return 0;
		}

		ll_addr.sll_family = AF_PACKET;
		ll_addr.sll_protocol = htons(ETH_P_ALL);
		ll_addr.sll_ifindex = net_if_get_by_iface(net_if_get_default());

		return net_context_bind(context, (struct sockaddr *)&ll_addr,
					sizeof(ll_addr));
	}

	if (IS_ENABLED(CONFIG_NET_SOCKETS_CAN) && family == AF_CAN) {
		struct sockaddr_can can_addr;

		if (context->iface >= 0) {
			return 0;
		} else {
#if defined(CONFIG_NET_L2_CANBUS_RAW)
			struct net_if *iface;

			iface = net_if_get_first_by_type(
						&NET_L2_GET_NAME(CANBUS_RAW));
			if (!iface) {
				return -ENOENT;
			}

			can_addr.can_ifindex = net_if_get_by_iface(iface);
			context->iface = can_addr.can_ifindex;
#else
			return -ENOENT;
#endif
		}

		can_addr.can_family = AF_CAN;

		return net_context_bind(context, (struct sockaddr *)&can_addr,
					sizeof(can_addr));
	}

	return -EINVAL;
}

static int recheck_port(struct net_context *context,
			struct net_if *iface,
			int proto,
			uint16_t port,
			const struct sockaddr *addr)
{
	int ret;

	ret = check_used_port(context, iface,
			      proto,
			      net_sin(addr)->sin_port,
			      addr,
			      net_context_is_reuseaddr_set(context),
			      net_context_is_reuseport_set(context),
			      true);
	if (ret != 0) {
		if (IS_ENABLED(CONFIG_NET_CONTEXT_CLAMP_PORT_RANGE) && ret == -ERANGE) {
			uint16_t re_port;

			NET_DBG("Port %d is out of range, re-selecting!",
				ntohs(net_sin(addr)->sin_port));
			re_port = find_available_port(context, addr);
			if (re_port == 0U) {
				NET_ERR("No available port found (iface %d)",
					iface ? net_if_get_by_iface(iface) : 0);
				return -EADDRINUSE;
			}

			net_sin_ptr(&context->local)->sin_port = re_port;
			net_sin(addr)->sin_port = re_port;
		} else {
			NET_ERR("Port %d is in use!", ntohs(net_sin(addr)->sin_port));
			NET_DBG("Interface %d (%p)",
				iface ? net_if_get_by_iface(iface) : 0, iface);
			return -EADDRINUSE;
		}
	} else {
		net_sin_ptr(&context->local)->sin_port = net_sin(addr)->sin_port;
	}

	return 0;
}

int net_context_bind(struct net_context *context, const struct sockaddr *addr,
		     socklen_t addrlen)
{
	int ret;

	NET_ASSERT(addr);
	NET_ASSERT(PART_OF_ARRAY(contexts, context));

	/* If we already have connection handler, then it effectively
	 * means that it's already bound to an interface/port, and we
	 * don't support rebinding connection to new address/port in
	 * the code below.
	 * TODO: Support rebinding.
	 */
	if (context->conn_handler) {
		return -EISCONN;
	}

	if (IS_ENABLED(CONFIG_NET_IPV6) && addr->sa_family == AF_INET6) {
		struct net_if *iface = NULL;
		struct in6_addr *ptr;
		struct sockaddr_in6 *addr6 = (struct sockaddr_in6 *)addr;

		if (addrlen < sizeof(struct sockaddr_in6)) {
			return -EINVAL;
		}

		if (net_context_is_bound_to_iface(context)) {
			iface = net_context_get_iface(context);
		}

		if (net_ipv6_is_addr_mcast(&addr6->sin6_addr)) {
			struct net_if_mcast_addr *maddr;

			if (IS_ENABLED(CONFIG_NET_UDP) &&
			    net_context_get_type(context) == SOCK_DGRAM) {
				if (COND_CODE_1(CONFIG_NET_IPV6,
						(context->options.ipv6_mcast_ifindex > 0),
						(false))) {
					IF_ENABLED(CONFIG_NET_IPV6,
						   (iface = net_if_get_by_index(
							   context->options.ipv6_mcast_ifindex)));
				}
			}

			maddr = net_if_ipv6_maddr_lookup(&addr6->sin6_addr,
							 &iface);
			if (!maddr) {
				return -ENOENT;
			}

			ptr = &maddr->address.in6_addr;

		} else if (net_ipv6_is_addr_unspecified(&addr6->sin6_addr)) {
			if (iface == NULL) {
				iface = net_if_ipv6_select_src_iface(
					&net_sin6(&context->remote)->sin6_addr);
			}

			ptr = (struct in6_addr *)net_ipv6_unspecified_address();
		} else {
			struct net_if_addr *ifaddr;

			ifaddr = net_if_ipv6_addr_lookup(
					&addr6->sin6_addr,
					iface == NULL ? &iface : NULL);
			if (!ifaddr) {
				return -ENOENT;
			}

			ptr = &ifaddr->address.in6_addr;
		}

		if (!iface) {
			NET_ERR("Cannot bind to %s",
				net_sprint_ipv6_addr(&addr6->sin6_addr));

			return -EADDRNOTAVAIL;
		}

		k_mutex_lock(&context->lock, K_FOREVER);

		net_context_set_iface(context, iface);

		net_sin6_ptr(&context->local)->sin6_family = AF_INET6;
		net_sin6_ptr(&context->local)->sin6_addr = ptr;

		if (IS_ENABLED(CONFIG_NET_OFFLOAD) && net_if_is_ip_offloaded(iface)) {
			k_mutex_unlock(&context->lock);
			return net_offload_bind(iface, context, addr, addrlen);
		}

		ret = 0;
		if (addr6->sin6_port) {
			ret = recheck_port(context, iface, context->proto,
					   addr6->sin6_port, addr);
			if (ret != 0) {
				goto unlock_ipv6;
			}
		} else {
			addr6->sin6_port =
				net_sin6_ptr(&context->local)->sin6_port;

			if (IS_ENABLED(CONFIG_NET_CONTEXT_CLAMP_PORT_RANGE)) {
				ret = recheck_port(context, iface, context->proto,
						   addr6->sin6_port, addr);
				if (ret != 0) {
					goto unlock_ipv6;
				}
			}
		}

		NET_DBG("Context %p binding to %s [%s]:%d iface %d (%p)",
			context,
			net_proto2str(AF_INET6,
				      net_context_get_proto(context)),
			net_sprint_ipv6_addr(ptr),
			ntohs(addr6->sin6_port),
			net_if_get_by_iface(iface), iface);

	unlock_ipv6:
		k_mutex_unlock(&context->lock);

		return ret;
	}

	if (IS_ENABLED(CONFIG_NET_IPV4) && addr->sa_family == AF_INET) {
		struct sockaddr_in *addr4 = (struct sockaddr_in *)addr;
		struct net_if *iface = NULL;
		struct net_if_addr *ifaddr;
		struct in_addr *ptr;

		if (addrlen < sizeof(struct sockaddr_in)) {
			return -EINVAL;
		}

		if (net_context_is_bound_to_iface(context)) {
			iface = net_context_get_iface(context);
		}

		if (net_ipv4_is_addr_mcast(&addr4->sin_addr)) {
			struct net_if_mcast_addr *maddr;

			if (IS_ENABLED(CONFIG_NET_UDP) &&
			    net_context_get_type(context) == SOCK_DGRAM) {
				if (COND_CODE_1(CONFIG_NET_IPV4,
						(context->options.ipv4_mcast_ifindex > 0),
						(false))) {
					IF_ENABLED(CONFIG_NET_IPV4,
						   (iface = net_if_get_by_index(
							   context->options.ipv4_mcast_ifindex)));
				}
			}

			maddr = net_if_ipv4_maddr_lookup(&addr4->sin_addr,
							 &iface);
			if (!maddr) {
				return -ENOENT;
			}

			ptr = &maddr->address.in_addr;

		} else if (UNALIGNED_GET(&addr4->sin_addr.s_addr) == INADDR_ANY) {
			if (iface == NULL) {
				iface = net_if_ipv4_select_src_iface(
					&net_sin(&context->remote)->sin_addr);
			}

			ptr = (struct in_addr *)net_ipv4_unspecified_address();
		} else {
			ifaddr = net_if_ipv4_addr_lookup(
					&addr4->sin_addr,
					iface == NULL ? &iface : NULL);
			if (!ifaddr) {
				return -ENOENT;
			}

			ptr = &ifaddr->address.in_addr;
		}

		if (!iface) {
			NET_ERR("Cannot bind to %s",
				net_sprint_ipv4_addr(&addr4->sin_addr));

			return -EADDRNOTAVAIL;
		}

		k_mutex_lock(&context->lock, K_FOREVER);

		net_context_set_iface(context, iface);

		net_sin_ptr(&context->local)->sin_family = AF_INET;
		net_sin_ptr(&context->local)->sin_addr = ptr;

		if (IS_ENABLED(CONFIG_NET_OFFLOAD) && net_if_is_ip_offloaded(iface)) {
			k_mutex_unlock(&context->lock);
			return net_offload_bind(iface, context, addr, addrlen);
		}

		ret = 0;
		if (addr4->sin_port) {
			ret = recheck_port(context, iface, context->proto,
					   addr4->sin_port, addr);
			if (ret != 0) {
				goto unlock_ipv4;
			}
		} else {
			addr4->sin_port =
				net_sin_ptr(&context->local)->sin_port;

			if (IS_ENABLED(CONFIG_NET_CONTEXT_CLAMP_PORT_RANGE)) {
				ret = recheck_port(context, iface, context->proto,
						   addr4->sin_port, addr);
				if (ret != 0) {
					goto unlock_ipv4;
				}
			}
		}

		NET_DBG("Context %p binding to %s %s:%d iface %d (%p)",
			context,
			net_proto2str(AF_INET,
				      net_context_get_proto(context)),
			net_sprint_ipv4_addr(ptr),
			ntohs(addr4->sin_port),
			net_if_get_by_iface(iface), iface);

	unlock_ipv4:
		k_mutex_unlock(&context->lock);

		return ret;
	}

	if (IS_ENABLED(CONFIG_NET_SOCKETS_PACKET) &&
	    addr->sa_family == AF_PACKET) {
		struct sockaddr_ll *ll_addr = (struct sockaddr_ll *)addr;
		struct net_if *iface = NULL;

		if (addrlen < sizeof(struct sockaddr_ll)) {
			return -EINVAL;
		}

		if (ll_addr->sll_ifindex < 0) {
			return -EINVAL;
		}

		iface = net_if_get_by_index(ll_addr->sll_ifindex);
		if (!iface) {
			NET_ERR("Cannot bind to interface index %d",
				ll_addr->sll_ifindex);
			return -EADDRNOTAVAIL;
		}

		if (IS_ENABLED(CONFIG_NET_OFFLOAD) &&
		    net_if_is_ip_offloaded(iface)) {
			net_context_set_iface(context, iface);

			return net_offload_bind(iface,
						context,
						addr,
						addrlen);
		}

		k_mutex_lock(&context->lock, K_FOREVER);

		net_context_set_iface(context, iface);

		net_sll_ptr(&context->local)->sll_family = AF_PACKET;
		net_sll_ptr(&context->local)->sll_ifindex =
			ll_addr->sll_ifindex;
		net_sll_ptr(&context->local)->sll_protocol =
			ll_addr->sll_protocol;

		net_if_lock(iface);
		net_sll_ptr(&context->local)->sll_addr =
			net_if_get_link_addr(iface)->addr;
		net_sll_ptr(&context->local)->sll_halen =
			net_if_get_link_addr(iface)->len;
		net_if_unlock(iface);

		NET_DBG("Context %p bind to type 0x%04x iface[%d] %p addr %s",
			context, htons(net_context_get_proto(context)),
			ll_addr->sll_ifindex, iface,
			net_sprint_ll_addr(
				net_sll_ptr(&context->local)->sll_addr,
				net_sll_ptr(&context->local)->sll_halen));

		k_mutex_unlock(&context->lock);

		return 0;
	}

	if (IS_ENABLED(CONFIG_NET_SOCKETS_CAN) && addr->sa_family == AF_CAN) {
		struct sockaddr_can *can_addr = (struct sockaddr_can *)addr;
		struct net_if *iface = NULL;

		if (addrlen < sizeof(struct sockaddr_can)) {
			return -EINVAL;
		}

		if (can_addr->can_ifindex < 0) {
			return -EINVAL;
		}

		iface = net_if_get_by_index(can_addr->can_ifindex);
		if (!iface) {
			NET_ERR("Cannot bind to interface index %d",
				can_addr->can_ifindex);
			return -EADDRNOTAVAIL;
		}

		if (IS_ENABLED(CONFIG_NET_OFFLOAD) &&
		    net_if_is_ip_offloaded(iface)) {
			net_context_set_iface(context, iface);

			return net_offload_bind(iface,
						context,
						addr,
						addrlen);
		}

		k_mutex_lock(&context->lock, K_FOREVER);

		net_context_set_iface(context, iface);
		net_context_set_family(context, AF_CAN);

		net_can_ptr(&context->local)->can_family = AF_CAN;
		net_can_ptr(&context->local)->can_ifindex =
			can_addr->can_ifindex;

		NET_DBG("Context %p binding to %d iface[%d] %p",
			context, net_context_get_proto(context),
			can_addr->can_ifindex, iface);

		k_mutex_unlock(&context->lock);

		return 0;
	}

	return -EINVAL;
}

static inline struct net_context *find_context(void *conn_handler)
{
	int i;

	for (i = 0; i < NET_MAX_CONTEXT; i++) {
		if (!net_context_is_used(&contexts[i])) {
			continue;
		}

		if (contexts[i].conn_handler == conn_handler) {
			return &contexts[i];
		}
	}

	return NULL;
}

int net_context_listen(struct net_context *context, int backlog)
{
	ARG_UNUSED(backlog);

	NET_ASSERT(PART_OF_ARRAY(contexts, context));

	if (!net_context_is_used(context)) {
		return -EBADF;
	}

	if (IS_ENABLED(CONFIG_NET_OFFLOAD) &&
	    net_if_is_ip_offloaded(net_context_get_iface(context))) {
		return net_offload_listen(net_context_get_iface(context),
					  context, backlog);
	}

	k_mutex_lock(&context->lock, K_FOREVER);

	if (net_tcp_listen(context) >= 0) {
		k_mutex_unlock(&context->lock);
		return 0;
	}

	k_mutex_unlock(&context->lock);

	return -EOPNOTSUPP;
}

#if defined(CONFIG_NET_IPV4)
int net_context_create_ipv4_new(struct net_context *context,
				struct net_pkt *pkt,
				const struct in_addr *src,
				const struct in_addr *dst)
{
	if (!src) {
		NET_ASSERT(((
			struct sockaddr_in_ptr *)&context->local)->sin_addr);

		src = ((struct sockaddr_in_ptr *)&context->local)->sin_addr;
	}

	if (net_ipv4_is_addr_unspecified(src)
	    || net_ipv4_is_addr_mcast(src)) {
		src = net_if_ipv4_select_src_addr(net_pkt_iface(pkt),
						  (struct in_addr *)dst);
		/* If src address is still unspecified, do not create pkt */
		if (net_ipv4_is_addr_unspecified(src)) {
			NET_DBG("DROP: src addr is unspecified");
			return -EINVAL;
		}
	}

#if defined(CONFIG_NET_CONTEXT_DSCP_ECN)
	net_pkt_set_ip_dscp(pkt, net_ipv4_get_dscp(context->options.dscp_ecn));
	net_pkt_set_ip_ecn(pkt, net_ipv4_get_ecn(context->options.dscp_ecn));
	/* Direct priority takes precedence over DSCP */
	if (!IS_ENABLED(CONFIG_NET_CONTEXT_PRIORITY)) {
		net_pkt_set_priority(pkt, net_ipv4_dscp_to_priority(
			net_ipv4_get_dscp(context->options.dscp_ecn)));
	}
#endif

	if (IS_ENABLED(CONFIG_NET_IPV4_PMTU)) {
		struct net_pmtu_entry *entry;
		struct sockaddr_in dst_addr = {
			.sin_family = AF_INET,
			.sin_addr = *dst,
		};

		entry = net_pmtu_get_entry((struct sockaddr *)&dst_addr);
		if (entry == NULL) {
			/* Try to figure out the MTU of the path */
			net_pkt_set_ipv4_pmtu(pkt, true);
		} else {
			net_pkt_set_ipv4_pmtu(pkt, false);
		}
	}

	return net_ipv4_create(pkt, src, dst);
}
#endif /* CONFIG_NET_IPV4 */

#if defined(CONFIG_NET_IPV6)
int net_context_create_ipv6_new(struct net_context *context,
				struct net_pkt *pkt,
				const struct in6_addr *src,
				const struct in6_addr *dst)
{
	if (!src) {
		NET_ASSERT(((
			struct sockaddr_in6_ptr *)&context->local)->sin6_addr);

		src = ((struct sockaddr_in6_ptr *)&context->local)->sin6_addr;
	}

	if (net_ipv6_is_addr_unspecified(src) || net_ipv6_is_addr_mcast(src)) {
		src = net_if_ipv6_select_src_addr_hint(net_pkt_iface(pkt),
						       (struct in6_addr *)dst,
						       context->options.addr_preferences);
	}

#if defined(CONFIG_NET_CONTEXT_DSCP_ECN)
	net_pkt_set_ip_dscp(pkt, net_ipv6_get_dscp(context->options.dscp_ecn));
	net_pkt_set_ip_ecn(pkt, net_ipv6_get_ecn(context->options.dscp_ecn));
	/* Direct priority takes precedence over DSCP */
	if (!IS_ENABLED(CONFIG_NET_CONTEXT_PRIORITY)) {
		net_pkt_set_priority(pkt, net_ipv6_dscp_to_priority(
			net_ipv6_get_dscp(context->options.dscp_ecn)));
	}
#endif

	return net_ipv6_create(pkt, src, dst);
}
#endif /* CONFIG_NET_IPV6 */

int net_context_connect(struct net_context *context,
			const struct sockaddr *addr,
			socklen_t addrlen,
			net_context_connect_cb_t cb,
			k_timeout_t timeout,
			void *user_data)
{
	struct sockaddr *laddr = NULL;
	struct sockaddr local_addr __unused;
	uint16_t lport, rport;
	int ret;

	NET_ASSERT(addr);
	NET_ASSERT(PART_OF_ARRAY(contexts, context));

	k_mutex_lock(&context->lock, K_FOREVER);

	if (net_context_get_state(context) == NET_CONTEXT_CONNECTING) {
		ret = -EALREADY;
		goto unlock;
	}

	if (!net_context_is_used(context)) {
		ret = -EBADF;
		goto unlock;
	}

	if (addr->sa_family != net_context_get_family(context)) {
		NET_ASSERT(addr->sa_family == net_context_get_family(context),
			   "Family mismatch %d should be %d",
			   addr->sa_family,
			   net_context_get_family(context));
		ret = -EINVAL;
		goto unlock;
	}

	if (IS_ENABLED(CONFIG_NET_SOCKETS_PACKET) &&
	    addr->sa_family == AF_PACKET) {
		ret = -EOPNOTSUPP;
		goto unlock;
	}

	if (net_context_get_state(context) == NET_CONTEXT_LISTENING) {
		ret = -EOPNOTSUPP;
		goto unlock;
	}

	if (IS_ENABLED(CONFIG_NET_IPV6) &&
	    net_context_get_family(context) == AF_INET6) {
		struct sockaddr_in6 *addr6 = (struct sockaddr_in6 *)
							&context->remote;

		if (addrlen < sizeof(struct sockaddr_in6)) {
			ret = -EINVAL;
			goto unlock;
		}

		if (net_context_get_proto(context) == IPPROTO_TCP &&
		    net_ipv6_is_addr_mcast(&addr6->sin6_addr)) {
			ret = -EADDRNOTAVAIL;
			goto unlock;
		}

		memcpy(&addr6->sin6_addr, &net_sin6(addr)->sin6_addr,
		       sizeof(struct in6_addr));

		addr6->sin6_port = net_sin6(addr)->sin6_port;
		addr6->sin6_family = AF_INET6;

		if (!net_ipv6_is_addr_unspecified(&addr6->sin6_addr)) {
			context->flags |= NET_CONTEXT_REMOTE_ADDR_SET;
		} else {
			context->flags &= ~NET_CONTEXT_REMOTE_ADDR_SET;
		}

		rport = addr6->sin6_port;

		/* The binding must be done after we have set the remote
		 * address but before checking the local address. Otherwise
		 * the laddr might not be set properly which would then cause
		 * issues when doing net_tcp_connect(). This issue was seen
		 * with socket tests and when connecting to loopback interface.
		 */
		ret = bind_default(context);
		if (ret) {
			goto unlock;
		}

		net_sin6_ptr(&context->local)->sin6_family = AF_INET6;
		net_sin6(&local_addr)->sin6_family = AF_INET6;
		net_sin6(&local_addr)->sin6_port = lport =
			net_sin6((struct sockaddr *)&context->local)->sin6_port;

		if (net_sin6_ptr(&context->local)->sin6_addr) {
			net_ipaddr_copy(&net_sin6(&local_addr)->sin6_addr,
				     net_sin6_ptr(&context->local)->sin6_addr);

			laddr = &local_addr;
		}
	} else if (IS_ENABLED(CONFIG_NET_IPV4) &&
		   net_context_get_family(context) == AF_INET) {
		struct sockaddr_in *addr4 = (struct sockaddr_in *)
							&context->remote;

		if (addrlen < sizeof(struct sockaddr_in)) {
			ret = -EINVAL;
			goto unlock;
		}

		if (net_context_get_proto(context) == IPPROTO_TCP &&
		    (net_ipv4_is_addr_mcast(&addr4->sin_addr) ||
		     net_ipv4_is_addr_bcast(net_context_get_iface(context),
					    &addr4->sin_addr))) {
			ret = -EADDRNOTAVAIL;
			goto unlock;
		}

		memcpy(&addr4->sin_addr, &net_sin(addr)->sin_addr,
		       sizeof(struct in_addr));

		addr4->sin_port = net_sin(addr)->sin_port;
		addr4->sin_family = AF_INET;

		if (addr4->sin_addr.s_addr) {
			context->flags |= NET_CONTEXT_REMOTE_ADDR_SET;
		} else {
			context->flags &= ~NET_CONTEXT_REMOTE_ADDR_SET;
		}

		rport = addr4->sin_port;

		ret = bind_default(context);
		if (ret) {
			goto unlock;
		}

		net_sin_ptr(&context->local)->sin_family = AF_INET;
		net_sin(&local_addr)->sin_family = AF_INET;
		net_sin(&local_addr)->sin_port = lport =
			net_sin((struct sockaddr *)&context->local)->sin_port;

		if (net_sin_ptr(&context->local)->sin_addr) {
			net_ipaddr_copy(&net_sin(&local_addr)->sin_addr,
				       net_sin_ptr(&context->local)->sin_addr);

			laddr = &local_addr;
		}
	} else {
		ret = -EINVAL; /* Not IPv4 or IPv6 */
		goto unlock;
	}

	if (IS_ENABLED(CONFIG_NET_OFFLOAD) &&
	    net_if_is_ip_offloaded(net_context_get_iface(context))) {
		ret = net_offload_connect(
			net_context_get_iface(context),
			context,
			addr,
			addrlen,
			cb,
			timeout,
			user_data);
		goto unlock;
	}

	if (IS_ENABLED(CONFIG_NET_UDP) &&
	    net_context_get_type(context) == SOCK_DGRAM) {
		if (cb) {
			cb(context, 0, user_data);
		}

		ret = 0;
	} else if (IS_ENABLED(CONFIG_NET_TCP) &&
		   net_context_get_type(context) == SOCK_STREAM) {
		NET_ASSERT(laddr != NULL);

		ret = net_tcp_connect(context, addr, laddr, rport, lport,
				      timeout, cb, user_data);
	} else {
		ret = -ENOTSUP;
	}

unlock:
	k_mutex_unlock(&context->lock);

	return ret;
}

int net_context_accept(struct net_context *context,
		       net_tcp_accept_cb_t cb,
		       k_timeout_t timeout,
		       void *user_data)
{
	int ret = 0;

	NET_ASSERT(PART_OF_ARRAY(contexts, context));

	if (!net_context_is_used(context)) {
		return -EBADF;
	}

	k_mutex_lock(&context->lock, K_FOREVER);

	if (IS_ENABLED(CONFIG_NET_OFFLOAD) &&
	    net_if_is_ip_offloaded(net_context_get_iface(context))) {
		ret = net_offload_accept(
			net_context_get_iface(context),
			context,
			cb,
			timeout,
			user_data);
		goto unlock;
	}

	if ((net_context_get_state(context) != NET_CONTEXT_LISTENING) &&
	    (net_context_get_type(context) != SOCK_STREAM)) {
		NET_DBG("Invalid socket, state %d type %d",
			net_context_get_state(context),
			net_context_get_type(context));
		ret = -EINVAL;
		goto unlock;
	}

	if (net_context_get_proto(context) == IPPROTO_TCP) {
		ret = net_tcp_accept(context, cb, user_data);
		goto unlock;
	}

unlock:
	k_mutex_unlock(&context->lock);

	return ret;
}

__maybe_unused static int get_bool_option(bool option, int *value, size_t *len)
{
	if (value == NULL) {
		return -EINVAL;
	}

	if (len != NULL) {
		if (*len != sizeof(int)) {
			return -EINVAL;
		}

		*len = sizeof(int);
	}

	*((int *)value) = (int)option;

	return 0;
}

__maybe_unused static int get_uint8_option(uint8_t option, uint8_t *value, size_t *len)
{
	if (value == NULL) {
		return -EINVAL;
	}

	*value = option;

	if (len != NULL) {
		*len = sizeof(uint8_t);
	}

	return 0;
}

__maybe_unused static int get_uint16_option(uint16_t option, int *value, size_t *len)
{
	if (value == NULL) {
		return -EINVAL;
	}

	*value = option;

	if (len != NULL) {
		*len = sizeof(int);
	}

	return 0;
}

static int get_context_priority(struct net_context *context,
				void *value, size_t *len)
{
#if defined(CONFIG_NET_CONTEXT_PRIORITY)
	return get_uint8_option(context->options.priority,
				value, len);
#else
	ARG_UNUSED(context);
	ARG_UNUSED(value);
	ARG_UNUSED(len);

	return -ENOTSUP;
#endif
}

static int get_context_proxy(struct net_context *context,
			     void *value, size_t *len)
{
#if defined(CONFIG_SOCKS)
	struct sockaddr *addr = (struct sockaddr *)value;

	if (!value || !len) {
		return -EINVAL;
	}

	if (*len < context->options.proxy.addrlen) {
		return -EINVAL;
	}

	*len = MIN(context->options.proxy.addrlen, *len);

	memcpy(addr, &context->options.proxy.addr, *len);

	return 0;
#else
	ARG_UNUSED(context);
	ARG_UNUSED(value);
	ARG_UNUSED(len);

	return -ENOTSUP;
#endif
}

static int get_context_txtime(struct net_context *context,
			      void *value, size_t *len)
{
#if defined(CONFIG_NET_CONTEXT_TXTIME)
	return get_bool_option(context->options.txtime,
			       value, len);
#else
	ARG_UNUSED(context);
	ARG_UNUSED(value);
	ARG_UNUSED(len);

	return -ENOTSUP;
#endif
}

static int get_context_rcvtimeo(struct net_context *context,
				void *value, size_t *len)
{
#if defined(CONFIG_NET_CONTEXT_RCVTIMEO)
	*((k_timeout_t *)value) = context->options.rcvtimeo;

	if (len) {
		*len = sizeof(k_timeout_t);
	}

	return 0;
#else
	ARG_UNUSED(context);
	ARG_UNUSED(value);
	ARG_UNUSED(len);

	return -ENOTSUP;
#endif
}

static int get_context_sndtimeo(struct net_context *context,
				void *value, size_t *len)
{
#if defined(CONFIG_NET_CONTEXT_SNDTIMEO)
	*((k_timeout_t *)value) = context->options.sndtimeo;

	if (len) {
		*len = sizeof(k_timeout_t);
	}

	return 0;
#else
	ARG_UNUSED(context);
	ARG_UNUSED(value);
	ARG_UNUSED(len);

	return -ENOTSUP;
#endif
}

static int get_context_rcvbuf(struct net_context *context,
			      void *value, size_t *len)
{
#if defined(CONFIG_NET_CONTEXT_RCVBUF)
	return get_uint16_option(context->options.rcvbuf,
				 value, len);
#else
	ARG_UNUSED(context);
	ARG_UNUSED(value);
	ARG_UNUSED(len);

	return -ENOTSUP;
#endif
}

static int get_context_sndbuf(struct net_context *context,
				void *value, size_t *len)
{
#if defined(CONFIG_NET_CONTEXT_SNDBUF)
	return get_uint16_option(context->options.sndbuf,
				 value, len);
#else
	ARG_UNUSED(context);
	ARG_UNUSED(value);
	ARG_UNUSED(len);

	return -ENOTSUP;
#endif
}

static int get_context_dscp_ecn(struct net_context *context,
				void *value, size_t *len)
{
#if defined(CONFIG_NET_CONTEXT_DSCP_ECN)
	return get_uint8_option(context->options.dscp_ecn,
				value, len);
#else
	ARG_UNUSED(context);
	ARG_UNUSED(value);
	ARG_UNUSED(len);

	return -ENOTSUP;
#endif
}

static int get_context_ttl(struct net_context *context,
				 void *value, size_t *len)
{
#if defined(CONFIG_NET_IPV4)
	*((int *)value) = context->ipv4_ttl;

	if (len) {
		*len = sizeof(int);
	}

	return 0;
#else
	ARG_UNUSED(context);
	ARG_UNUSED(value);
	ARG_UNUSED(len);

	return -ENOTSUP;
#endif
}

static int get_context_mcast_ttl(struct net_context *context,
				 void *value, size_t *len)
{
#if defined(CONFIG_NET_IPV4)
	*((int *)value) = context->ipv4_mcast_ttl;

	if (len) {
		*len = sizeof(int);
	}

	return 0;
#else
	ARG_UNUSED(context);
	ARG_UNUSED(value);
	ARG_UNUSED(len);

	return -ENOTSUP;
#endif
}

static int get_context_mcast_hop_limit(struct net_context *context,
				       void *value, size_t *len)
{
#if defined(CONFIG_NET_IPV6)
	*((int *)value) = context->ipv6_mcast_hop_limit;

	if (len) {
		*len = sizeof(int);
	}

	return 0;
#else
	ARG_UNUSED(context);
	ARG_UNUSED(value);
	ARG_UNUSED(len);

	return -ENOTSUP;
#endif
}

static int get_context_unicast_hop_limit(struct net_context *context,
					 void *value, size_t *len)
{
#if defined(CONFIG_NET_IPV6)
	*((int *)value) = context->ipv6_hop_limit;

	if (len) {
		*len = sizeof(int);
	}

	return 0;
#else
	ARG_UNUSED(context);
	ARG_UNUSED(value);
	ARG_UNUSED(len);

	return -ENOTSUP;
#endif
}

static int get_context_reuseaddr(struct net_context *context,
				 void *value, size_t *len)
{
#if defined(CONFIG_NET_CONTEXT_REUSEADDR)
	return get_bool_option(context->options.reuseaddr,
			       value, len);
#else
	ARG_UNUSED(context);
	ARG_UNUSED(value);
	ARG_UNUSED(len);

	return -ENOTSUP;
#endif
}

static int get_context_reuseport(struct net_context *context,
				void *value, size_t *len)
{
#if defined(CONFIG_NET_CONTEXT_REUSEPORT)
	return get_bool_option(context->options.reuseport,
			       value, len);
#else
	ARG_UNUSED(context);
	ARG_UNUSED(value);
	ARG_UNUSED(len);

	return -ENOTSUP;
#endif
}

static int get_context_ipv6_v6only(struct net_context *context,
				   void *value, size_t *len)
{
#if defined(CONFIG_NET_IPV4_MAPPING_TO_IPV6)
	return get_bool_option(context->options.ipv6_v6only,
			       value, len);
#else
	ARG_UNUSED(context);
	ARG_UNUSED(value);
	ARG_UNUSED(len);

	return -ENOTSUP;
#endif
}

static int get_context_recv_pktinfo(struct net_context *context,
				    void *value, size_t *len)
{
#if defined(CONFIG_NET_CONTEXT_RECV_PKTINFO)
	return get_bool_option(context->options.recv_pktinfo,
			       value, len);
#else
	ARG_UNUSED(context);
	ARG_UNUSED(value);
	ARG_UNUSED(len);

	return -ENOTSUP;
#endif
}

static int get_context_addr_preferences(struct net_context *context,
					void *value, size_t *len)
{
#if defined(CONFIG_NET_IPV6)
	return get_uint16_option(context->options.addr_preferences,
				 value, len);
#else
	ARG_UNUSED(context);
	ARG_UNUSED(value);
	ARG_UNUSED(len);

	return -ENOTSUP;
#endif
}

static int get_context_timestamping(struct net_context *context,
				    void *value, size_t *len)
{
#if defined(CONFIG_NET_CONTEXT_TIMESTAMPING)
	*((uint8_t *)value) = context->options.timestamping;

	if (len) {
		*len = sizeof(uint8_t);
	}

	return 0;
#else
	ARG_UNUSED(context);
	ARG_UNUSED(value);
	ARG_UNUSED(len);

	return -ENOTSUP;
#endif
}

static int get_context_mtu(struct net_context *context,
			   void *value, size_t *len)
{
	sa_family_t family = net_context_get_family(context);
	struct net_if *iface = NULL;
	int mtu;

	if (IS_ENABLED(CONFIG_NET_PMTU)) {
		mtu = net_pmtu_get_mtu(&context->remote);
		if (mtu > 0) {
			goto out;
		}
	}

	if (net_context_is_bound_to_iface(context)) {
		iface = net_context_get_iface(context);

		mtu = net_if_get_mtu(iface);
	} else {
		if (IS_ENABLED(CONFIG_NET_IPV6) && family == AF_INET6) {
			iface = net_if_ipv6_select_src_iface(
				&net_sin6(&context->remote)->sin6_addr);
		} else if (IS_ENABLED(CONFIG_NET_IPV4) && family == AF_INET) {
			iface = net_if_ipv4_select_src_iface(
				&net_sin(&context->remote)->sin_addr);
		} else {
			return -EAFNOSUPPORT;
		}

		mtu = net_if_get_mtu(iface);
	}

out:
	*((int *)value) = mtu;

	if (len) {
		*len = sizeof(int);
	}

	return 0;
}

static int get_context_mcast_ifindex(struct net_context *context,
				     void *value, size_t *len)
{
#if defined(CONFIG_NET_IPV6) || defined(CONFIG_NET_IPV4)
	sa_family_t family = net_context_get_family(context);

	if ((IS_ENABLED(CONFIG_NET_IPV6) && family == AF_INET6) ||
	    (IS_ENABLED(CONFIG_NET_IPV4) && family == AF_INET)) {
		/* If user has not set the ifindex, then get the interface
		 * that this socket is bound to.
		 */
		if (context->options.ipv6_mcast_ifindex == 0) {
			struct net_if *iface;
			int ifindex;

			if (net_context_is_bound_to_iface(context)) {
				iface = net_context_get_iface(context);
			} else {
				iface = net_if_get_default();
			}

			if (IS_ENABLED(CONFIG_NET_IPV6) && family == AF_INET6) {
				if (!net_if_flag_is_set(iface, NET_IF_IPV6)) {
					return -EPROTOTYPE;
				}
			} else if (IS_ENABLED(CONFIG_NET_IPV4) && family == AF_INET) {
				if (!net_if_flag_is_set(iface, NET_IF_IPV4)) {
					return -EPROTOTYPE;
				}
			}

			ifindex = net_if_get_by_iface(iface);
			if (ifindex < 1) {
				return -ENOENT;
			}

			*((int *)value) = ifindex;
		} else {
			*((int *)value) = context->options.ipv6_mcast_ifindex;
		}

		if (len) {
			*len = sizeof(int);
		}

		return 0;
	}

	return -EAFNOSUPPORT;
#else
	ARG_UNUSED(context);
	ARG_UNUSED(value);
	ARG_UNUSED(len);

	return -ENOTSUP;
#endif
}

static int get_context_local_port_range(struct net_context *context,
					void *value, size_t *len)
{
#if defined(CONFIG_NET_CONTEXT_CLAMP_PORT_RANGE)
	if (len == NULL || *len != sizeof(uint32_t)) {
		return -EINVAL;
	}

	*((uint32_t *)value) = context->options.port_range;

	return 0;
#else
	ARG_UNUSED(context);
	ARG_UNUSED(value);
	ARG_UNUSED(len);

	return -ENOTSUP;
#endif
}

/* If buf is not NULL, then use it. Otherwise read the data to be written
 * to net_pkt from msghdr.
 */
static int context_write_data(struct net_pkt *pkt, const void *buf,
			      int buf_len, const struct msghdr *msghdr)
{
	int ret = 0;

	if (msghdr) {
		int i;

		for (i = 0; i < msghdr->msg_iovlen; i++) {
			int len = MIN(msghdr->msg_iov[i].iov_len, buf_len);

			ret = net_pkt_write(pkt, msghdr->msg_iov[i].iov_base,
					    len);
			if (ret < 0) {
				break;
			}

			buf_len -= len;
			if (buf_len == 0) {
				break;
			}
		}
	} else {
		ret = net_pkt_write(pkt, buf, buf_len);
	}

	return ret;
}

static int context_setup_udp_packet(struct net_context *context,
				    sa_family_t family,
				    struct net_pkt *pkt,
				    const void *buf,
				    size_t len,
				    const struct msghdr *msg,
				    const struct sockaddr *dst_addr,
				    socklen_t addrlen)
{
	int ret = -EINVAL;
	uint16_t dst_port = 0U;

	if (IS_ENABLED(CONFIG_NET_IPV6) && family == AF_INET6) {
		struct sockaddr_in6 *addr6 = (struct sockaddr_in6 *)dst_addr;

		dst_port = addr6->sin6_port;

		ret = net_context_create_ipv6_new(context, pkt,
						  NULL, &addr6->sin6_addr);
	} else if (IS_ENABLED(CONFIG_NET_IPV4) && family == AF_INET) {
		struct sockaddr_in *addr4 = (struct sockaddr_in *)dst_addr;

		dst_port = addr4->sin_port;

		ret = net_context_create_ipv4_new(context, pkt,
						  NULL, &addr4->sin_addr);
	}

	if (ret < 0) {
		return ret;
	}

	ret = bind_default(context);
	if (ret) {
		return ret;
	}

	ret = net_udp_create(pkt,
			     net_sin((struct sockaddr *)
				     &context->local)->sin_port,
			     dst_port);
	if (ret) {
		return ret;
	}

	ret = context_write_data(pkt, buf, len, msg);
	if (ret) {
		return ret;
	}

#if defined(CONFIG_NET_CONTEXT_TIMESTAMPING)
	if (context->options.timestamping & SOF_TIMESTAMPING_TX_HARDWARE) {
		net_pkt_set_tx_timestamping(pkt, true);
	}

	if (context->options.timestamping & SOF_TIMESTAMPING_RX_HARDWARE) {
		net_pkt_set_rx_timestamping(pkt, true);
	}
#endif

	return 0;
}

static void context_finalize_packet(struct net_context *context,
				    sa_family_t family,
				    struct net_pkt *pkt)
{
	/* This function is meant to be temporary: once all moved to new
	 * API, it will be up to net_send_data() to finalize the packet.
	 */

	net_pkt_cursor_init(pkt);

	if (IS_ENABLED(CONFIG_NET_IPV6) && family == AF_INET6) {
		net_ipv6_finalize(pkt, net_context_get_proto(context));
	} else if (IS_ENABLED(CONFIG_NET_IPV4) && family == AF_INET) {
		net_ipv4_finalize(pkt, net_context_get_proto(context));
	}
}

static struct net_pkt *context_alloc_pkt(struct net_context *context,
					 sa_family_t family,
					 size_t len, k_timeout_t timeout)
{
	struct net_pkt *pkt;

#if defined(CONFIG_NET_CONTEXT_NET_PKT_POOL)
	if (context->tx_slab) {
		pkt = net_pkt_alloc_from_slab(context->tx_slab(), timeout);
		if (!pkt) {
			return NULL;
		}

		net_pkt_set_iface(pkt, net_context_get_iface(context));
		net_pkt_set_family(pkt, family);
		net_pkt_set_context(pkt, context);

		if (net_pkt_alloc_buffer(pkt, len,
					 net_context_get_proto(context),
					 timeout)) {
			net_pkt_unref(pkt);

			return NULL;
		}

		return pkt;
	}
#endif
	pkt = net_pkt_alloc_with_buffer(net_context_get_iface(context), len,
					family,
					net_context_get_proto(context),
					timeout);
	if (pkt) {
		net_pkt_set_context(pkt, context);
	}

	return pkt;
}

static void set_pkt_txtime(struct net_pkt *pkt, const struct msghdr *msghdr)
{
	struct cmsghdr *cmsg;

	for (cmsg = CMSG_FIRSTHDR(msghdr); cmsg != NULL;
	     cmsg = CMSG_NXTHDR(msghdr, cmsg)) {
		if (cmsg->cmsg_len == CMSG_LEN(sizeof(uint64_t)) &&
		    cmsg->cmsg_level == SOL_SOCKET &&
		    cmsg->cmsg_type == SCM_TXTIME) {
			net_pkt_set_timestamp_ns(pkt, *(net_time_t *)CMSG_DATA(cmsg));
			break;
		}
	}
}

static int context_sendto(struct net_context *context,
			  const void *buf,
			  size_t len,
			  const struct sockaddr *dst_addr,
			  socklen_t addrlen,
			  net_context_send_cb_t cb,
			  k_timeout_t timeout,
			  void *user_data,
			  bool sendto)
{
	const struct msghdr *msghdr = NULL;
	struct net_if *iface = NULL;
	struct net_pkt *pkt = NULL;
	sa_family_t family;
	size_t tmp_len;
	int ret;

	NET_ASSERT(PART_OF_ARRAY(contexts, context));

	if (!net_context_is_used(context)) {
		return -EBADF;
	}

	if (sendto && addrlen == 0 && dst_addr == NULL && buf != NULL) {
		/* User wants to call sendmsg */
		msghdr = buf;
	}

	if (!msghdr && !dst_addr) {
		return -EDESTADDRREQ;
	}

	/* Are we trying to send IPv4 packet to mapped V6 address, in that case
	 * we need to set the family to AF_INET so that various checks below
	 * are done to the packet correctly and we actually send an IPv4 pkt.
	 */
	if (IS_ENABLED(CONFIG_NET_IPV4_MAPPING_TO_IPV6) &&
	    IS_ENABLED(CONFIG_NET_IPV6) &&
	    net_context_get_family(context) == AF_INET6 &&
	    dst_addr->sa_family == AF_INET) {
		family = AF_INET;
	} else {
		family = net_context_get_family(context);
	}

	if (IS_ENABLED(CONFIG_NET_IPV6) && family == AF_INET6) {
		const struct sockaddr_in6 *addr6 =
			(const struct sockaddr_in6 *)dst_addr;

		if (msghdr) {
			addr6 = msghdr->msg_name;
			addrlen = msghdr->msg_namelen;

			if (!addr6) {
				addr6 = net_sin6(&context->remote);
				addrlen = sizeof(struct sockaddr_in6);
			}

			/* For sendmsg(), the dst_addr is NULL so set it here.
			 */
			dst_addr = (const struct sockaddr *)addr6;
		}

		if (addrlen < sizeof(struct sockaddr_in6)) {
			return -EINVAL;
		}

		if (net_ipv6_is_addr_unspecified(&addr6->sin6_addr)) {
			return -EDESTADDRREQ;
		}

		if (IS_ENABLED(CONFIG_NET_UDP) &&
		    net_context_get_type(context) == SOCK_DGRAM) {
			if (net_ipv6_is_addr_mcast(&addr6->sin6_addr) &&
			    COND_CODE_1(CONFIG_NET_IPV6,
					(context->options.ipv6_mcast_ifindex > 0), (false))) {
				IF_ENABLED(CONFIG_NET_IPV6,
					   (iface = net_if_get_by_index(
						   context->options.ipv6_mcast_ifindex)));
			}
		}

		/* If application has not yet set the destination address
		 * i.e., by not calling connect(), then set the interface
		 * here so that the packet gets sent to the correct network
		 * interface. This issue can be seen if there are multiple
		 * network interfaces and we are trying to send data to
		 * second or later network interface.
		 */
		if (iface == NULL) {
			if (net_ipv6_is_addr_unspecified(
				    &net_sin6(&context->remote)->sin6_addr) &&
			    !net_context_is_bound_to_iface(context)) {
				iface = net_if_ipv6_select_src_iface(&addr6->sin6_addr);
				net_context_set_iface(context, iface);
			}
		}

	} else if (IS_ENABLED(CONFIG_NET_IPV4) && family == AF_INET) {
		const struct sockaddr_in *addr4 = (const struct sockaddr_in *)dst_addr;
		struct sockaddr_in mapped;

		if (msghdr) {
			addr4 = msghdr->msg_name;
			addrlen = msghdr->msg_namelen;

			if (!addr4) {
				addr4 = net_sin(&context->remote);
				addrlen = sizeof(struct sockaddr_in);
			}

			/* For sendmsg(), the dst_addr is NULL so set it here.
			 */
			dst_addr = (const struct sockaddr *)addr4;
		}

		/* Get the destination address from the mapped IPv6 address */
		if (IS_ENABLED(CONFIG_NET_IPV4_MAPPING_TO_IPV6) &&
		    addr4->sin_family == AF_INET6 &&
		    net_ipv6_addr_is_v4_mapped(&net_sin6(dst_addr)->sin6_addr)) {
			struct sockaddr_in6 *addr6 = (struct sockaddr_in6 *)dst_addr;

			mapped.sin_port = addr6->sin6_port;
			mapped.sin_family = AF_INET;
			net_ipaddr_copy(&mapped.sin_addr,
					(struct in_addr *)(&addr6->sin6_addr.s6_addr32[3]));
			addr4 = &mapped;
		}

		if (addrlen < sizeof(struct sockaddr_in)) {
			return -EINVAL;
		}

		if (!addr4->sin_addr.s_addr) {
			return -EDESTADDRREQ;
		}

		if (IS_ENABLED(CONFIG_NET_UDP) &&
		    net_context_get_type(context) == SOCK_DGRAM) {
			if (net_ipv4_is_addr_mcast(&addr4->sin_addr) &&
			    COND_CODE_1(CONFIG_NET_IPV4,
					(context->options.ipv4_mcast_ifindex > 0), (false))) {
				IF_ENABLED(CONFIG_NET_IPV4,
					   (iface = net_if_get_by_index(
						   context->options.ipv4_mcast_ifindex)));
			}
		}

		/* If application has not yet set the destination address
		 * i.e., by not calling connect(), then set the interface
		 * here so that the packet gets sent to the correct network
		 * interface. This issue can be seen if there are multiple
		 * network interfaces and we are trying to send data to
		 * second or later network interface.
		 */
		if (iface == NULL) {
			if (net_sin(&context->remote)->sin_addr.s_addr == 0U &&
			    !net_context_is_bound_to_iface(context)) {
				iface = net_if_ipv4_select_src_iface(&addr4->sin_addr);
				net_context_set_iface(context, iface);
			}
		}

	} else if (IS_ENABLED(CONFIG_NET_SOCKETS_PACKET) && family == AF_PACKET) {
		struct sockaddr_ll *ll_addr = (struct sockaddr_ll *)dst_addr;

		if (msghdr) {
			ll_addr = msghdr->msg_name;
			addrlen = msghdr->msg_namelen;

			if (!ll_addr) {
				ll_addr = (struct sockaddr_ll *)
							(&context->remote);
				addrlen = sizeof(struct sockaddr_ll);
			}

			/* For sendmsg(), the dst_addr is NULL so set it here.
			 */
			dst_addr = (const struct sockaddr *)ll_addr;
		}

		if (addrlen < sizeof(struct sockaddr_ll)) {
			return -EINVAL;
		}

		iface = net_context_get_iface(context);
		if (iface == NULL) {
			if (ll_addr->sll_ifindex < 0) {
				return -EDESTADDRREQ;
			}

			iface = net_if_get_by_index(ll_addr->sll_ifindex);
			if (iface == NULL) {
				NET_ERR("Cannot bind to interface index %d",
					ll_addr->sll_ifindex);
				return -EDESTADDRREQ;
			}
		}

		if (net_context_get_type(context) == SOCK_DGRAM) {
			context->flags |= NET_CONTEXT_REMOTE_ADDR_SET;

			/* The user must set the protocol in send call */

			/* For sendmsg() call, we might have set ll_addr to
			 * point to remote addr.
			 */
			if ((void *)&context->remote != (void *)ll_addr) {
				memcpy((struct sockaddr_ll *)&context->remote,
				       ll_addr, sizeof(struct sockaddr_ll));
			}
		}

	} else if (IS_ENABLED(CONFIG_NET_SOCKETS_CAN) && family == AF_CAN) {
		struct sockaddr_can *can_addr = (struct sockaddr_can *)dst_addr;

		if (msghdr) {
			can_addr = msghdr->msg_name;
			addrlen = msghdr->msg_namelen;

			if (!can_addr) {
				can_addr = (struct sockaddr_can *)
							(&context->remote);
				addrlen = sizeof(struct sockaddr_can);
			}

			/* For sendmsg(), the dst_addr is NULL so set it here.
			 */
			dst_addr = (const struct sockaddr *)can_addr;
		}

		if (addrlen < sizeof(struct sockaddr_can)) {
			return -EINVAL;
		}

		if (can_addr->can_ifindex < 0) {
			/* The index should have been set in bind */
			can_addr->can_ifindex =
				net_can_ptr(&context->local)->can_ifindex;
		}

		if (can_addr->can_ifindex < 0) {
			return -EDESTADDRREQ;
		}

		iface = net_if_get_by_index(can_addr->can_ifindex);
		if (!iface) {
			NET_ERR("Cannot bind to interface index %d",
				can_addr->can_ifindex);
			return -EDESTADDRREQ;
		}
	} else {
		NET_DBG("Invalid protocol family %d", family);
		return -EINVAL;
	}

	if (msghdr && len == 0) {
		int i;

		for (i = 0; i < msghdr->msg_iovlen; i++) {
			len += msghdr->msg_iov[i].iov_len;
		}
	}

	iface = net_context_get_iface(context);
	if (iface && !net_if_is_up(iface)) {
		return -ENETDOWN;
	}

	context->send_cb = cb;
	context->user_data = user_data;

	if (IS_ENABLED(CONFIG_NET_TCP) &&
	    net_context_get_proto(context) == IPPROTO_TCP &&
	    !net_if_is_ip_offloaded(net_context_get_iface(context))) {
		goto skip_alloc;
	}

	pkt = context_alloc_pkt(context, family, len, PKT_WAIT_TIME);
	if (!pkt) {
		NET_ERR("Failed to allocate net_pkt");
		return -ENOBUFS;
	}

	tmp_len = net_pkt_available_payload_buffer(
				pkt, net_context_get_proto(context));
	if (tmp_len < len) {
		if (net_context_get_type(context) == SOCK_DGRAM) {
			NET_ERR("Available payload buffer (%zu) is not enough for requested DGRAM (%zu)",
				tmp_len, len);
			ret = -ENOMEM;
			goto fail;
		}
		len = tmp_len;
	}

	if (IS_ENABLED(CONFIG_NET_CONTEXT_PRIORITY)) {
		uint8_t priority;

		get_context_priority(context, &priority, NULL);
		net_pkt_set_priority(pkt, priority);
	}

	/* If there is ancillary data in msghdr, then we need to add that
	 * to net_pkt as there is no other way to store it.
	 */
	if (msghdr && msghdr->msg_control && msghdr->msg_controllen) {
		if (IS_ENABLED(CONFIG_NET_CONTEXT_TXTIME)) {
			int is_txtime;

			get_context_txtime(context, &is_txtime, NULL);
			if (is_txtime) {
				set_pkt_txtime(pkt, msghdr);
			}
		}
	}

skip_alloc:
	if (IS_ENABLED(CONFIG_NET_OFFLOAD) &&
	    net_if_is_ip_offloaded(net_context_get_iface(context))) {
		ret = context_write_data(pkt, buf, len, msghdr);
		if (ret < 0) {
			goto fail;
		}

		net_pkt_cursor_init(pkt);

		if (sendto) {
			ret = net_offload_sendto(net_context_get_iface(context),
						 pkt, dst_addr, addrlen, cb,
						 timeout, user_data);
		} else {
			ret = net_offload_send(net_context_get_iface(context),
					       pkt, cb, timeout, user_data);
		}
	} else if (IS_ENABLED(CONFIG_NET_UDP) &&
	    net_context_get_proto(context) == IPPROTO_UDP) {
		ret = context_setup_udp_packet(context, family, pkt, buf, len, msghdr,
					       dst_addr, addrlen);
		if (ret < 0) {
			goto fail;
		}

		context_finalize_packet(context, family, pkt);

		ret = net_try_send_data(pkt, timeout);
	} else if (IS_ENABLED(CONFIG_NET_TCP) &&
		   net_context_get_proto(context) == IPPROTO_TCP) {

		ret = net_tcp_queue(context, buf, len, msghdr);
		if (ret < 0) {
			goto fail;
		}

		len = ret;

		ret = net_tcp_send_data(context, cb, user_data);
	} else if (IS_ENABLED(CONFIG_NET_SOCKETS_PACKET) && family == AF_PACKET) {
		ret = context_write_data(pkt, buf, len, msghdr);
		if (ret < 0) {
			goto fail;
		}

		net_pkt_cursor_init(pkt);

		if (net_context_get_proto(context) == IPPROTO_RAW) {
			char type = (NET_IPV6_HDR(pkt)->vtc & 0xf0);
			struct sockaddr_ll *ll_addr;

			/* Set the family to pkt if detected */
			switch (type) {
			case 0x60:
				net_pkt_set_family(pkt, AF_INET6);
				net_pkt_set_ll_proto_type(pkt, NET_ETH_PTYPE_IPV6);
				break;
			case 0x40:
				net_pkt_set_family(pkt, AF_INET);
				net_pkt_set_ll_proto_type(pkt, NET_ETH_PTYPE_IP);
				break;
			default:
				/* Not IP traffic, let it go forward as it is */
				ll_addr = (struct sockaddr_ll *)dst_addr;

				net_pkt_set_ll_proto_type(pkt,
							  ntohs(ll_addr->sll_protocol));
				break;
			}

			/* Pass to L2: */
			ret = net_try_send_data(pkt, timeout);
		} else {
			struct sockaddr_ll_ptr *ll_src_addr;
			struct sockaddr_ll *ll_dst_addr;

			/* The destination address is set in remote for this
			 * socket type.
			 */
			ll_dst_addr = (struct sockaddr_ll *)&context->remote;
			ll_src_addr = (struct sockaddr_ll_ptr *)&context->local;

			net_pkt_lladdr_dst(pkt)->addr = ll_dst_addr->sll_addr;
			net_pkt_lladdr_dst(pkt)->len =
						sizeof(struct net_eth_addr);
			net_pkt_lladdr_src(pkt)->addr = ll_src_addr->sll_addr;
			net_pkt_lladdr_src(pkt)->len =
						sizeof(struct net_eth_addr);

			net_pkt_set_ll_proto_type(pkt,
						  ntohs(ll_dst_addr->sll_protocol));

<<<<<<< HEAD
			net_if_queue_tx(net_pkt_iface(pkt), pkt);
=======
			net_if_try_queue_tx(net_pkt_iface(pkt), pkt, timeout);
>>>>>>> fad916bd
		}
	} else if (IS_ENABLED(CONFIG_NET_SOCKETS_CAN) && family == AF_CAN &&
		   net_context_get_proto(context) == CAN_RAW) {
		ret = context_write_data(pkt, buf, len, msghdr);
		if (ret < 0) {
			goto fail;
		}

		net_pkt_cursor_init(pkt);

		ret = net_try_send_data(pkt, timeout);
	} else {
		NET_DBG("Unknown protocol while sending packet: %d",
		net_context_get_proto(context));
		ret = -EPROTONOSUPPORT;
	}

	if (ret < 0) {
		goto fail;
	}

	return len;
fail:
	if (pkt != NULL) {
		net_pkt_unref(pkt);
	}

	return ret;
}

int net_context_send(struct net_context *context,
		     const void *buf,
		     size_t len,
		     net_context_send_cb_t cb,
		     k_timeout_t timeout,
		     void *user_data)
{
	socklen_t addrlen;
	int ret = 0;

	k_mutex_lock(&context->lock, K_FOREVER);

	if (!(context->flags & NET_CONTEXT_REMOTE_ADDR_SET) ||
	    !net_sin(&context->remote)->sin_port) {
		ret = -EDESTADDRREQ;
		goto unlock;
	}

	if (IS_ENABLED(CONFIG_NET_IPV6) &&
	    net_context_get_family(context) == AF_INET6) {
		addrlen = sizeof(struct sockaddr_in6);
	} else if (IS_ENABLED(CONFIG_NET_IPV4) &&
		   net_context_get_family(context) == AF_INET) {
		addrlen = sizeof(struct sockaddr_in);
	} else if (IS_ENABLED(CONFIG_NET_SOCKETS_PACKET) &&
		   net_context_get_family(context) == AF_PACKET) {
		ret = -EOPNOTSUPP;
		goto unlock;
	} else if (IS_ENABLED(CONFIG_NET_SOCKETS_CAN) &&
		   net_context_get_family(context) == AF_CAN) {
		addrlen = sizeof(struct sockaddr_can);
	} else {
		addrlen = 0;
	}

	ret = context_sendto(context, buf, len, &context->remote,
			     addrlen, cb, timeout, user_data, false);
unlock:
	k_mutex_unlock(&context->lock);

	return ret;
}

int net_context_sendmsg(struct net_context *context,
			const struct msghdr *msghdr,
			int flags,
			net_context_send_cb_t cb,
			k_timeout_t timeout,
			void *user_data)
{
	int ret;

	k_mutex_lock(&context->lock, K_FOREVER);

	ret = context_sendto(context, msghdr, 0, NULL, 0,
			     cb, timeout, user_data, true);

	k_mutex_unlock(&context->lock);

	return ret;
}

int net_context_sendto(struct net_context *context,
		       const void *buf,
		       size_t len,
		       const struct sockaddr *dst_addr,
		       socklen_t addrlen,
		       net_context_send_cb_t cb,
		       k_timeout_t timeout,
		       void *user_data)
{
	int ret;

	k_mutex_lock(&context->lock, K_FOREVER);

	ret = context_sendto(context, buf, len, dst_addr, addrlen,
			     cb, timeout, user_data, true);

	k_mutex_unlock(&context->lock);

	return ret;
}

enum net_verdict net_context_packet_received(struct net_conn *conn,
					     struct net_pkt *pkt,
					     union net_ip_header *ip_hdr,
					     union net_proto_header *proto_hdr,
					     void *user_data)
{
	struct net_context *context = find_context(conn);
	enum net_verdict verdict = NET_DROP;

	NET_ASSERT(context);
	NET_ASSERT(net_pkt_iface(pkt));

	k_mutex_lock(&context->lock, K_FOREVER);

	net_context_set_iface(context, net_pkt_iface(pkt));
	net_pkt_set_context(pkt, context);

	/* If there is no callback registered, then we can only drop
	 * the packet.
	 */
	if (!context->recv_cb) {
		goto unlock;
	}

	if (net_context_get_proto(context) == IPPROTO_TCP) {
		net_stats_update_tcp_recv(net_pkt_iface(pkt),
					  net_pkt_remaining_data(pkt));
	}

#if defined(CONFIG_NET_CONTEXT_SYNC_RECV)
	k_sem_give(&context->recv_data_wait);
#endif /* CONFIG_NET_CONTEXT_SYNC_RECV */

	k_mutex_unlock(&context->lock);

	context->recv_cb(context, pkt, ip_hdr, proto_hdr, 0, user_data);

	verdict = NET_OK;

	return verdict;

unlock:
	k_mutex_unlock(&context->lock);

	return verdict;
}

#if defined(CONFIG_NET_NATIVE_UDP)
static int recv_udp(struct net_context *context,
		    net_context_recv_cb_t cb,
		    k_timeout_t timeout,
		    void *user_data)
{
	struct sockaddr local_addr = {
		.sa_family = net_context_get_family(context),
	};
	struct sockaddr *laddr = NULL;
	uint16_t lport = 0U;
	int ret;

	ARG_UNUSED(timeout);

	/* If the context already has a connection handler, it means it's
	 * already registered. In that case, all we have to do is 1) update
	 * the callback registered in the net_context and 2) update the
	 * user_data and remote address and port using net_conn_update().
	 *
	 * The callback function passed to net_conn_update() must be the same
	 * function as the one passed to net_conn_register(), not the callback
	 * set for the net context passed by recv_udp().
	 */
	if (context->conn_handler) {
		context->recv_cb = cb;
		ret = net_conn_update(context->conn_handler,
				      net_context_packet_received,
				      user_data,
				      context->flags & NET_CONTEXT_REMOTE_ADDR_SET ?
						&context->remote : NULL,
				      ntohs(net_sin(&context->remote)->sin_port));
		return ret;
	}

	ret = bind_default(context);
	if (ret) {
		return ret;
	}

	if (IS_ENABLED(CONFIG_NET_IPV6) &&
	    net_context_get_family(context) == AF_INET6) {
		if (net_sin6_ptr(&context->local)->sin6_addr) {
			net_ipaddr_copy(&net_sin6(&local_addr)->sin6_addr,
				     net_sin6_ptr(&context->local)->sin6_addr);

			laddr = &local_addr;
		}

		net_sin6(&local_addr)->sin6_port =
			net_sin6((struct sockaddr *)&context->local)->sin6_port;
		lport = net_sin6((struct sockaddr *)&context->local)->sin6_port;
	} else if (IS_ENABLED(CONFIG_NET_IPV4) &&
		   net_context_get_family(context) == AF_INET) {
		if (net_sin_ptr(&context->local)->sin_addr) {
			net_ipaddr_copy(&net_sin(&local_addr)->sin_addr,
				      net_sin_ptr(&context->local)->sin_addr);

			laddr = &local_addr;
		}

		lport = net_sin((struct sockaddr *)&context->local)->sin_port;
	}

	context->recv_cb = cb;

	ret = net_conn_register(net_context_get_proto(context),
				net_context_get_family(context),
				context->flags & NET_CONTEXT_REMOTE_ADDR_SET ?
							&context->remote : NULL,
				laddr,
				ntohs(net_sin(&context->remote)->sin_port),
				ntohs(lport),
				context,
				net_context_packet_received,
				user_data,
				&context->conn_handler);

	return ret;
}
#else
#define recv_udp(...) 0
#endif /* CONFIG_NET_NATIVE_UDP */

static enum net_verdict net_context_raw_packet_received(
					struct net_conn *conn,
					struct net_pkt *pkt,
					union net_ip_header *ip_hdr,
					union net_proto_header *proto_hdr,
					void *user_data)
{
	struct net_context *context = find_context(conn);

	NET_ASSERT(context);
	NET_ASSERT(net_pkt_iface(pkt));

	/* If there is no callback registered, then we can only drop
	 * the packet.
	 */

	if (!context->recv_cb) {
		return NET_DROP;
	}

	net_context_set_iface(context, net_pkt_iface(pkt));
	net_pkt_set_context(pkt, context);

	context->recv_cb(context, pkt, ip_hdr, proto_hdr, 0, user_data);

#if defined(CONFIG_NET_CONTEXT_SYNC_RECV)
	k_sem_give(&context->recv_data_wait);
#endif /* CONFIG_NET_CONTEXT_SYNC_RECV */

	return NET_OK;
}

static int recv_raw(struct net_context *context,
		    net_context_recv_cb_t cb,
		    k_timeout_t timeout,
		    struct sockaddr *local_addr,
		    void *user_data)
{
	int ret;

	ARG_UNUSED(timeout);

	/* If the context already has a connection handler, it means it's
	 * already registered. In that case, all we have to do is 1) update
	 * the callback registered in the net_context and 2) update the
	 * user_data using net_conn_update().
	 *
	 * The callback function passed to net_conn_update() must be the same
	 * function as the one passed to net_conn_register(), not the callback
	 * set for the net context passed by recv_raw().
	 */
	if (context->conn_handler) {
		context->recv_cb = cb;
		ret = net_conn_update(context->conn_handler,
				      net_context_raw_packet_received,
				      user_data,
				      NULL, 0);
		return ret;
	}

	ret = bind_default(context);
	if (ret) {
		return ret;
	}

	context->recv_cb = cb;

	ret = net_conn_register(net_context_get_proto(context),
				net_context_get_family(context),
				NULL, local_addr, 0, 0,
				context,
				net_context_raw_packet_received,
				user_data,
				&context->conn_handler);

	return ret;
}

int net_context_recv(struct net_context *context,
		     net_context_recv_cb_t cb,
		     k_timeout_t timeout,
		     void *user_data)
{
	int ret;
	NET_ASSERT(context);

	if (!net_context_is_used(context)) {
		return -EBADF;
	}

	k_mutex_lock(&context->lock, K_FOREVER);

	if (IS_ENABLED(CONFIG_NET_OFFLOAD) &&
	    net_if_is_ip_offloaded(net_context_get_iface(context))) {
		ret = net_offload_recv(
			net_context_get_iface(context),
			context, cb, timeout, user_data);
		goto unlock;
	}

	if (IS_ENABLED(CONFIG_NET_UDP) &&
	    net_context_get_proto(context) == IPPROTO_UDP) {
		ret = recv_udp(context, cb, timeout, user_data);
	} else if (IS_ENABLED(CONFIG_NET_TCP) &&
		   net_context_get_proto(context) == IPPROTO_TCP) {
		ret = net_tcp_recv(context, cb, user_data);
	} else {
		if (IS_ENABLED(CONFIG_NET_SOCKETS_PACKET) &&
		    net_context_get_family(context) == AF_PACKET) {
			struct sockaddr_ll addr;

			addr.sll_family = AF_PACKET;
			addr.sll_ifindex =
				net_sll_ptr(&context->local)->sll_ifindex;
			addr.sll_protocol =
				net_sll_ptr(&context->local)->sll_protocol;
			addr.sll_halen =
				net_sll_ptr(&context->local)->sll_halen;

			memcpy(addr.sll_addr,
			       net_sll_ptr(&context->local)->sll_addr,
			       MIN(addr.sll_halen, sizeof(addr.sll_addr)));

			ret = recv_raw(context, cb, timeout,
				       (struct sockaddr *)&addr, user_data);
		} else if (IS_ENABLED(CONFIG_NET_SOCKETS_CAN) &&
			   net_context_get_family(context) == AF_CAN) {
			struct sockaddr_can local_addr = {
				.can_family = AF_CAN,
			};

			ret = recv_raw(context, cb, timeout,
				       (struct sockaddr *)&local_addr,
				       user_data);
			if (ret == -EALREADY) {
				/* This is perfectly normal for CAN sockets.
				 * The SocketCAN will dispatch the packet to
				 * correct net_context listener.
				 */
				ret = 0;
			}
		} else {
			ret = -EPROTOTYPE;
		}
	}

	if (ret < 0) {
		goto unlock;
	}

#if defined(CONFIG_NET_CONTEXT_SYNC_RECV)
	if (!K_TIMEOUT_EQ(timeout, K_NO_WAIT)) {
		/* Make sure we have the lock, then the
		 * net_context_packet_received() callback will release the
		 * semaphore when data has been received.
		 */
		k_sem_reset(&context->recv_data_wait);

		k_mutex_unlock(&context->lock);

		if (k_sem_take(&context->recv_data_wait, timeout) == -EAGAIN) {
			ret = -ETIMEDOUT;
		}

		k_mutex_lock(&context->lock, K_FOREVER);
	}
#endif /* CONFIG_NET_CONTEXT_SYNC_RECV */

unlock:
	k_mutex_unlock(&context->lock);

	return ret;
}

int net_context_update_recv_wnd(struct net_context *context,
				int32_t delta)
{
	int ret;

	if (IS_ENABLED(CONFIG_NET_OFFLOAD) &&
		net_if_is_ip_offloaded(net_context_get_iface(context))) {
		return 0;
	}

	k_mutex_lock(&context->lock, K_FOREVER);

	ret = net_tcp_update_recv_wnd(context, delta);

	k_mutex_unlock(&context->lock);

	return ret;
}

__maybe_unused static int set_bool_option(bool *option, const void *value, size_t len)
{
	if (value == NULL) {
		return -EINVAL;
	}

	if (len != sizeof(int)) {
		return -EINVAL;
	}

	*option = !!*((int *)value);

	return 0;
}

__maybe_unused static int set_uint8_option(uint8_t *option, const void *value, size_t len)
{
	if (value == NULL) {
		return -EINVAL;
	}

	if (len > sizeof(uint8_t)) {
		return -EINVAL;
	}

	*option = *((uint8_t *)value);

	return 0;
}

__maybe_unused static int set_uint16_option(uint16_t *option, const void *value, size_t len)
{
	int v;

	if (value == NULL) {
		return -EINVAL;
	}

	if (len != sizeof(int)) {
		return -EINVAL;
	}

	v = *((int *)value);

	if (v < 0 || v > UINT16_MAX) {
		return -EINVAL;
	}

	*option = (uint16_t)v;

	return 0;

}

static int set_context_priority(struct net_context *context,
				const void *value, size_t len)
{
#if defined(CONFIG_NET_CONTEXT_PRIORITY)
	return set_uint8_option(&context->options.priority, value, len);
#else
	ARG_UNUSED(context);
	ARG_UNUSED(value);
	ARG_UNUSED(len);

	return -ENOTSUP;
#endif
}

static int set_context_txtime(struct net_context *context,
			      const void *value, size_t len)
{
#if defined(CONFIG_NET_CONTEXT_TXTIME)
	return set_bool_option(&context->options.txtime, value, len);
#else
	ARG_UNUSED(context);
	ARG_UNUSED(value);
	ARG_UNUSED(len);

	return -ENOTSUP;
#endif
}

static int set_context_proxy(struct net_context *context,
			     const void *value, size_t len)
{
#if defined(CONFIG_SOCKS)
	struct sockaddr *addr = (struct sockaddr *)value;

	if (len > NET_SOCKADDR_MAX_SIZE) {
		return -EINVAL;
	}

	if (addr->sa_family != net_context_get_family(context)) {
		return -EINVAL;
	}

	context->options.proxy.addrlen = len;
	memcpy(&context->options.proxy.addr, addr, len);

	return 0;
#else
	ARG_UNUSED(context);
	ARG_UNUSED(value);
	ARG_UNUSED(len);

	return -ENOTSUP;
#endif
}

static int set_context_rcvtimeo(struct net_context *context,
				const void *value, size_t len)
{
#if defined(CONFIG_NET_CONTEXT_RCVTIMEO)
	if (len != sizeof(k_timeout_t)) {
		return -EINVAL;
	}

	context->options.rcvtimeo = *((k_timeout_t *)value);

	return 0;
#else
	ARG_UNUSED(context);
	ARG_UNUSED(value);
	ARG_UNUSED(len);

	return -ENOTSUP;
#endif
}

static int set_context_sndtimeo(struct net_context *context,
				const void *value, size_t len)
{
#if defined(CONFIG_NET_CONTEXT_SNDTIMEO)
	if (len != sizeof(k_timeout_t)) {
		return -EINVAL;
	}

	context->options.sndtimeo = *((k_timeout_t *)value);

	return 0;
#else
	ARG_UNUSED(context);
	ARG_UNUSED(value);
	ARG_UNUSED(len);

	return -ENOTSUP;
#endif
}

static int set_context_rcvbuf(struct net_context *context,
				const void *value, size_t len)
{
#if defined(CONFIG_NET_CONTEXT_RCVBUF)
	return set_uint16_option(&context->options.rcvbuf, value, len);
#else
	ARG_UNUSED(context);
	ARG_UNUSED(value);
	ARG_UNUSED(len);

	return -ENOTSUP;
#endif
}

static int set_context_sndbuf(struct net_context *context,
				const void *value, size_t len)
{
#if defined(CONFIG_NET_CONTEXT_SNDBUF)
	return set_uint16_option(&context->options.sndbuf, value, len);
#else
	ARG_UNUSED(context);
	ARG_UNUSED(value);
	ARG_UNUSED(len);

	return -ENOTSUP;
#endif
}

static int set_context_dscp_ecn(struct net_context *context,
				const void *value, size_t len)
{
#if defined(CONFIG_NET_CONTEXT_DSCP_ECN)
	return set_uint8_option(&context->options.dscp_ecn, value, len);
#else
	ARG_UNUSED(context);
	ARG_UNUSED(value);
	ARG_UNUSED(len);

	return -ENOTSUP;
#endif
}

static int set_context_ttl(struct net_context *context,
			   const void *value, size_t len)
{
#if defined(CONFIG_NET_IPV4)
	uint8_t ttl = *((int *)value);

	len = sizeof(context->ipv4_ttl);

	return set_uint8_option(&context->ipv4_ttl, &ttl, len);
#else
	ARG_UNUSED(context);
	ARG_UNUSED(value);
	ARG_UNUSED(len);

	return -ENOTSUP;
#endif
}

static int set_context_mcast_ttl(struct net_context *context,
				 const void *value, size_t len)
{
#if defined(CONFIG_NET_IPV4)
	uint8_t mcast_ttl = *((int *)value);

	len = sizeof(context->ipv4_mcast_ttl);

	return set_uint8_option(&context->ipv4_mcast_ttl, &mcast_ttl, len);
#else
	ARG_UNUSED(context);
	ARG_UNUSED(value);
	ARG_UNUSED(len);

	return -ENOTSUP;
#endif
}

static int set_context_mcast_hop_limit(struct net_context *context,
				       const void *value, size_t len)
{
#if defined(CONFIG_NET_IPV6)
	int mcast_hop_limit = *((int *)value);

	if (len != sizeof(int)) {
		return -EINVAL;
	}

	if (mcast_hop_limit == -1) {
		/* If value is -1 then use the system default.
		 * This is done same way as in Linux.
		 */
		if (net_if_get_by_index(context->iface) == NULL) {
			mcast_hop_limit = INITIAL_MCAST_HOP_LIMIT;
		} else {
			mcast_hop_limit = net_if_ipv6_get_mcast_hop_limit(
				net_if_get_by_index(context->iface));
		}
	} else if (mcast_hop_limit < 0 || mcast_hop_limit > 255) {
		return -EINVAL;
	}

	context->ipv6_mcast_hop_limit = mcast_hop_limit;

	return 0;
#else
	ARG_UNUSED(context);
	ARG_UNUSED(value);
	ARG_UNUSED(len);

	return -ENOTSUP;
#endif
}

static int set_context_unicast_hop_limit(struct net_context *context,
					 const void *value, size_t len)
{
#if defined(CONFIG_NET_IPV6)
	uint8_t unicast_hop_limit = *((int *)value);

	len = sizeof(context->ipv6_hop_limit);

	return set_uint8_option(&context->ipv6_hop_limit,
				&unicast_hop_limit, len);
#else
	ARG_UNUSED(context);
	ARG_UNUSED(value);
	ARG_UNUSED(len);

	return -ENOTSUP;
#endif
}

static int set_context_reuseaddr(struct net_context *context,
				 const void *value, size_t len)
{
#if defined(CONFIG_NET_CONTEXT_REUSEADDR)
	return set_bool_option(&context->options.reuseaddr, value, len);
#else
	ARG_UNUSED(context);
	ARG_UNUSED(value);
	ARG_UNUSED(len);

	return -ENOTSUP;
#endif
}

static int set_context_reuseport(struct net_context *context,
				 const void *value, size_t len)
{
#if defined(CONFIG_NET_CONTEXT_REUSEPORT)
	return set_bool_option(&context->options.reuseport, value, len);
#else
	ARG_UNUSED(context);
	ARG_UNUSED(value);
	ARG_UNUSED(len);

	return -ENOTSUP;
#endif
}

static int set_context_ipv6_mtu(struct net_context *context,
				const void *value, size_t len)
{
#if defined(CONFIG_NET_IPV6)
	struct net_if *iface;
	uint16_t mtu;

	if (len != sizeof(int)) {
		return -EINVAL;
	}

	mtu = *((int *)value);

	if (IS_ENABLED(CONFIG_NET_IPV6_PMTU)) {
		int ret;

		ret = net_pmtu_update_mtu(&context->remote, mtu);
		if (ret < 0) {
			return ret;
		}

		return 0;
	}

	if (net_context_is_bound_to_iface(context)) {
		iface = net_context_get_iface(context);
	} else {
		sa_family_t family = net_context_get_family(context);

		if (IS_ENABLED(CONFIG_NET_IPV6) && family == AF_INET6) {
			iface = net_if_ipv6_select_src_iface(
				&net_sin6(&context->remote)->sin6_addr);
		} else {
			return -EAFNOSUPPORT;
		}
	}

	net_if_set_mtu(iface, (uint16_t)mtu);

	return 0;
#else
	ARG_UNUSED(context);
	ARG_UNUSED(value);
	ARG_UNUSED(len);

	return -ENOTSUP;
#endif
}

static int set_context_ipv6_v6only(struct net_context *context,
				   const void *value, size_t len)
{
#if defined(CONFIG_NET_IPV4_MAPPING_TO_IPV6)
	return set_bool_option(&context->options.ipv6_v6only, value, len);
#else
	ARG_UNUSED(context);
	ARG_UNUSED(value);
	ARG_UNUSED(len);

	return -ENOTSUP;
#endif
}

static int set_context_recv_pktinfo(struct net_context *context,
				    const void *value, size_t len)
{
#if defined(CONFIG_NET_CONTEXT_RECV_PKTINFO)
	return set_bool_option(&context->options.recv_pktinfo, value, len);
#else
	ARG_UNUSED(context);
	ARG_UNUSED(value);
	ARG_UNUSED(len);

	return -ENOTSUP;
#endif
}

static int set_context_addr_preferences(struct net_context *context,
					const void *value, size_t len)
{
#if defined(CONFIG_NET_IPV6)
	return set_uint16_option(&context->options.addr_preferences,
				 value, len);
#else
	ARG_UNUSED(context);
	ARG_UNUSED(value);
	ARG_UNUSED(len);

	return -ENOTSUP;
#endif
}

static int set_context_timestamping(struct net_context *context,
				    const void *value, size_t len)
{
#if defined(CONFIG_NET_CONTEXT_TIMESTAMPING)
	uint8_t timestamping_flags = *((uint8_t *)value);

	return set_uint8_option(&context->options.timestamping,
				&timestamping_flags, len);
#else
	ARG_UNUSED(context);
	ARG_UNUSED(value);
	ARG_UNUSED(len);

	return -ENOTSUP;
#endif
}

static int set_context_mcast_ifindex(struct net_context *context,
				     const void *value, size_t len)
{
#if defined(CONFIG_NET_IPV6) || defined(CONFIG_NET_IPV4)
	sa_family_t family = net_context_get_family(context);
	int mcast_ifindex = *((int *)value);
	enum net_sock_type type;
	struct net_if *iface;

	if ((IS_ENABLED(CONFIG_NET_IPV6) && family == AF_INET6) ||
	    (IS_ENABLED(CONFIG_NET_IPV4) && family == AF_INET)) {

		if (len != sizeof(int)) {
			return -EINVAL;
		}

		type = net_context_get_type(context);
		if (type != SOCK_DGRAM) {
			return -EINVAL;
		}

		/* optlen equal to 0 then remove the binding */
		if (mcast_ifindex == 0) {
			context->options.ipv6_mcast_ifindex = 0;
			return 0;
		}

		if (mcast_ifindex < 1 || mcast_ifindex > 255) {
			return -EINVAL;
		}

		iface = net_if_get_by_index(mcast_ifindex);
		if (iface == NULL) {
			return -ENOENT;
		}

		if (IS_ENABLED(CONFIG_NET_IPV6) && family == AF_INET6) {
			if (!net_if_flag_is_set(iface, NET_IF_IPV6)) {
				return -EPROTOTYPE;
			}
		} else if (IS_ENABLED(CONFIG_NET_IPV4) && family == AF_INET) {
			if (!net_if_flag_is_set(iface, NET_IF_IPV4)) {
				return -EPROTOTYPE;
			}
		}

		context->options.ipv6_mcast_ifindex = mcast_ifindex;

		return 0;
	}

	return -EAFNOSUPPORT;
#else
	ARG_UNUSED(context);
	ARG_UNUSED(value);
	ARG_UNUSED(len);

	return -ENOTSUP;
#endif
}

static int set_context_local_port_range(struct net_context *context,
					const void *value, size_t len)
{
#if defined(CONFIG_NET_CONTEXT_CLAMP_PORT_RANGE)
	uint16_t lower_range, upper_range;
	uint32_t port_range;

	if (len != sizeof(uint32_t)) {
		return -EINVAL;
	}

	port_range = *((uint32_t *)value);
	lower_range = port_range & 0xffff;
	upper_range = port_range >> 16;

	/* If the range is 0, then it means that the port range clamping
	 * is disabled. If the range is not 0, then the lower range must
	 * be smaller than the upper range.
	 */
	if (lower_range != 0U && upper_range != 0U &&
	    lower_range >= upper_range) {
		return -EINVAL;
	}

	/* If either of the range is 0, then that bound has no effect.
	 * This is checked when the emphemeral port is selected.
	 */
	context->options.port_range = port_range;

	return 0;
#else
	ARG_UNUSED(context);
	ARG_UNUSED(value);
	ARG_UNUSED(len);

	return -ENOTSUP;
#endif
}

int net_context_set_option(struct net_context *context,
			   enum net_context_option option,
			   const void *value, size_t len)
{
	int ret = 0;

	NET_ASSERT(context);

	if (!PART_OF_ARRAY(contexts, context)) {
		return -EINVAL;
	}

	k_mutex_lock(&context->lock, K_FOREVER);

	switch (option) {
	case NET_OPT_PRIORITY:
		ret = set_context_priority(context, value, len);
		break;
	case NET_OPT_TXTIME:
		ret = set_context_txtime(context, value, len);
		break;
	case NET_OPT_SOCKS5:
		ret = set_context_proxy(context, value, len);
		break;
	case NET_OPT_RCVTIMEO:
		ret = set_context_rcvtimeo(context, value, len);
		break;
	case NET_OPT_SNDTIMEO:
		ret = set_context_sndtimeo(context, value, len);
		break;
	case NET_OPT_RCVBUF:
		ret = set_context_rcvbuf(context, value, len);
		break;
	case NET_OPT_SNDBUF:
		ret = set_context_sndbuf(context, value, len);
		break;
	case NET_OPT_DSCP_ECN:
		ret = set_context_dscp_ecn(context, value, len);
		break;
	case NET_OPT_TTL:
		ret = set_context_ttl(context, value, len);
		break;
	case NET_OPT_MCAST_TTL:
		ret = set_context_mcast_ttl(context, value, len);
		break;
	case NET_OPT_MCAST_HOP_LIMIT:
		ret = set_context_mcast_hop_limit(context, value, len);
		break;
	case NET_OPT_UNICAST_HOP_LIMIT:
		ret = set_context_unicast_hop_limit(context, value, len);
		break;
	case NET_OPT_REUSEADDR:
		ret = set_context_reuseaddr(context, value, len);
		break;
	case NET_OPT_REUSEPORT:
		ret = set_context_reuseport(context, value, len);
		break;
	case NET_OPT_IPV6_V6ONLY:
		ret = set_context_ipv6_v6only(context, value, len);
		break;
	case NET_OPT_RECV_PKTINFO:
		ret = set_context_recv_pktinfo(context, value, len);
		break;
	case NET_OPT_ADDR_PREFERENCES:
		ret = set_context_addr_preferences(context, value, len);
		break;
	case NET_OPT_TIMESTAMPING:
		ret = set_context_timestamping(context, value, len);
		break;
	case NET_OPT_MTU:
		/* IPv4 only supports getting the MTU */
		if (IS_ENABLED(CONFIG_NET_IPV4) &&
		    net_context_get_family(context) == AF_INET) {
			ret = -EOPNOTSUPP;
		} else if (IS_ENABLED(CONFIG_NET_IPV6) &&
			   net_context_get_family(context) == AF_INET6) {
			ret = set_context_ipv6_mtu(context, value, len);
		}

		break;
	case NET_OPT_MCAST_IFINDEX:
		ret = set_context_mcast_ifindex(context, value, len);
		break;
	case NET_OPT_LOCAL_PORT_RANGE:
		ret = set_context_local_port_range(context, value, len);
		break;
	}

	k_mutex_unlock(&context->lock);

	return ret;
}

int net_context_get_option(struct net_context *context,
			    enum net_context_option option,
			    void *value, size_t *len)
{
	int ret = 0;

	NET_ASSERT(context);

	if (!PART_OF_ARRAY(contexts, context)) {
		return -EINVAL;
	}

	k_mutex_lock(&context->lock, K_FOREVER);

	switch (option) {
	case NET_OPT_PRIORITY:
		ret = get_context_priority(context, value, len);
		break;
	case NET_OPT_TXTIME:
		ret = get_context_txtime(context, value, len);
		break;
	case NET_OPT_SOCKS5:
		ret = get_context_proxy(context, value, len);
		break;
	case NET_OPT_RCVTIMEO:
		ret = get_context_rcvtimeo(context, value, len);
		break;
	case NET_OPT_SNDTIMEO:
		ret = get_context_sndtimeo(context, value, len);
		break;
	case NET_OPT_RCVBUF:
		ret = get_context_rcvbuf(context, value, len);
		break;
	case NET_OPT_SNDBUF:
		ret = get_context_sndbuf(context, value, len);
		break;
	case NET_OPT_DSCP_ECN:
		ret = get_context_dscp_ecn(context, value, len);
		break;
	case NET_OPT_TTL:
		ret = get_context_ttl(context, value, len);
		break;
	case NET_OPT_MCAST_TTL:
		ret = get_context_mcast_ttl(context, value, len);
		break;
	case NET_OPT_MCAST_HOP_LIMIT:
		ret = get_context_mcast_hop_limit(context, value, len);
		break;
	case NET_OPT_UNICAST_HOP_LIMIT:
		ret = get_context_unicast_hop_limit(context, value, len);
		break;
	case NET_OPT_REUSEADDR:
		ret = get_context_reuseaddr(context, value, len);
		break;
	case NET_OPT_REUSEPORT:
		ret = get_context_reuseport(context, value, len);
		break;
	case NET_OPT_IPV6_V6ONLY:
		ret = get_context_ipv6_v6only(context, value, len);
		break;
	case NET_OPT_RECV_PKTINFO:
		ret = get_context_recv_pktinfo(context, value, len);
		break;
	case NET_OPT_ADDR_PREFERENCES:
		ret = get_context_addr_preferences(context, value, len);
		break;
	case NET_OPT_TIMESTAMPING:
		ret = get_context_timestamping(context, value, len);
		break;
	case NET_OPT_MTU:
		ret = get_context_mtu(context, value, len);
		break;
	case NET_OPT_MCAST_IFINDEX:
		ret = get_context_mcast_ifindex(context, value, len);
		break;
	case NET_OPT_LOCAL_PORT_RANGE:
		ret = get_context_local_port_range(context, value, len);
		break;
	}

	k_mutex_unlock(&context->lock);

	return ret;
}

int net_context_get_local_addr(struct net_context *ctx,
			       struct sockaddr *addr,
			       socklen_t *addrlen)
{
	if (ctx == NULL || addr == NULL || addrlen == NULL) {
		return -EINVAL;
	}

	if (IS_ENABLED(CONFIG_NET_TCP) &&
	    net_context_get_type(ctx) == SOCK_STREAM) {
		return net_tcp_endpoint_copy(ctx, addr, NULL, addrlen);
	}

	if (IS_ENABLED(CONFIG_NET_UDP) && net_context_get_type(ctx) == SOCK_DGRAM) {
		socklen_t newlen;

		if (IS_ENABLED(CONFIG_NET_IPV4) && ctx->local.family == AF_INET) {
			newlen = MIN(*addrlen, sizeof(struct sockaddr_in));

			net_sin(addr)->sin_family = AF_INET;
			net_sin(addr)->sin_port = net_sin_ptr(&ctx->local)->sin_port;
			memcpy(&net_sin(addr)->sin_addr,
			       net_sin_ptr(&ctx->local)->sin_addr,
			       sizeof(struct in_addr));

		} else if (IS_ENABLED(CONFIG_NET_IPV6) && ctx->local.family == AF_INET6) {
			newlen = MIN(*addrlen, sizeof(struct sockaddr_in6));

			net_sin6(addr)->sin6_family = AF_INET6;
			net_sin6(addr)->sin6_port = net_sin6_ptr(&ctx->local)->sin6_port;
			memcpy(&net_sin6(addr)->sin6_addr,
			       net_sin6_ptr(&ctx->local)->sin6_addr,
			       sizeof(struct in6_addr));
		} else {
			return -EAFNOSUPPORT;
		}

		*addrlen = newlen;

		return 0;
	}

	return -ENOPROTOOPT;
}

void net_context_foreach(net_context_cb_t cb, void *user_data)
{
	int i;

	k_sem_take(&contexts_lock, K_FOREVER);

	for (i = 0; i < NET_MAX_CONTEXT; i++) {
		if (!net_context_is_used(&contexts[i])) {
			continue;
		}

		k_mutex_lock(&contexts[i].lock, K_FOREVER);

		cb(&contexts[i], user_data);

		k_mutex_unlock(&contexts[i].lock);
	}

	k_sem_give(&contexts_lock);
}

const char *net_context_state(struct net_context *context)
{
	switch (net_context_get_state(context)) {
	case NET_CONTEXT_IDLE:
		return "IDLE";
	case NET_CONTEXT_CONNECTING:
		return "CONNECTING";
	case NET_CONTEXT_CONNECTED:
		return "CONNECTED";
	case NET_CONTEXT_LISTENING:
		return "LISTENING";
	}

	return NULL;
}

void net_context_init(void)
{
	k_sem_init(&contexts_lock, 1, K_SEM_MAX_LIMIT);
}<|MERGE_RESOLUTION|>--- conflicted
+++ resolved
@@ -2609,11 +2609,7 @@
 			net_pkt_set_ll_proto_type(pkt,
 						  ntohs(ll_dst_addr->sll_protocol));
 
-<<<<<<< HEAD
-			net_if_queue_tx(net_pkt_iface(pkt), pkt);
-=======
 			net_if_try_queue_tx(net_pkt_iface(pkt), pkt, timeout);
->>>>>>> fad916bd
 		}
 	} else if (IS_ENABLED(CONFIG_NET_SOCKETS_CAN) && family == AF_CAN &&
 		   net_context_get_proto(context) == CAN_RAW) {
