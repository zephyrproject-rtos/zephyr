/*
 * Copyright (c) 2018-2021 mcumgr authors
<<<<<<< HEAD
 * Copyright (c) 2022-2023 Nordic Semiconductor ASA
 * Copyright (c) 2023 Atmosic
=======
 * Copyright (c) 2022-2024 Nordic Semiconductor ASA
>>>>>>> 8469084d
 *
 * SPDX-License-Identifier: Apache-2.0
 */

#include <zephyr/sys/util.h>
#include <limits.h>
#include <assert.h>
#include <string.h>
#include <stdlib.h>
#include <zephyr/toolchain.h>
#include <zephyr/logging/log.h>
#include <zephyr/storage/flash_map.h>

#include <zcbor_common.h>
#include <zcbor_decode.h>
#include <zcbor_encode.h>

#include <zephyr/mgmt/mcumgr/mgmt/mgmt.h>
#include <zephyr/mgmt/mcumgr/smp/smp.h>
#include <zephyr/mgmt/mcumgr/mgmt/handlers.h>
#include <zephyr/mgmt/mcumgr/grp/img_mgmt/img_mgmt.h>

#include <mgmt/mcumgr/util/zcbor_bulk.h>
#include <mgmt/mcumgr/grp/img_mgmt/img_mgmt_priv.h>

#ifdef CONFIG_IMG_ENABLE_IMAGE_CHECK
#include <zephyr/dfu/flash_img.h>
#endif

#ifdef CONFIG_MCUMGR_MGMT_NOTIFICATION_HOOKS
#include <zephyr/mgmt/mcumgr/mgmt/callbacks.h>
#include <mgmt/mcumgr/transport/smp_internal.h>
#endif

#if defined(CONFIG_MCUBOOT_BOOTLOADER_MODE_RAM_LOAD)
#include <bootutil/boot_status.h>
#include <zephyr/retention/blinfo.h>
#endif

#if !defined(CONFIG_MCUBOOT_BOOTLOADER_MODE_RAM_LOAD)

#ifndef CONFIG_FLASH_LOAD_OFFSET
#error MCUmgr requires application to be built with CONFIG_FLASH_LOAD_OFFSET set \
	to be able to figure out application running slot.
#endif

#define FIXED_PARTITION_IS_RUNNING_APP_PARTITION(label)	\
	 (FIXED_PARTITION_OFFSET(label) == CONFIG_FLASH_LOAD_OFFSET)

BUILD_ASSERT(sizeof(struct image_header) == IMAGE_HEADER_SIZE,
	     "struct image_header not required size");

#if CONFIG_MCUMGR_GRP_IMG_UPDATABLE_IMAGE_NUMBER >= 2
#if FIXED_PARTITION_EXISTS(slot0_ns_partition) &&			\
	FIXED_PARTITION_IS_RUNNING_APP_PARTITION(slot0_ns_partition)
#define ACTIVE_IMAGE_IS 0
#elif FIXED_PARTITION_EXISTS(slot0_partition) &&			\
	FIXED_PARTITION_IS_RUNNING_APP_PARTITION(slot0_partition)
#define ACTIVE_IMAGE_IS 0
#elif FIXED_PARTITION_EXISTS(slot1_partition) &&			\
	FIXED_PARTITION_IS_RUNNING_APP_PARTITION(slot1_partition)
#define ACTIVE_IMAGE_IS 0
#elif FIXED_PARTITION_EXISTS(slot2_partition) &&			\
	FIXED_PARTITION_IS_RUNNING_APP_PARTITION(slot2_partition)
#define ACTIVE_IMAGE_IS 1
#elif FIXED_PARTITION_EXISTS(slot3_partition) &&			\
	FIXED_PARTITION_IS_RUNNING_APP_PARTITION(slot3_partition)
#define ACTIVE_IMAGE_IS 1
#elif FIXED_PARTITION_EXISTS(slot4_partition) &&			\
	FIXED_PARTITION_IS_RUNNING_APP_PARTITION(slot4_partition)
#define ACTIVE_IMAGE_IS 2
#elif FIXED_PARTITION_EXISTS(slot5_partition) &&			\
	FIXED_PARTITION_IS_RUNNING_APP_PARTITION(slot5_partition)
#define ACTIVE_IMAGE_IS 2
#else
#define ACTIVE_IMAGE_IS 0
#endif
#else
#define ACTIVE_IMAGE_IS 0
#endif

#else
#define ACTIVE_IMAGE_IS 0
#endif

#define SLOTS_PER_IMAGE 2

LOG_MODULE_REGISTER(mcumgr_img_grp, CONFIG_MCUMGR_GRP_IMG_LOG_LEVEL);

struct img_mgmt_state g_img_mgmt_state;

#ifdef CONFIG_MCUMGR_GRP_IMG_MUTEX
static K_MUTEX_DEFINE(img_mgmt_mutex);
#endif

#ifdef CONFIG_MCUMGR_GRP_IMG_VERBOSE_ERR
const char *img_mgmt_err_str_app_reject = "app reject";
const char *img_mgmt_err_str_hdr_malformed = "header malformed";
const char *img_mgmt_err_str_magic_mismatch = "magic mismatch";
const char *img_mgmt_err_str_no_slot = "no slot";
const char *img_mgmt_err_str_flash_open_failed = "fa open fail";
const char *img_mgmt_err_str_flash_erase_failed = "fa erase fail";
const char *img_mgmt_err_str_flash_write_failed = "fa write fail";
const char *img_mgmt_err_str_downgrade = "downgrade";
const char *img_mgmt_err_str_image_bad_flash_addr = "img addr mismatch";
const char *img_mgmt_err_str_image_too_large = "img too large";
const char *img_mgmt_err_str_data_overrun = "data overrun";
#endif

void img_mgmt_take_lock(void)
{
#ifdef CONFIG_MCUMGR_GRP_IMG_MUTEX
	k_mutex_lock(&img_mgmt_mutex, K_FOREVER);
#endif
}

void img_mgmt_release_lock(void)
{
#ifdef CONFIG_MCUMGR_GRP_IMG_MUTEX
	k_mutex_unlock(&img_mgmt_mutex);
#endif
}

#if defined(CONFIG_MCUMGR_GRP_IMG_SLOT_INFO_HOOKS)
static bool img_mgmt_reset_zse(struct smp_streamer *ctxt)
{
	zcbor_state_t *zse = ctxt->writer->zs;

	/* Because there is already data in the buffer, it must be cleared first */
	net_buf_reset(ctxt->writer->nb);
	ctxt->writer->nb->len = sizeof(struct smp_hdr);
	zcbor_new_encode_state(zse, ARRAY_SIZE(ctxt->writer->zs),
			       ctxt->writer->nb->data + sizeof(struct smp_hdr),
			       net_buf_tailroom(ctxt->writer->nb), 0);

	return zcbor_map_start_encode(zse, CONFIG_MCUMGR_SMP_CBOR_MAX_MAIN_MAP_ENTRIES);
}

#if defined(CONFIG_MCUMGR_GRP_IMG_TOO_LARGE_SYSBUILD)
static bool img_mgmt_slot_max_size(size_t *area_sizes, zcbor_state_t *zse)
{
	bool ok = true;

	if (area_sizes[0] > 0 && area_sizes[1] > 0) {
		/* Calculate maximum image size */
		size_t area_size_difference = (size_t)abs((ssize_t)area_sizes[1] -
							  (ssize_t)area_sizes[0]);

		if (CONFIG_MCUBOOT_UPDATE_FOOTER_SIZE >= area_size_difference) {
			ok = zcbor_tstr_put_lit(zse, "max_image_size") &&
			     zcbor_uint32_put(zse, (uint32_t)(area_sizes[0] -
					      CONFIG_MCUBOOT_UPDATE_FOOTER_SIZE));		}
	}

	return ok;
}
#elif defined(CONFIG_MCUMGR_GRP_IMG_TOO_LARGE_BOOTLOADER_INFO)
static bool img_mgmt_slot_max_size(size_t *area_sizes, zcbor_state_t *zse)
{
	bool ok = true;
	int rc;
	int max_app_size;

	ARG_UNUSED(area_sizes);

	rc = blinfo_lookup(BLINFO_MAX_APPLICATION_SIZE, &max_app_size, sizeof(max_app_size))

	if (rc < 0) {
		LOG_ERR("Failed to lookup max application size: %d", rc);
	} else if (rc > 0) {
		ok = zcbor_tstr_put_lit(zse, "max_image_size") &&
		     zcbor_uint32_put(zse, (uint32_t)max_app_size);
	}

	return ok;
}
#endif
#endif

/**
 * Finds the TLVs in the specified image slot, if any.
 */
static int img_mgmt_find_tlvs(int slot, size_t *start_off, size_t *end_off, uint16_t magic)
{
	struct image_tlv_info tlv_info;
	int rc;

	rc = img_mgmt_read(slot, *start_off, &tlv_info, sizeof(tlv_info));
	if (rc != 0) {
		/* Read error. */
		return rc;
	}

	if (tlv_info.it_magic != magic) {
		/* No TLVs. */
		return IMG_MGMT_ERR_NO_TLVS;
	}

	*start_off += sizeof(tlv_info);
	*end_off = *start_off + tlv_info.it_tlv_tot;

	return IMG_MGMT_ERR_OK;
}

int img_mgmt_active_slot(int image)
{
	int slot = 0;

	/* Multi image does not support DirectXIP or RAM load currently */
#if CONFIG_MCUMGR_GRP_IMG_UPDATABLE_IMAGE_NUMBER > 1
	slot = (image << 1);
#elif defined(CONFIG_MCUBOOT_BOOTLOADER_MODE_RAM_LOAD)
	/* RAM load requires querying bootloader */
	int rc;
	uint8_t temp_slot;

	rc = blinfo_lookup(BLINFO_RUNNING_SLOT, &temp_slot, sizeof(temp_slot));

	if (rc <= 0) {
		LOG_ERR("Failed to fetch active slot: %d", rc);

		return 255;
	}

	slot = (int)temp_slot;
#else
	/* This covers single image, including DirectXiP */
	if (FIXED_PARTITION_IS_RUNNING_APP_PARTITION(slot1_partition)) {
		slot = 1;
	}
#endif
	LOG_DBG("(%d) => %d", image, slot);

	return slot;
}

int img_mgmt_active_image(void)
{
	return ACTIVE_IMAGE_IS;
}

/*
 * Reads the version and build hash from the specified image slot.
 */
int img_mgmt_read_info(int image_slot, struct image_version *ver, uint8_t *hash,
				   uint32_t *flags)
{
	struct image_header hdr;
	struct image_tlv tlv;
	size_t data_off;
	size_t data_end;
	bool hash_found;
	uint8_t erased_val;
	uint32_t erased_val_32;
	int rc;

	rc = img_mgmt_erased_val(image_slot, &erased_val);
	if (rc != 0) {
		return IMG_MGMT_ERR_FLASH_CONFIG_QUERY_FAIL;
	}

	rc = img_mgmt_read(image_slot, 0, &hdr, sizeof(hdr));
	if (rc != 0) {
		return rc;
	}

	if (ver != NULL) {
		memset(ver, erased_val, sizeof(*ver));
	}
	erased_val_32 = ERASED_VAL_32(erased_val);
	if (hdr.ih_magic == IMAGE_MAGIC) {
		if (ver != NULL) {
			memcpy(ver, &hdr.ih_ver, sizeof(*ver));
		}
	} else if (hdr.ih_magic == erased_val_32) {
		return IMG_MGMT_ERR_NO_IMAGE;
	} else {
		return IMG_MGMT_ERR_INVALID_IMAGE_HEADER_MAGIC;
	}

	if (flags != NULL) {
		*flags = hdr.ih_flags;
	}

	/* Read the image's TLVs. We first try to find the protected TLVs, if the protected
	 * TLV does not exist, we try to find non-protected TLV which also contains the hash
	 * TLV. All images are required to have a hash TLV.  If the hash is missing, the image
	 * is considered invalid.
	 */
	data_off = hdr.ih_hdr_size + hdr.ih_img_size;

	rc = img_mgmt_find_tlvs(image_slot, &data_off, &data_end, IMAGE_TLV_PROT_INFO_MAGIC);
	if (!rc) {
		/* The data offset should start after the header bytes after the end of
		 * the protected TLV, if one exists.
		 */
		data_off = data_end - sizeof(struct image_tlv_info);
	}

	rc = img_mgmt_find_tlvs(image_slot, &data_off, &data_end, IMAGE_TLV_INFO_MAGIC);
	if (rc != 0) {
		return IMG_MGMT_ERR_NO_TLVS;
	}

	hash_found = false;
	while (data_off + sizeof(tlv) <= data_end) {
		rc = img_mgmt_read(image_slot, data_off, &tlv, sizeof(tlv));
		if (rc != 0) {
			return rc;
		}
		if (tlv.it_type == 0xff && tlv.it_len == 0xffff) {
			return IMG_MGMT_ERR_INVALID_TLV;
		}
		if (tlv.it_type != IMAGE_TLV_SHA256 || tlv.it_len != IMAGE_HASH_LEN) {
			/* Non-hash TLV.  Skip it. */
			data_off += sizeof(tlv) + tlv.it_len;
			continue;
		}

		if (hash_found) {
			/* More than one hash. */
			return IMG_MGMT_ERR_TLV_MULTIPLE_HASHES_FOUND;
		}
		hash_found = true;

		data_off += sizeof(tlv);
		if (hash != NULL) {
			if (data_off + IMAGE_HASH_LEN > data_end) {
				return IMG_MGMT_ERR_TLV_INVALID_SIZE;
			}
			rc = img_mgmt_read(image_slot, data_off, hash, IMAGE_HASH_LEN);
			if (rc != 0) {
				return rc;
			}
		}
	}

	if (!hash_found) {
		return IMG_MGMT_ERR_HASH_NOT_FOUND;
	}

	return 0;
}

/*
 * Finds image given version number. Returns the slot number image is in,
 * or -1 if not found.
 */
int
img_mgmt_find_by_ver(struct image_version *find, uint8_t *hash)
{
	int i;
	struct image_version ver;

	for (i = 0; i < 2 * CONFIG_MCUMGR_GRP_IMG_UPDATABLE_IMAGE_NUMBER; i++) {
		if (img_mgmt_read_info(i, &ver, hash, NULL) != 0) {
			continue;
		}
		if (!memcmp(find, &ver, sizeof(ver))) {
			return i;
		}
	}
	return -1;
}

/*
 * Finds image given hash of the image. Returns the slot number image is in,
 * or -1 if not found.
 */
int
img_mgmt_find_by_hash(uint8_t *find, struct image_version *ver)
{
	int i;
	uint8_t hash[IMAGE_HASH_LEN];

	for (i = 0; i < 2 * CONFIG_MCUMGR_GRP_IMG_UPDATABLE_IMAGE_NUMBER; i++) {
		if (img_mgmt_read_info(i, ver, hash, NULL) != 0) {
			continue;
		}
		if (!memcmp(hash, find, IMAGE_HASH_LEN)) {
			return i;
		}
	}
	return -1;
}

/*
 * Resets upload status to defaults (no upload in progress)
 */
#ifdef CONFIG_MCUMGR_GRP_IMG_MUTEX
void img_mgmt_reset_upload(void)
#else
static void img_mgmt_reset_upload(void)
#endif
{
	img_mgmt_take_lock();
	memset(&g_img_mgmt_state, 0, sizeof(g_img_mgmt_state));
	g_img_mgmt_state.area_id = -1;
	img_mgmt_release_lock();
}

/**
 * Command handler: image erase
 */
static int
img_mgmt_erase(struct smp_streamer *ctxt)
{
	struct image_version ver;
	int rc;
	zcbor_state_t *zse = ctxt->writer->zs;
	zcbor_state_t *zsd = ctxt->reader->zs;
	bool ok;
	uint32_t slot = img_mgmt_get_opposite_slot(img_mgmt_active_slot(img_mgmt_active_image()));
	size_t decoded = 0;

	struct zcbor_map_decode_key_val image_erase_decode[] = {
		ZCBOR_MAP_DECODE_KEY_DECODER("slot", zcbor_uint32_decode, &slot),
	};

	ok = zcbor_map_decode_bulk(zsd, image_erase_decode,
		ARRAY_SIZE(image_erase_decode), &decoded) == 0;

	if (!ok) {
		return MGMT_ERR_EINVAL;
	}

	img_mgmt_take_lock();

	/*
	 * First check if image info is valid.
	 * This check is done incase the flash area has a corrupted image.
	 */
	rc = img_mgmt_read_info(slot, &ver, NULL, NULL);

	if (rc == 0) {
		/* Image info is valid. */
		if (img_mgmt_slot_in_use(slot)) {
			/* No free slot. */
			ok = smp_add_cmd_err(zse, MGMT_GROUP_ID_IMAGE,
					     IMG_MGMT_ERR_NO_FREE_SLOT);
			goto end;
		}
	}

	rc = img_mgmt_erase_slot(slot);
	img_mgmt_reset_upload();

	if (rc != 0) {
#if defined(CONFIG_MCUMGR_GRP_IMG_STATUS_HOOKS)
		int32_t err_rc;
		uint16_t err_group;

		(void)mgmt_callback_notify(MGMT_EVT_OP_IMG_MGMT_DFU_STOPPED, NULL, 0, &err_rc,
					   &err_group);
#endif
		ok = smp_add_cmd_err(zse, MGMT_GROUP_ID_IMAGE, rc);
		goto end;
	}

	if (IS_ENABLED(CONFIG_MCUMGR_SMP_LEGACY_RC_BEHAVIOUR)) {
		if (!zcbor_tstr_put_lit(zse, "rc") || !zcbor_int32_put(zse, 0)) {
			img_mgmt_release_lock();
			return MGMT_ERR_EMSGSIZE;
		}
	}

end:
	img_mgmt_release_lock();

	return MGMT_ERR_EOK;
}

#if defined(CONFIG_MCUMGR_GRP_IMG_SLOT_INFO)
/**
 * Command handler: image slot info
 */
static int img_mgmt_slot_info(struct smp_streamer *ctxt)
{
	int rc;
	zcbor_state_t *zse = ctxt->writer->zs;
	bool ok;
	uint8_t i = 0;
	size_t area_sizes[SLOTS_PER_IMAGE];

#if defined(CONFIG_MCUMGR_GRP_IMG_SLOT_INFO_HOOKS)
	int32_t err_rc;
	uint16_t err_group;
	enum mgmt_cb_return status;
#endif

	img_mgmt_take_lock();

	ok = zcbor_tstr_put_lit(zse, "images") &&
	     zcbor_list_start_encode(zse, 10);

	while (i < CONFIG_MCUMGR_GRP_IMG_UPDATABLE_IMAGE_NUMBER * SLOTS_PER_IMAGE) {
		const struct flash_area *fa;
		int area_id = img_mgmt_flash_area_id(i);

		if ((i % SLOTS_PER_IMAGE) == 0) {
			memset(area_sizes, 0, sizeof(area_sizes));

			ok = zcbor_map_start_encode(zse, 4) &&
			     zcbor_tstr_put_lit(zse, "image") &&
			     zcbor_uint32_put(zse, (uint32_t)(i / SLOTS_PER_IMAGE)) &&
			     zcbor_tstr_put_lit(zse, "slots") &&
			     zcbor_list_start_encode(zse, 4);

			if (!ok) {
				goto finish;
			}
		}

		ok = zcbor_map_start_encode(zse, 4) &&
		     zcbor_tstr_put_lit(zse, "slot") &&
		     zcbor_uint32_put(zse, (uint32_t)(i % SLOTS_PER_IMAGE));

		if (!ok) {
			goto finish;
		}

		rc = flash_area_open(area_id, &fa);

		if (rc) {
			/* Failed opening slot, mark as error */
			ok = zcbor_tstr_put_lit(zse, "rc") &&
			     zcbor_int32_put(zse, rc);

			LOG_ERR("Failed to open slot %d for information fetching: %d", area_id, rc);
		} else {
#if defined(CONFIG_MCUMGR_GRP_IMG_SLOT_INFO_HOOKS)
			struct img_mgmt_slot_info_slot slot_info_data = {
				.image = (i / SLOTS_PER_IMAGE),
				.slot = (i % SLOTS_PER_IMAGE),
				.fa = fa,
				.zse = zse,
			};
#endif

			if (sizeof(fa->fa_size) == sizeof(uint64_t)) {
				ok = zcbor_tstr_put_lit(zse, "size") &&
				     zcbor_uint64_put(zse, fa->fa_size);
			} else {
				ok = zcbor_tstr_put_lit(zse, "size") &&
				     zcbor_uint32_put(zse, fa->fa_size);
			}

			area_sizes[(i % SLOTS_PER_IMAGE)] = fa->fa_size;

			if (!ok) {
				goto finish;
			}

			/*
			 * Check if we support uploading to this slot and if so, return the
			 * image ID
			 */
#if defined(CONFIG_MCUMGR_GRP_IMG_DIRECT_UPLOAD)
			ok = zcbor_tstr_put_lit(zse, "upload_image_id") &&
			     zcbor_uint32_put(zse, (i + 1));
#else
			if (img_mgmt_active_slot((i / SLOTS_PER_IMAGE)) != i) {
				ok = zcbor_tstr_put_lit(zse, "upload_image_id") &&
				     zcbor_uint32_put(zse, (i / SLOTS_PER_IMAGE));
			}
#endif

			if (!ok) {
				goto finish;
			}

#if defined(CONFIG_MCUMGR_GRP_IMG_SLOT_INFO_HOOKS)
			status = mgmt_callback_notify(MGMT_EVT_OP_IMG_MGMT_SLOT_INFO_SLOT,
						      &slot_info_data, sizeof(slot_info_data),
						      &err_rc, &err_group);
#endif

			flash_area_close(fa);

#if defined(CONFIG_MCUMGR_GRP_IMG_SLOT_INFO_HOOKS)
			if (status != MGMT_CB_OK) {
				if (status == MGMT_CB_ERROR_RC) {
					img_mgmt_release_lock();
					return err_rc;
				}

				ok = img_mgmt_reset_zse(ctxt) &&
				     smp_add_cmd_err(zse, err_group, (uint16_t)err_rc);

				goto finish;
			}
#endif
		}

		ok &= zcbor_map_end_encode(zse, 4);

		if (!ok) {
			goto finish;
		}

		if ((i % SLOTS_PER_IMAGE) == (SLOTS_PER_IMAGE - 1)) {
#if defined(CONFIG_MCUMGR_GRP_IMG_SLOT_INFO_HOOKS)
			struct img_mgmt_slot_info_image image_info_data = {
				.image = (i / SLOTS_PER_IMAGE),
				.zse = zse,
			};
#endif

			ok = zcbor_list_end_encode(zse, 4);

			if (!ok) {
				goto finish;
			}

#if defined(CONFIG_MCUMGR_GRP_IMG_TOO_LARGE_SYSBUILD) || \
	defined(MCUMGR_GRP_IMG_TOO_LARGE_BOOTLOADER_INFO)
			ok = img_mgmt_slot_max_size(area_sizes, zse);

			if (!ok) {
				goto finish;
			}
#endif

#if defined(CONFIG_MCUMGR_GRP_IMG_SLOT_INFO_HOOKS)
			status = mgmt_callback_notify(MGMT_EVT_OP_IMG_MGMT_SLOT_INFO_IMAGE,
						      &image_info_data, sizeof(image_info_data),
						      &err_rc, &err_group);

			if (status != MGMT_CB_OK) {
				if (status == MGMT_CB_ERROR_RC) {
					img_mgmt_release_lock();
					return err_rc;
				}

				ok = img_mgmt_reset_zse(ctxt) &&
				     smp_add_cmd_err(zse, err_group, (uint16_t)err_rc);

				goto finish;
			}
#endif

			ok = zcbor_map_end_encode(zse, 4);

			if (!ok) {
				goto finish;
			}
		}

		++i;
	}

	ok = zcbor_list_end_encode(zse, 10);

finish:
	img_mgmt_release_lock();

	return ok ? MGMT_ERR_EOK : MGMT_ERR_EMSGSIZE;
}
#endif

static int
img_mgmt_upload_good_rsp(struct smp_streamer *ctxt)
{
	zcbor_state_t *zse = ctxt->writer->zs;
	bool ok = true;

	if (IS_ENABLED(CONFIG_MCUMGR_SMP_LEGACY_RC_BEHAVIOUR)) {
		ok = zcbor_tstr_put_lit(zse, "rc")		&&
		     zcbor_int32_put(zse, MGMT_ERR_EOK);
	}

	ok = ok && zcbor_tstr_put_lit(zse, "off")		&&
		   zcbor_size_put(zse, g_img_mgmt_state.off);

	return ok ? MGMT_ERR_EOK : MGMT_ERR_EMSGSIZE;
}

/**
 * Logs an upload request if necessary.
 *
 * @param is_first	Whether the request includes the first chunk of the image.
 * @param is_last	Whether the request includes the last chunk of the image.
 * @param status	The result of processing the upload request (MGMT_ERR code).
 *
 * @return 0 on success; nonzero on failure.
 */
static int
img_mgmt_upload_log(bool is_first, bool is_last, int status)
{
	uint8_t hash[IMAGE_HASH_LEN];
	const uint8_t *hashp;
	int rc;

	if (is_last || status != 0) {
		/* Log the image hash if we know it. */
		rc = img_mgmt_read_info(1, NULL, hash, NULL);
		if (rc != 0) {
			hashp = NULL;
		} else {
			hashp = hash;
		}
	}

	return 0;
}

/**
 * Command handler: image upload
 */
static int
img_mgmt_upload(struct smp_streamer *ctxt)
{
	zcbor_state_t *zse = ctxt->writer->zs;
	zcbor_state_t *zsd = ctxt->reader->zs;
	bool ok;
	size_t decoded = 0;
	struct img_mgmt_upload_req req = {
		.off = SIZE_MAX,
		.size = SIZE_MAX,
		.img_data = { 0 },
		.data_sha = { 0 },
		.upgrade = false,
		.image = 0,
	};
	int rc;
	struct img_mgmt_upload_action action;
	bool last = false;
	bool reset = false;

#ifdef CONFIG_IMG_ENABLE_IMAGE_CHECK
	bool data_match = false;
#endif

#if defined(CONFIG_MCUMGR_GRP_IMG_UPLOAD_CHECK_HOOK)
	enum mgmt_cb_return status;
#endif

#if defined(CONFIG_MCUMGR_GRP_IMG_UPLOAD_CHECK_HOOK) ||	\
defined(CONFIG_MCUMGR_GRP_IMG_STATUS_HOOKS) ||		\
defined(CONFIG_MCUMGR_SMP_COMMAND_STATUS_HOOKS)
	int32_t err_rc;
	uint16_t err_group;
#endif

	struct zcbor_map_decode_key_val image_upload_decode[] = {
		ZCBOR_MAP_DECODE_KEY_DECODER("image", zcbor_uint32_decode, &req.image),
		ZCBOR_MAP_DECODE_KEY_DECODER("data", zcbor_bstr_decode, &req.img_data),
		ZCBOR_MAP_DECODE_KEY_DECODER("len", zcbor_size_decode, &req.size),
		ZCBOR_MAP_DECODE_KEY_DECODER("off", zcbor_size_decode, &req.off),
		ZCBOR_MAP_DECODE_KEY_DECODER("sha", zcbor_bstr_decode, &req.data_sha),
		ZCBOR_MAP_DECODE_KEY_DECODER("upgrade", zcbor_bool_decode, &req.upgrade)
	};

#if defined(CONFIG_MCUMGR_SMP_COMMAND_STATUS_HOOKS)
	struct mgmt_evt_op_cmd_arg cmd_status_arg = {
		.group = MGMT_GROUP_ID_IMAGE,
		.id = IMG_MGMT_ID_UPLOAD,
	};
#endif

#if defined(CONFIG_MCUMGR_GRP_IMG_UPLOAD_CHECK_HOOK)
	struct img_mgmt_upload_check upload_check_data = {
		.action = &action,
		.req = &req,
	};
#endif

	ok = zcbor_map_decode_bulk(zsd, image_upload_decode,
		ARRAY_SIZE(image_upload_decode), &decoded) == 0;

	IMG_MGMT_UPLOAD_ACTION_SET_RC_RSN(&action, NULL);

	if (!ok) {
		return MGMT_ERR_EINVAL;
	}

	img_mgmt_take_lock();

	/* Determine what actions to take as a result of this request. */
	rc = img_mgmt_upload_inspect(&req, &action);
	if (rc != 0) {
#if defined(CONFIG_MCUMGR_GRP_IMG_STATUS_HOOKS)
		(void)mgmt_callback_notify(MGMT_EVT_OP_IMG_MGMT_DFU_STOPPED, NULL, 0, &err_rc,
					   &err_group);
#endif

		MGMT_CTXT_SET_RC_RSN(ctxt, IMG_MGMT_UPLOAD_ACTION_RC_RSN(&action));
		LOG_ERR("Image upload inspect failed: %d", rc);
		ok = smp_add_cmd_err(zse, MGMT_GROUP_ID_IMAGE, rc);
		goto end;
	}

	if (!action.proceed) {
		/* Request specifies incorrect offset.  Respond with a success code and
		 * the correct offset.
		 */
		rc = img_mgmt_upload_good_rsp(ctxt);
		img_mgmt_release_lock();
		return rc;
	}

#if defined(CONFIG_MCUMGR_GRP_IMG_UPLOAD_CHECK_HOOK)
	/* Request is valid.  Give the application a chance to reject this upload
	 * request.
	 */
	status = mgmt_callback_notify(MGMT_EVT_OP_IMG_MGMT_DFU_CHUNK, &upload_check_data,
				      sizeof(upload_check_data), &err_rc, &err_group);

	if (status != MGMT_CB_OK) {
		IMG_MGMT_UPLOAD_ACTION_SET_RC_RSN(&action, img_mgmt_err_str_app_reject);

		if (status == MGMT_CB_ERROR_RC) {
			rc = err_rc;
			ok = zcbor_tstr_put_lit(zse, "rc")	&&
			     zcbor_int32_put(zse, rc);
		} else {
			ok = smp_add_cmd_err(zse, err_group, (uint16_t)err_rc);
		}

		goto end;
	}
#endif

	/* Remember flash area ID and image size for subsequent upload requests. */
	g_img_mgmt_state.area_id = action.area_id;
	g_img_mgmt_state.size = action.size;

	if (req.off == 0) {
		/*
		 * New upload.
		 */
#ifdef CONFIG_IMG_ENABLE_IMAGE_CHECK
		struct flash_img_context ctx;
		struct flash_img_check fic;
#endif

		g_img_mgmt_state.off = 0;

#if defined(CONFIG_MCUMGR_GRP_IMG_STATUS_HOOKS)
		(void)mgmt_callback_notify(MGMT_EVT_OP_IMG_MGMT_DFU_STARTED, NULL, 0, &err_rc,
					   &err_group);
#endif

#if defined(CONFIG_MCUMGR_SMP_COMMAND_STATUS_HOOKS)
		cmd_status_arg.status = IMG_MGMT_ID_UPLOAD_STATUS_START;
#endif

		/*
		 * We accept SHA trimmed to any length by client since it's up to client
		 * to make sure provided data are good enough to avoid collisions when
		 * resuming upload.
		 */
		g_img_mgmt_state.data_sha_len = req.data_sha.len;
		memcpy(g_img_mgmt_state.data_sha, req.data_sha.value, req.data_sha.len);
		memset(&g_img_mgmt_state.data_sha[req.data_sha.len], 0,
			   IMG_MGMT_DATA_SHA_LEN - req.data_sha.len);

#ifdef CONFIG_IMG_ENABLE_IMAGE_CHECK
		/* Check if the existing image hash matches the hash of the underlying data,
		 * this check can only be performed if the provided hash is a full SHA256 hash
		 * of the file that is being uploaded, do not attempt the check if the length
		 * of the provided hash is less.
		 */
		if (g_img_mgmt_state.data_sha_len == IMG_MGMT_DATA_SHA_LEN) {
			fic.match = g_img_mgmt_state.data_sha;
			fic.clen = g_img_mgmt_state.size;

			if (flash_img_check(&ctx, &fic, g_img_mgmt_state.area_id) == 0) {
				/* Underlying data already matches, no need to upload any more,
				 * set offset to image size so client knows upload has finished.
				 */
				g_img_mgmt_state.off = g_img_mgmt_state.size;
				reset = true;
				last = true;
				data_match = true;

#if defined(CONFIG_MCUMGR_SMP_COMMAND_STATUS_HOOKS)
				cmd_status_arg.status = IMG_MGMT_ID_UPLOAD_STATUS_COMPLETE;
#endif

				goto end;
			}
		}
#endif

#ifndef CONFIG_IMG_ERASE_PROGRESSIVELY
		/* erase the entire req.size all at once */
		if (action.erase) {
			rc = img_mgmt_erase_image_data(0, req.size);
			if (rc != 0) {
				IMG_MGMT_UPLOAD_ACTION_SET_RC_RSN(&action,
					img_mgmt_err_str_flash_erase_failed);
				ok = smp_add_cmd_err(zse, MGMT_GROUP_ID_IMAGE, rc);
				goto end;
			}
		}
#endif
	} else {
#if defined(CONFIG_MCUMGR_SMP_COMMAND_STATUS_HOOKS)
		cmd_status_arg.status = IMG_MGMT_ID_UPLOAD_STATUS_ONGOING;
#endif
	}

	/* Write the image data to flash. */
	if (req.img_data.len != 0) {
		/* If this is the last chunk */
		if (g_img_mgmt_state.off + req.img_data.len == g_img_mgmt_state.size) {
			last = true;
		}

		rc = img_mgmt_write_image_data(req.off, req.img_data.value, action.write_bytes,
						    last);
		if (rc == 0) {
			g_img_mgmt_state.off += action.write_bytes;
		} else {
			/* Write failed, currently not able to recover from this */
#if defined(CONFIG_MCUMGR_SMP_COMMAND_STATUS_HOOKS)
			cmd_status_arg.status = IMG_MGMT_ID_UPLOAD_STATUS_COMPLETE;
#endif

			IMG_MGMT_UPLOAD_ACTION_SET_RC_RSN(&action,
				img_mgmt_err_str_flash_write_failed);
			reset = true;
			IMG_MGMT_UPLOAD_ACTION_SET_RC_RSN(&action,
				img_mgmt_err_str_flash_write_failed);

			LOG_ERR("Irrecoverable error: flash write failed: %d", rc);

			ok = smp_add_cmd_err(zse, MGMT_GROUP_ID_IMAGE, rc);
			goto end;
		}

		if (g_img_mgmt_state.off == g_img_mgmt_state.size) {
			/* Done */
			reset = true;

#ifdef CONFIG_IMG_ENABLE_IMAGE_CHECK
			static struct flash_img_context ctx;

			if (flash_img_init_id(&ctx, g_img_mgmt_state.area_id) == 0) {
				struct flash_img_check fic = {
					.match = g_img_mgmt_state.data_sha,
					.clen = g_img_mgmt_state.size,
				};

				if (flash_img_check(&ctx, &fic, g_img_mgmt_state.area_id) == 0) {
					data_match = true;
				} else {
					LOG_ERR("Uploaded image sha256 hash verification failed");
				}
			} else {
				LOG_ERR("Uploaded image sha256 could not be checked");
			}
#endif

#if defined(CONFIG_MCUMGR_GRP_IMG_STATUS_HOOKS)
			(void)mgmt_callback_notify(MGMT_EVT_OP_IMG_MGMT_DFU_PENDING, NULL, 0,
						   &err_rc, &err_group);
		} else {
			/* Notify that the write has completed */
			(void)mgmt_callback_notify(MGMT_EVT_OP_IMG_MGMT_DFU_CHUNK_WRITE_COMPLETE,
						   NULL, 0, &err_rc, &err_group);
#endif
		}
	}
end:

	img_mgmt_upload_log(req.off == 0, g_img_mgmt_state.off == g_img_mgmt_state.size, rc);

#if defined(CONFIG_MCUMGR_SMP_COMMAND_STATUS_HOOKS)
	(void)mgmt_callback_notify(MGMT_EVT_OP_CMD_STATUS, &cmd_status_arg,
				   sizeof(cmd_status_arg), &err_rc, &err_group);
#endif

	if (rc != 0) {
#if defined(CONFIG_MCUMGR_GRP_IMG_STATUS_HOOKS)
		(void)mgmt_callback_notify(MGMT_EVT_OP_IMG_MGMT_DFU_STOPPED, NULL, 0, &err_rc,
					   &err_group);
#endif

		img_mgmt_reset_upload();
	} else {
		rc = img_mgmt_upload_good_rsp(ctxt);

#ifdef CONFIG_IMG_ENABLE_IMAGE_CHECK
		if (last && rc == MGMT_ERR_EOK) {
			/* Append status to last packet */
			ok = zcbor_tstr_put_lit(zse, "match")	&&
			     zcbor_bool_put(zse, data_match);
		}
#endif

		if (reset) {
			/* Reset the upload state struct back to default */
			img_mgmt_reset_upload();
		}
	}

	img_mgmt_release_lock();

	if (!ok) {
		return MGMT_ERR_EMSGSIZE;
	}

	return MGMT_ERR_EOK;
}

int img_mgmt_my_version(struct image_version *ver)
{
	return img_mgmt_read_info(img_mgmt_active_slot(img_mgmt_active_image()),
				  ver, NULL, NULL);
}

#ifdef CONFIG_MCUMGR_SMP_SUPPORT_ORIGINAL_PROTOCOL
/*
 * @brief	Translate IMG mgmt group error code into MCUmgr error code
 *
 * @param ret	#img_mgmt_err_code_t error code
 *
 * @return	#mcumgr_err_t error code
 */
static int img_mgmt_translate_error_code(uint16_t err)
{
	int rc;

	switch (err) {
	case IMG_MGMT_ERR_NO_IMAGE:
	case IMG_MGMT_ERR_NO_TLVS:
		rc = MGMT_ERR_ENOENT;
		break;

	case IMG_MGMT_ERR_NO_FREE_SLOT:
	case IMG_MGMT_ERR_CURRENT_VERSION_IS_NEWER:
	case IMG_MGMT_ERR_IMAGE_ALREADY_PENDING:
		rc = MGMT_ERR_EBADSTATE;
		break;

	case IMG_MGMT_ERR_NO_FREE_MEMORY:
		rc = MGMT_ERR_ENOMEM;
		break;

	case IMG_MGMT_ERR_INVALID_SLOT:
	case IMG_MGMT_ERR_INVALID_PAGE_OFFSET:
	case IMG_MGMT_ERR_INVALID_OFFSET:
	case IMG_MGMT_ERR_INVALID_LENGTH:
	case IMG_MGMT_ERR_INVALID_IMAGE_HEADER:
	case IMG_MGMT_ERR_INVALID_HASH:
	case IMG_MGMT_ERR_INVALID_FLASH_ADDRESS:
		rc = MGMT_ERR_EINVAL;
		break;

	case IMG_MGMT_ERR_FLASH_CONFIG_QUERY_FAIL:
	case IMG_MGMT_ERR_VERSION_GET_FAILED:
	case IMG_MGMT_ERR_TLV_MULTIPLE_HASHES_FOUND:
	case IMG_MGMT_ERR_TLV_INVALID_SIZE:
	case IMG_MGMT_ERR_HASH_NOT_FOUND:
	case IMG_MGMT_ERR_INVALID_TLV:
	case IMG_MGMT_ERR_FLASH_OPEN_FAILED:
	case IMG_MGMT_ERR_FLASH_READ_FAILED:
	case IMG_MGMT_ERR_FLASH_WRITE_FAILED:
	case IMG_MGMT_ERR_FLASH_ERASE_FAILED:
	case IMG_MGMT_ERR_FLASH_CONTEXT_ALREADY_SET:
	case IMG_MGMT_ERR_FLASH_CONTEXT_NOT_SET:
	case IMG_MGMT_ERR_FLASH_AREA_DEVICE_NULL:
	case IMG_MGMT_ERR_INVALID_IMAGE_HEADER_MAGIC:
	case IMG_MGMT_ERR_INVALID_IMAGE_VECTOR_TABLE:
	case IMG_MGMT_ERR_INVALID_IMAGE_TOO_LARGE:
	case IMG_MGMT_ERR_INVALID_IMAGE_DATA_OVERRUN:
	case IMG_MGMT_ERR_UNKNOWN:
	default:
		rc = MGMT_ERR_EUNKNOWN;
	}

	return rc;
}
#endif

static const struct mgmt_handler img_mgmt_handlers[] = {
	[IMG_MGMT_ID_STATE] = {
		.mh_read = img_mgmt_state_read,
#if defined(CONFIG_MCUBOOT_BOOTLOADER_MODE_DIRECT_XIP) || \
	defined(CONFIG_MCUBOOT_BOOTLOADER_MODE_RAM_LOAD)
		.mh_write = NULL
#else
		.mh_write = img_mgmt_state_write,
#endif
	},
	[IMG_MGMT_ID_UPLOAD] = {
		.mh_read = NULL,
		.mh_write = img_mgmt_upload
	},
	[IMG_MGMT_ID_ERASE] = {
		.mh_read = NULL,
		.mh_write = img_mgmt_erase
	},
#if defined(CONFIG_MCUMGR_GRP_IMG_SLOT_INFO)
	[IMG_MGMT_ID_SLOT_INFO] = {
		.mh_read = img_mgmt_slot_info,
		.mh_write = NULL
	},
#endif
};

static const struct mgmt_handler img_mgmt_handlers[];

#define IMG_MGMT_HANDLER_CNT ARRAY_SIZE(img_mgmt_handlers)

static struct mgmt_group img_mgmt_group = {
	.mg_handlers = (struct mgmt_handler *)img_mgmt_handlers,
	.mg_handlers_count = IMG_MGMT_HANDLER_CNT,
	.mg_group_id = MGMT_GROUP_ID_IMAGE,
#ifdef CONFIG_MCUMGR_SMP_SUPPORT_ORIGINAL_PROTOCOL
	.mg_translate_error = img_mgmt_translate_error_code,
#endif
#ifdef CONFIG_MCUMGR_GRP_ENUM_DETAILS_NAME
	.mg_group_name = "img mgmt",
#endif
};

static void img_mgmt_register_group(void)
{
	mgmt_register_group(&img_mgmt_group);
}

MCUMGR_HANDLER_DEFINE(img_mgmt, img_mgmt_register_group);<|MERGE_RESOLUTION|>--- conflicted
+++ resolved
@@ -1,11 +1,7 @@
 /*
  * Copyright (c) 2018-2021 mcumgr authors
-<<<<<<< HEAD
- * Copyright (c) 2022-2023 Nordic Semiconductor ASA
+ * Copyright (c) 2022-2024 Nordic Semiconductor ASA
  * Copyright (c) 2023 Atmosic
-=======
- * Copyright (c) 2022-2024 Nordic Semiconductor ASA
->>>>>>> 8469084d
  *
  * SPDX-License-Identifier: Apache-2.0
  */
