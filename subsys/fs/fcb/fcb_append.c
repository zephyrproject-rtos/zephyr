/*
 * Copyright (c) 2017-2020 Nordic Semiconductor ASA
 * Copyright (c) 2015 Runtime Inc
 *
 * SPDX-License-Identifier: Apache-2.0
 */

#include <stddef.h>
#include <string.h>

#include <zephyr/fs/fcb.h>
#include "fcb_priv.h"

static struct flash_sector *
fcb_new_sector(struct fcb *fcb, int cnt)
{
	struct flash_sector *prev;
	struct flash_sector *cur;
	int i;

	prev = NULL;
	i = 0;
	cur = fcb->f_active.fe_sector;
	do {
		cur = fcb_getnext_sector(fcb, cur);
		if (!prev) {
			prev = cur;
		}
		if (cur == fcb->f_oldest) {
			return NULL;
		}
	} while (i++ < cnt);
	return prev;
}

/*
 * Take one of the scratch blocks into use, if at all possible.
 */
int
fcb_append_to_scratch(struct fcb *fcb)
{
	struct flash_sector *sector;
	int rc;

	sector = fcb_new_sector(fcb, 0);
	if (!sector) {
		return -ENOSPC;
	}
	rc = fcb_sector_hdr_init(fcb, sector, fcb->f_active_id + 1);
	if (rc) {
		return rc;
	}
	fcb->f_active.fe_sector = sector;
	fcb->f_active.fe_elem_off = fcb_len_in_flash(fcb, sizeof(struct fcb_disk_area));
	fcb->f_active_id++;
	return 0;
}

int
fcb_append(struct fcb *fcb, uint16_t len, struct fcb_entry *append_loc)
{
	struct flash_sector *sector;
	struct fcb_entry *active;
	int cnt;
    int meta_info_len;
	int rc;
	uint8_t tmp_str[MAX(8, fcb->f_align)];

	cnt = fcb_put_len(fcb, tmp_str, len);
	if (cnt < 0) {
		return cnt;
	}
    meta_info_len = fcb_len_in_flash(fcb, META_INFO_LEN);
	cnt = fcb_len_in_flash(fcb, cnt);
	len = fcb_len_in_flash(fcb, len) + fcb_len_in_flash(fcb, FCB_CRC_SZ);

	__ASSERT_NO_MSG(cnt <= sizeof(tmp_str));

	rc = k_mutex_lock(&fcb->f_mtx, K_FOREVER);
	if (rc) {
		return -EINVAL;
	}
	active = &fcb->f_active;
    if (active->fe_elem_off + len + meta_info_len + cnt > active->fe_sector->fs_size) {
		sector = fcb_new_sector(fcb, fcb->f_scratch_cnt);
		if (!sector || (sector->fs_size <
<<<<<<< HEAD
            sizeof(struct fcb_disk_area) + len + meta_info_len + cnt)) {
=======
			fcb_len_in_flash(fcb, sizeof(struct fcb_disk_area)) + len + cnt)) {
>>>>>>> 2ddd73fe
			rc = -ENOSPC;
			goto err;
		}
		rc = fcb_sector_hdr_init(fcb, sector, fcb->f_active_id + 1);
		if (rc) {
			goto err;
		}
		fcb->f_active.fe_sector = sector;
		fcb->f_active.fe_elem_off = fcb_len_in_flash(fcb, sizeof(struct fcb_disk_area));
		fcb->f_active_id++;
	}

	rc = fcb_flash_write(fcb, active->fe_sector, active->fe_elem_off, tmp_str, cnt);
	if (rc) {
		rc = -EIO;
		goto err;
	}
	append_loc->fe_sector = active->fe_sector;
	append_loc->fe_elem_off = active->fe_elem_off;
    append_loc->fe_data_off = active->fe_elem_off + cnt + meta_info_len;

	active->fe_elem_off = append_loc->fe_data_off + len;

	k_mutex_unlock(&fcb->f_mtx);

	return 0;
err:
	k_mutex_unlock(&fcb->f_mtx);
	return rc;
}

int
fcb_append_finish(struct fcb *fcb, struct fcb_entry *loc)
{
	int rc;
	uint8_t crc8[fcb->f_align];
	off_t off;

	(void)memset(crc8, 0xFF, sizeof(crc8));

	rc = fcb_elem_crc8(fcb, loc, &crc8[0]);
	if (rc) {
		return rc;
	}
	off = loc->fe_data_off + fcb_len_in_flash(fcb, loc->fe_data_len);

	rc = fcb_flash_write(fcb, loc->fe_sector, off, crc8, fcb->f_align);
	if (rc) {
		return -EIO;
	}
	return 0;
}<|MERGE_RESOLUTION|>--- conflicted
+++ resolved
@@ -84,11 +84,7 @@
     if (active->fe_elem_off + len + meta_info_len + cnt > active->fe_sector->fs_size) {
 		sector = fcb_new_sector(fcb, fcb->f_scratch_cnt);
 		if (!sector || (sector->fs_size <
-<<<<<<< HEAD
-            sizeof(struct fcb_disk_area) + len + meta_info_len + cnt)) {
-=======
-			fcb_len_in_flash(fcb, sizeof(struct fcb_disk_area)) + len + cnt)) {
->>>>>>> 2ddd73fe
+			fcb_len_in_flash(fcb, sizeof(struct fcb_disk_area)) + len + meta_info_len + cnt)) {
 			rc = -ENOSPC;
 			goto err;
 		}
