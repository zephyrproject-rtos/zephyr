common:
  tags:
    - display
    - gui
tests:
  libraries.gui.lvgl:
    platform_allow:
      - native_sim/native/64
      - native_sim
    integration_platforms:
      - native_sim
  libraries.gui.lvgl.dynamic.heap.libc:
    filter: CONFIG_FULL_LIBC_SUPPORTED
    extra_configs:
      - CONFIG_REQUIRES_FULL_LIBC=y
      - CONFIG_LV_Z_BUFFER_ALLOC_DYNAMIC=y
      - CONFIG_LV_Z_MEM_POOL_HEAP_LIB_C=y
    platform_allow:
      - native_sim/native/64
      - native_sim
    integration_platforms:
      - native_sim
  libraries.gui.lvgl.dynamic.pool.sys_heap:
    extra_configs:
      - CONFIG_LV_Z_BUFFER_ALLOC_DYNAMIC=y
      - CONFIG_LV_Z_MEM_POOL_SYS_HEAP=y
      - CONFIG_LV_Z_MEM_POOL_SIZE=98304
    platform_allow:
      - native_sim/native/64
      - native_sim
    integration_platforms:
      - native_sim
  libraries.gui.lvgl.16bit:
    extra_configs:
      - CONFIG_LV_COLOR_DEPTH_16=y
    platform_allow:
      - native_sim/native/64
      - native_sim
    integration_platforms:
      - native_sim
  libraries.gui.lvgl.8bit:
    extra_configs:
      - CONFIG_LV_COLOR_DEPTH_8=y
    platform_allow:
      - native_sim/native/64
      - native_sim
    integration_platforms:
      - native_sim
  libraries.gui.lvgl.mono:
    extra_configs:
      - CONFIG_LV_COLOR_DEPTH_1=y
    platform_allow:
      - native_sim/native/64
      - native_sim
    integration_platforms:
      - native_sim
  libraries.gui.lvgl.16bit.swap:
    extra_configs:
      - CONFIG_LV_COLOR_DEPTH_16=y
      - CONFIG_LV_COLOR_16_SWAP=y
    platform_allow:
      - native_sim/native/64
      - native_sim
    integration_platforms:
      - native_sim
  libraries.gui.lvgl.stm32h747i_disco_m7:
    platform_allow: stm32h747i_disco/stm32h747xx/m7
    extra_args:
      - SHIELD=st_b_lcd40_dsi1_mb1166
    tags:
      - shield
  libraries.gui.lvgl.stm32h747i_disco_m7_blk:
    platform_allow: stm32h747i_disco/stm32h747xx/m7
    extra_configs:
      - CONFIG_SDMMC_STM32_HWFC=y
      - CONFIG_NOCACHE_MEMORY=y
      - CONFIG_DUMMY_DISPLAY=n
    extra_args:
      - SHIELD=st_b_lcd40_dsi1_mb1166
      - EXTRA_CONF_FILE=prj_blk.conf
    tags:
      - shield
  libraries.gui.lvgl.osal:
    extra_configs:
      - CONFIG_LV_Z_USE_OSAL=y
      - CONFIG_DYNAMIC_THREAD=y
      - CONFIG_DYNAMIC_THREAD_POOL_SIZE=4
      - CONFIG_DYNAMIC_THREAD_ALLOC=y
    platform_allow:
<<<<<<< HEAD
      - native_posix/native/64
=======
>>>>>>> fad916bd
      - native_sim/native/64
      - native_sim
    integration_platforms:
      - native_sim<|MERGE_RESOLUTION|>--- conflicted
+++ resolved
@@ -87,10 +87,6 @@
       - CONFIG_DYNAMIC_THREAD_POOL_SIZE=4
       - CONFIG_DYNAMIC_THREAD_ALLOC=y
     platform_allow:
-<<<<<<< HEAD
-      - native_posix/native/64
-=======
->>>>>>> fad916bd
       - native_sim/native/64
       - native_sim
     integration_platforms:
