/*
 * Copyright (c) 2023, Emna Rekik
 * Copyright (c) 2024 Nordic Semiconductor ASA
 *
 * SPDX-License-Identifier: Apache-2.0
 */

#include "server_internal.h"

#include <string.h>
#include <strings.h>

#include <zephyr/net/http/service.h>
#include <zephyr/net/socket.h>
#include <zephyr/posix/sys/eventfd.h>
#include <zephyr/ztest.h>

#define BUFFER_SIZE                    1024
#define SERVER_IPV4_ADDR               "127.0.0.1"
#define SERVER_PORT                    8080
#define TIMEOUT_S                      1

#define UPGRADE_STREAM_ID              1
#define TEST_STREAM_ID_1               3
#define TEST_STREAM_ID_2               5

#define TEST_DYNAMIC_POST_PAYLOAD "Test dynamic POST"
#define TEST_DYNAMIC_GET_PAYLOAD "Test dynamic GET"
#define TEST_STATIC_PAYLOAD "Hello, World!"
#define TEST_STATIC_FS_PAYLOAD "Hello, World from static file!"

/* Random base64 encoded data */
#define TEST_LONG_PAYLOAD_CHUNK_1                                                                  \
	"Z3479c2x8gXgzvDpvt4YuQePsvmsur1J1U+lLKzkyGCQgtWEysRjnO63iZvN/Zaag5YlliAkcaWi"             \
	"Alb8zI4SxK+JB3kfpkcAA6c8m2PfkP6D5+Vrcy9O6ituR8gb0tm8o9CwTeUhf8H6q2kB5BO1ZZxm"             \
	"G9c3VO9BLLTC8LMG8isyzB1wT+EB8YTv4YaNc9mXJmXNt3pycZ4Thg20rPfhZsvleIeUYZZQJArx"             \
	"ufSBYR4v6mAEm/qdFqIwe9k6dtJEfR5guFoAWbR4jMrJreshyvByrZSy+aP1S93Fvob9hNn6ouSc"
#define TEST_LONG_PAYLOAD_CHUNK_2                                                                  \
	"a0UIx0JKhFKvnM23kcavlMzwD+MerSiPUDYKSjtnjhhZmW3GonTpUWMEuDGZNkbrAZ3fbuWRbHi0"             \
	"1GufXYWGw/Jk6H6GV5WWWF9a71dng6gsH21zD1dqYIo46hofi4mfJ8Spo9a4Ch04ARNFSMhuLwYv"             \
	"eOprXUybMUiBVlTansXL2mdH2BgCPu4u65kIyAxcQpiXNGSJ3EjEIGIa"

static const char long_payload[] = TEST_LONG_PAYLOAD_CHUNK_1 TEST_LONG_PAYLOAD_CHUNK_2;
BUILD_ASSERT(sizeof(long_payload) - 1 > CONFIG_HTTP_SERVER_CLIENT_BUFFER_SIZE,
	     "long_payload should be longer than client buffer to test payload being sent to "
	     "application across multiple calls to dynamic resource callback");

/* Individual HTTP2 frames, used to compose requests.
 *
 * Headers and data frames can be composed based on a "real" request by copying the frame from a
 * wireshark capture (Copy --> ...as a hex stream) and formatting into a C array initializer using
 * xxd:
 *
 *   echo "<frame_as_hex_stream>" | xxd -r -p | xxd -i
 *
 * For example:
 *   $ echo "01234567" | xxd -r -p | xxd -i
 *     0x01, 0x23, 0x45, 0x67
 */
#define TEST_HTTP2_MAGIC \
	0x50, 0x52, 0x49, 0x20, 0x2a, 0x20, 0x48, 0x54, 0x54, 0x50, 0x2f, 0x32, \
	0x2e, 0x30, 0x0d, 0x0a, 0x0d, 0x0a, 0x53, 0x4d, 0x0d, 0x0a, 0x0d, 0x0a
#define TEST_HTTP2_SETTINGS \
	0x00, 0x00, 0x0c, 0x04, 0x00, 0x00, 0x00, 0x00,	0x00, \
	0x00, 0x03, 0x00, 0x00, 0x00, 0x64, 0x00, 0x04, 0x00, 0x00, 0xff, 0xff
#define TEST_HTTP2_SETTINGS_ACK \
	0x00, 0x00, 0x00, 0x04, 0x01, 0x00, 0x00, 0x00, 0x00
#define TEST_HTTP2_GOAWAY \
	0x00, 0x00, 0x08, 0x07, 0x00, 0x00, 0x00, 0x00, \
	0x00, 0x00, 0x00, 0x00, 0x00, 0x00, 0x00, 0x00, 0x00
#define TEST_HTTP2_HEADERS_GET_ROOT_STREAM_1 \
	0x00, 0x00, 0x21, 0x01, 0x05, 0x00, 0x00, 0x00, TEST_STREAM_ID_1, \
	0x82, 0x84, 0x86, 0x41, 0x8a, 0x0b, 0xe2, 0x5c, 0x0b, 0x89, 0x70, 0xdc, \
	0x78, 0x0f, 0x03, 0x53, 0x03, 0x2a, 0x2f, 0x2a, 0x90, 0x7a, 0x8a, 0xaa, \
	0x69, 0xd2, 0x9a, 0xc4, 0xc0, 0x57, 0x68, 0x0b, 0x83
#define TEST_HTTP2_HEADERS_GET_INDEX_STREAM_2 \
	0x00, 0x00, 0x21, 0x01, 0x05, 0x00, 0x00, 0x00, TEST_STREAM_ID_2, \
	0x82, 0x85, 0x86, 0x41, 0x8a, 0x0b, 0xe2, 0x5c, 0x0b, 0x89, 0x70, 0xdc, \
	0x78, 0x0f, 0x03, 0x53, 0x03, 0x2a, 0x2f, 0x2a, 0x90, 0x7a, 0x8a, 0xaa, \
	0x69, 0xd2, 0x9a, 0xc4, 0xc0, 0x57, 0x68, 0x0b, 0x83
#define TEST_HTTP2_HEADERS_GET_DYNAMIC_STREAM_1 \
	0x00, 0x00, 0x2b, 0x01, 0x05, 0x00, 0x00, 0x00, TEST_STREAM_ID_1, \
	0x82, 0x86, 0x41, 0x87, 0x0b, 0xe2, 0x5c, 0x0b, 0x89, 0x70, 0xff, 0x04, \
	0x86, 0x62, 0x4f, 0x55, 0x0e, 0x93, 0x13, 0x7a, 0x88, 0x25, 0xb6, 0x50, \
	0xc3, 0xcb, 0xbc, 0xb8, 0x3f, 0x53, 0x03, 0x2a, 0x2f, 0x2a, 0x5f, 0x87, \
	0x49, 0x7c, 0xa5, 0x8a, 0xe8, 0x19, 0xaa
#define TEST_HTTP2_HEADERS_GET_DYNAMIC_STREAM_1_PADDED \
	0x00, 0x00, 0x3d, 0x01, 0x0d, 0x00, 0x00, 0x00, TEST_STREAM_ID_1, 0x11,\
	0x82, 0x86, 0x41, 0x87, 0x0b, 0xe2, 0x5c, 0x0b, 0x89, 0x70, 0xff, 0x04, \
	0x86, 0x62, 0x4f, 0x55, 0x0e, 0x93, 0x13, 0x7a, 0x88, 0x25, 0xb6, 0x50, \
	0xc3, 0xcb, 0xbc, 0xb8, 0x3f, 0x53, 0x03, 0x2a, 0x2f, 0x2a, 0x5f, 0x87, \
	0x49, 0x7c, 0xa5, 0x8a, 0xe8, 0x19, 0xaa, \
	0x00, 0x00, 0x00, 0x00, 0x00, 0x00, 0x00, 0x00, 0x00, 0x00, 0x00, 0x00, \
	0x00, 0x00, 0x00, 0x00, 0x00
#define TEST_HTTP2_HEADERS_GET_HEADER_CAPTURE1_STREAM_1 \
	0x00, 0x00, 0x39, 0x01, 0x05, 0x00, 0x00, 0x00, TEST_STREAM_ID_1, \
	0x82, 0x04, 0x8b, 0x62, 0x72, 0x8e, 0x42, 0xd9, 0x11, 0x07, 0x5a, 0x6d, \
	0xb0, 0xbf, 0x86, 0x41, 0x87, 0x0b, 0xe2, 0x5c, 0x0b, 0x89, 0x70, 0xff, \
	0x7a, 0x88, 0x25, 0xb6, 0x50, 0xc3, 0xab, 0xbc, 0x15, 0xc1, 0x53, 0x03, \
	0x2a, 0x2f, 0x2a, 0x40, 0x88, 0x49, 0x50, 0x95, 0xa7, 0x28, 0xe4, 0x2d, \
	0x9f, 0x87, 0x49, 0x50, 0x98, 0xbb, 0x8e, 0x8b, 0x4b
#define TEST_HTTP2_HEADERS_GET_HEADER_CAPTURE2_STREAM_1 \
	0x00, 0x00, 0x5a, 0x01, 0x05, 0x00, 0x00, 0x00, TEST_STREAM_ID_1, \
	0x82, 0x04, 0x8b, 0x62, 0x72, 0x8e, 0x42, 0xd9, 0x11, 0x07, 0x5a, 0x6d, \
	0xb0, 0xbf, 0x86, 0x41, 0x87, 0x0b, 0xe2, 0x5c, 0x0b, 0x89, 0x70, 0xff, \
	0x7a, 0xa9, 0x18, 0xc6, 0x31, 0x8c, 0x63, 0x18, 0xc6, 0x31, 0x8c, 0x63, \
	0x18, 0xc6, 0x31, 0x8c, 0x63, 0x18, 0xc6, 0x31, 0x8c, 0x63, 0x18, 0xc6, \
	0x31, 0x8c, 0x63, 0x18, 0xc6, 0x31, 0x8c, 0x63, 0x18, 0xc6, 0x31, 0x8c, \
	0x63, 0x18, 0xc6, 0x31, 0x8c, 0x63, 0x1f, 0x53, 0x03, 0x2a, 0x2f, 0x2a, \
	0x40, 0x88, 0x49, 0x50, 0x95, 0xa7, 0x28, 0xe4, 0x2d, 0x9f, 0x87, 0x49, \
	0x50, 0x98, 0xbb, 0x8e, 0x8b, 0x4b
#define TEST_HTTP2_HEADERS_GET_HEADER_CAPTURE3_STREAM_1 \
	0x00, 0x00, 0x4c, 0x01, 0x05, 0x00, 0x00, 0x00, TEST_STREAM_ID_1, \
	0x82, 0x04, 0x8b, 0x62, 0x72, 0x8e, 0x42, 0xd9, 0x11, 0x07, 0x5a, 0x6d, \
	0xb0, 0xbf, 0x86, 0x41, 0x87, 0x0b, 0xe2, 0x5c, 0x0b, 0x89, 0x70, 0xff, \
	0x7a, 0x88, 0x25, 0xb6, 0x50, 0xc3, 0xab, 0xbc, 0x15, 0xc1, 0x53, 0x03, \
	0x2a, 0x2f, 0x2a, 0x40, 0x88, 0x49, 0x50, 0x95, 0xa7, 0x28, 0xe4, 0x2d, \
	0x9f, 0x87, 0x49, 0x50, 0x98, 0xbb, 0x8e, 0x8b, 0x4b, 0x40, 0x88, 0x49, \
	0x50, 0x95, 0xa7, 0x28, 0xe4, 0x2d, 0x82, 0x88, 0x49, 0x50, 0x98, 0xbb, \
	0x8e, 0x8b, 0x4a, 0x2f
#define TEST_HTTP2_HEADERS_POST_HEADER_CAPTURE_WITH_TESTHEADER_STREAM_1 \
	0x00, 0x00, 0x4b, 0x01, 0x04, 0x00, 0x00, 0x00, TEST_STREAM_ID_1, \
	0x83, 0x04, 0x8b, 0x62, 0x72, 0x8e, 0x42, 0xd9, 0x11, 0x07, 0x5a, 0x6d, \
	0xb0, 0xbf, 0x86, 0x41, 0x87, 0x0b, 0xe2, 0x5c, 0x0b, 0x89, 0x70, 0xff, \
	0x7a, 0x88, 0x25, 0xb6, 0x50, 0xc3, 0xab, 0xbc, 0x15, 0xc1, 0x53, 0x03, \
	0x2a, 0x2f, 0x2a, 0x40, 0x88, 0x49, 0x50, 0x95, 0xa7, 0x28, 0xe4, 0x2d, \
	0x9f, 0x87, 0x49, 0x50, 0x98, 0xbb, 0x8e, 0x8b, 0x4b, 0x5f, 0x8b, 0x1d, \
	0x75, 0xd0, 0x62, 0x0d, 0x26, 0x3d, 0x4c, 0x74, 0x41, 0xea, 0x0f, 0x0d, \
	0x02, 0x31, 0x30
#define TEST_HTTP2_HEADERS_POST_HEADER_CAPTURE2_NO_TESTHEADER_STREAM_2 \
	0x00, 0x00, 0x39, 0x01, 0x04, 0x00, 0x00, 0x00, TEST_STREAM_ID_2, \
	0x83, 0x04, 0x8b, 0x62, 0x72, 0x8e, 0x42, 0xd9, 0x11, 0x07, 0x5a, 0x6d, \
	0xb0, 0xa2, 0x86, 0x41, 0x87, 0x0b, 0xe2, 0x5c, 0x0b, 0x89, 0x70, 0xff, \
	0x7a, 0x88, 0x25, 0xb6, 0x50, 0xc3, 0xab, 0xbc, 0x15, 0xc1, 0x53, 0x03, \
	0x2a, 0x2f, 0x2a, 0x5f, 0x8b, 0x1d, 0x75, 0xd0, 0x62, 0x0d, 0x26, 0x3d, \
	0x4c, 0x74, 0x41, 0xea, 0x0f, 0x0d, 0x02, 0x31, 0x30
#define TEST_HTTP2_HEADERS_GET_RESPONSE_HEADERS_STREAM_1 \
	0x00, 0x00, 0x28, 0x01, 0x05, 0x00, 0x00, 0x00, TEST_STREAM_ID_1, \
	0x82, 0x04, 0x8c, 0x62, 0xc2, 0xa2, 0xb3, 0xd4, 0x82, 0xc5, 0x39, 0x47, \
	0x21, 0x6c, 0x47, 0x86, 0x41, 0x87, 0x0b, 0xe2, 0x5c, 0x0b, 0x89, 0x70, \
	0xff, 0x7a, 0x88, 0x25, 0xb6, 0x50, 0xc3, 0xab, 0xbc, 0x15, 0xc1, 0x53, \
	0x03, 0x2a, 0x2f, 0x2a
#define TEST_HTTP2_HEADERS_POST_RESPONSE_HEADERS_STREAM_1 \
	0x00, 0x00, 0x28, 0x01, 0x04, 0x00, 0x00, 0x00, TEST_STREAM_ID_1, \
	0x83, 0x04, 0x8c, 0x62, 0xc2, 0xa2, 0xb3, 0xd4, 0x82, 0xc5, 0x39, 0x47, \
	0x21, 0x6c, 0x47, 0x86, 0x41, 0x87, 0x0b, 0xe2, 0x5c, 0x0b, 0x89, 0x70, \
	0xff, 0x7a, 0x88, 0x25, 0xb6, 0x50, 0xc3, 0xab, 0xbc, 0x15, 0xc1, 0x53, \
	0x03, 0x2a, 0x2f, 0x2a
#define TEST_HTTP2_HEADERS_POST_DYNAMIC_STREAM_1 \
	0x00, 0x00, 0x30, 0x01, 0x04, 0x00, 0x00, 0x00, TEST_STREAM_ID_1, \
	0x83, 0x86, 0x41, 0x87, 0x0b, 0xe2, 0x5c, 0x0b, 0x89, 0x70, 0xff, 0x04, \
	0x86, 0x62, 0x4f, 0x55, 0x0e, 0x93, 0x13, 0x7a, 0x88, 0x25, 0xb6, 0x50, \
	0xc3, 0xcb, 0xbc, 0xb8, 0x3f, 0x53, 0x03, 0x2a, 0x2f, 0x2a, 0x5f, 0x87, \
	0x49, 0x7c, 0xa5, 0x8a, 0xe8, 0x19, 0xaa, 0x0f, 0x0d, 0x02, 0x31, 0x37
#define TEST_HTTP2_HEADERS_POST_DYNAMIC_STREAM_1_PRIORITY \
	0x00, 0x00, 0x35, 0x01, 0x24, 0x00, 0x00, 0x00, TEST_STREAM_ID_1, \
	0x00, 0x00, 0x00, 0x00, 0x64, \
	0x83, 0x86, 0x41, 0x87, 0x0b, 0xe2, 0x5c, 0x0b, 0x89, 0x70, 0xff, 0x04, \
	0x86, 0x62, 0x4f, 0x55, 0x0e, 0x93, 0x13, 0x7a, 0x88, 0x25, 0xb6, 0x50, \
	0xc3, 0xcb, 0xbc, 0xb8, 0x3f, 0x53, 0x03, 0x2a, 0x2f, 0x2a, 0x5f, 0x87, \
	0x49, 0x7c, 0xa5, 0x8a, 0xe8, 0x19, 0xaa, 0x0f, 0x0d, 0x02, 0x31, 0x37
#define TEST_HTTP2_HEADERS_POST_DYNAMIC_STREAM_1_PRIORITY_PADDED \
	0x00, 0x00, 0x40, 0x01, 0x2c, 0x00, 0x00, 0x00, TEST_STREAM_ID_1, \
	0x0a, 0x00, 0x00, 0x00, 0x00, 0xc8,\
	0x83, 0x86, 0x41, 0x87, 0x0b, 0xe2, 0x5c, 0x0b, 0x89, 0x70, 0xff, 0x04, \
	0x86, 0x62, 0x4f, 0x55, 0x0e, 0x93, 0x13, 0x7a, 0x88, 0x25, 0xb6, 0x50, \
	0xc3, 0xcb, 0xbc, 0xb8, 0x3f, 0x53, 0x03, 0x2a, 0x2f, 0x2a, 0x5f, 0x87, \
	0x49, 0x7c, 0xa5, 0x8a, 0xe8, 0x19, 0xaa, 0x0f, 0x0d, 0x02, 0x31, 0x37, \
	0x00, 0x00, 0x00, 0x00, 0x00, 0x00, 0x00, 0x00, 0x00, 0x00
#define TEST_HTTP2_PARTIAL_HEADERS_POST_DYNAMIC_STREAM_1 \
	0x00, 0x00, 0x20, 0x01, 0x00, 0x00, 0x00, 0x00, TEST_STREAM_ID_1, \
	0x83, 0x86, 0x41, 0x87, 0x0b, 0xe2, 0x5c, 0x0b, 0x89, 0x70, 0xff, 0x04, \
	0x86, 0x62, 0x4f, 0x55, 0x0e, 0x93, 0x13, 0x7a, 0x88, 0x25, 0xb6, 0x50, \
	0xc3, 0xcb, 0xbc, 0xb8, 0x3f, 0x53, 0x03, 0x2a
#define TEST_HTTP2_CONTINUATION_POST_DYNAMIC_STREAM_1 \
	0x00, 0x00, 0x10, 0x09, 0x04, 0x00, 0x00, 0x00, TEST_STREAM_ID_1, \
	0x2f, 0x2a, 0x5f, 0x87, 0x49, 0x7c, 0xa5, 0x8a, 0xe8, 0x19, 0xaa, 0x0f, \
	0x0d, 0x02, 0x31, 0x37
#define TEST_HTTP2_DATA_POST_DYNAMIC_STREAM_1 \
	0x00, 0x00, 0x11, 0x00, 0x01, 0x00, 0x00, 0x00, TEST_STREAM_ID_1, \
	0x54, 0x65, 0x73, 0x74, 0x20, 0x64, 0x79, 0x6e, 0x61, 0x6d, 0x69, 0x63, \
	0x20, 0x50, 0x4f, 0x53, 0x54
#define TEST_HTTP2_DATA_POST_DYNAMIC_STREAM_1_PADDED \
	0x00, 0x00, 0x34, 0x00, 0x09, 0x00, 0x00, 0x00, TEST_STREAM_ID_1, 0x22, \
	0x54, 0x65, 0x73, 0x74, 0x20, 0x64, 0x79, 0x6e, 0x61, 0x6d, 0x69, 0x63, \
	0x20, 0x50, 0x4f, 0x53, 0x54, \
	0x00, 0x00, 0x00, 0x00, 0x00, 0x00, 0x00, 0x00, 0x00, 0x00, 0x00, 0x00, \
	0x00, 0x00, 0x00, 0x00, 0x00, 0x00, 0x00, 0x00, 0x00, 0x00, 0x00, 0x00, \
	0x00, 0x00, 0x00, 0x00, 0x00, 0x00, 0x00, 0x00, 0x00, 0x00
#define TEST_HTTP2_DATA_POST_DYNAMIC_STREAM_1_NO_END_STREAM \
	0x00, 0x00, 0x11, 0x00, 0x00, 0x00, 0x00, 0x00, TEST_STREAM_ID_1, \
	0x54, 0x65, 0x73, 0x74, 0x20, 0x64, 0x79, 0x6e, 0x61, 0x6d, 0x69, 0x63, \
	0x20, 0x50, 0x4f, 0x53, 0x54
#define TEST_HTTP2_DATA_POST_HEADER_CAPTURE_STREAM_1                                               \
	0x00, 0x00, 0x0a, 0x00, 0x01, 0x00, 0x00, 0x00, TEST_STREAM_ID_1, \
	0x7b, 0x22, 0x74, 0x65, 0x73, 0x74, 0x22, 0x3a, 0x31, 0x7d
#define TEST_HTTP2_DATA_POST_HEADER_CAPTURE_STREAM_2                                               \
	0x00, 0x00, 0x0a, 0x00, 0x01, 0x00, 0x00, 0x00, TEST_STREAM_ID_2, \
	0x7b, 0x22, 0x74, 0x65,	0x73, 0x74, 0x22, 0x3a, 0x31, 0x7d
#define TEST_HTTP2_TRAILING_HEADER_STREAM_1 \
	0x00, 0x00, 0x0c, 0x01, 0x05, 0x00, 0x00, 0x00, TEST_STREAM_ID_1, \
	0x40, 0x84, 0x92, 0xda, 0x69, 0xf5, 0x85, 0x9c, 0xa3, 0x90, 0xb6, 0x7f
#define TEST_HTTP2_RST_STREAM_STREAM_1 \
	0x00, 0x00, 0x04, 0x03, 0x00, 0x00, 0x00, 0x00, TEST_STREAM_ID_1, \
	0xaa, 0xaa, 0xaa, 0xaa
#define TEST_HTTP2_HEADERS_PUT_DYNAMIC_STREAM_1 \
	0x00, 0x00, 0x34, 0x01, 0x04, 0x00, 0x00, 0x00, TEST_STREAM_ID_1, \
	0x42, 0x03, 0x50, 0x55, 0x54, 0x86, 0x41, 0x87, 0x0b, 0xe2, 0x5c, 0x0b, \
	0x89, 0x70, 0xff, 0x04, 0x86, 0x62, 0x4f, 0x55, 0x0e, 0x93, 0x13, 0x7a, \
	0x88, 0x25, 0xb6, 0x50, 0xc3, 0xcb, 0xbc, 0xb8, 0x3f, 0x53, 0x03, 0x2a, \
	0x2f, 0x2a, 0x5f, 0x87, 0x49, 0x7c, 0xa5, 0x8a, 0xe8, 0x19, 0xaa, 0x0f, \
	0x0d, 0x02, 0x31, 0x37
#define TEST_HTTP2_HEADERS_PATCH_DYNAMIC_STREAM_1 \
	0x00, 0x00, 0x36, 0x01, 0x04, 0x00, 0x00, 0x00, TEST_STREAM_ID_1, \
	0x42, 0x05, 0x50, 0x41, 0x54, 0x43, 0x48, 0x86, 0x41, 0x87, 0x0b, 0xe2, \
	0x5c, 0x0b, 0x89, 0x70, 0xff, 0x04, 0x86, 0x62, 0x4f, 0x55, 0x0e, 0x93, \
	0x13, 0x7a, 0x88, 0x25, 0xb6, 0x50, 0xc3, 0xcb, 0xbc, 0xb8, 0x3f, 0x53, \
	0x03, 0x2a, 0x2f, 0x2a, 0x5f, 0x87, 0x49, 0x7c, 0xa5, 0x8a, 0xe8, 0x19, \
	0xaa, 0x0f, 0x0d, 0x02, 0x31, 0x37
#define TEST_HTTP2_DATA_PUT_DYNAMIC_STREAM_1 TEST_HTTP2_DATA_POST_DYNAMIC_STREAM_1
#define TEST_HTTP2_DATA_PATCH_DYNAMIC_STREAM_1 TEST_HTTP2_DATA_POST_DYNAMIC_STREAM_1
#define TEST_HTTP2_HEADERS_DELETE_DYNAMIC_STREAM_1 \
	0x00, 0x00, 0x32, 0x01, 0x05, 0x00, 0x00, 0x00, TEST_STREAM_ID_1, \
	0x42, 0x06, 0x44, 0x45, 0x4c, 0x45, 0x54, 0x45, 0x86, 0x41, 0x87, 0x0b, \
	0xe2, 0x5c, 0x0b, 0x89, 0x70, 0xff, 0x04, 0x86, 0x62, 0x4f, 0x55, 0x0e, \
	0x93, 0x13, 0x7a, 0x88, 0x25, 0xb6, 0x50, 0xc3, 0xcb, 0xbc, 0xb8, 0x3f, \
	0x53, 0x03, 0x2a, 0x2f, 0x2a, 0x5f, 0x87, 0x49, 0x7c, 0xa5, 0x8a, 0xe8, \
	0x19, 0xaa
#define TEST_HTTP2_HEADERS_POST_ROOT_STREAM_1 \
	0x00, 0x00, 0x21, 0x01, 0x05, 0x00, 0x00, 0x00, TEST_STREAM_ID_1, \
	0x83, 0x84, 0x86, 0x41, 0x8a, 0x0b, 0xe2, 0x5c, 0x0b, 0x89, 0x70, 0xdc, \
	0x78, 0x0f, 0x03, 0x53, 0x03, 0x2a, 0x2f, 0x2a, 0x90, 0x7a, 0x8a, 0xaa, \
	0x69, 0xd2, 0x9a, 0xc4, 0xc0, 0x57, 0x68, 0x0b, 0x83
#define TEST_HTTP2_DATA_POST_ROOT_STREAM_1 TEST_HTTP2_DATA_POST_DYNAMIC_STREAM_1

static uint16_t test_http_service_port = SERVER_PORT;
HTTP_SERVICE_DEFINE(test_http_service, SERVER_IPV4_ADDR,
		    &test_http_service_port, 1, 10, NULL, NULL);

static const char static_resource_payload[] = TEST_STATIC_PAYLOAD;
struct http_resource_detail_static static_resource_detail = {
	.common = {
			.type = HTTP_RESOURCE_TYPE_STATIC,
			.bitmask_of_supported_http_methods = BIT(HTTP_GET),
		},
	.static_data = static_resource_payload,
	.static_data_len = sizeof(static_resource_payload) - 1,
};

HTTP_RESOURCE_DEFINE(static_resource, test_http_service, "/",
		     &static_resource_detail);

static uint8_t dynamic_payload[32];
static size_t dynamic_payload_len = sizeof(dynamic_payload);
static bool dynamic_error;

static int dynamic_cb(struct http_client_ctx *client, enum http_data_status status,
		      const struct http_request_ctx *request_ctx,
		      struct http_response_ctx *response_ctx, void *user_data)
{
	static size_t offset;

	if (status == HTTP_SERVER_DATA_ABORTED) {
		offset = 0;
		return 0;
	}

	if (dynamic_error) {
		return -ENOMEM;
	}

	switch (client->method) {
	case HTTP_GET:
		response_ctx->body = dynamic_payload;
		response_ctx->body_len = dynamic_payload_len;
		response_ctx->final_chunk = true;
		break;
	case HTTP_DELETE:
		response_ctx->body = NULL;
		response_ctx->body_len = 0;
		response_ctx->final_chunk = true;
		break;
	case HTTP_POST:
	case HTTP_PUT:
	case HTTP_PATCH:
		if (request_ctx->data_len + offset > sizeof(dynamic_payload)) {
			return -ENOMEM;
		}

		if (request_ctx->data_len > 0) {
			memcpy(dynamic_payload + offset, request_ctx->data, request_ctx->data_len);
			offset += request_ctx->data_len;
		}

		if (status == HTTP_SERVER_DATA_FINAL) {
			/* All data received, reset progress. */
			dynamic_payload_len = offset;
			offset = 0;
		}

		break;
	default:
		return -ENOTSUP;
	}

	return 0;
}

struct http_resource_detail_dynamic dynamic_detail = {
	.common = {
		.type = HTTP_RESOURCE_TYPE_DYNAMIC,
		.bitmask_of_supported_http_methods =
			BIT(HTTP_GET) | BIT(HTTP_DELETE) | BIT(HTTP_POST) |
			BIT(HTTP_PUT) | BIT(HTTP_PATCH),
		.content_type = "text/plain",
	},
	.cb = dynamic_cb,
	.user_data = NULL,
};

HTTP_RESOURCE_DEFINE(dynamic_resource, test_http_service, "/dynamic",
		     &dynamic_detail);

struct test_headers_clone {
	uint8_t buffer[CONFIG_HTTP_SERVER_CAPTURE_HEADER_BUFFER_SIZE];
	struct http_header headers[CONFIG_HTTP_SERVER_CAPTURE_HEADER_COUNT];
	size_t count;
	enum http_header_status status;
};

static int dynamic_request_headers_cb(struct http_client_ctx *client, enum http_data_status status,
				      const struct http_request_ctx *request_ctx,
				      struct http_response_ctx *response_ctx, void *user_data)
{
	ptrdiff_t offset;
	struct http_header *hdrs_src;
	struct http_header *hdrs_dst;
	struct test_headers_clone *clone = (struct test_headers_clone *)user_data;

	if (request_ctx->header_count != 0) {
		/* Copy the captured header info to static buffer for later assertions in testcase.
		 * Don't assume that the buffer inside client context remains valid after return
		 * from the callback. Also need to update pointers within structure with an offset
		 * to point at new buffer.
		 */
		memcpy(clone->buffer, &client->header_capture_ctx, sizeof(clone->buffer));

		clone->count = request_ctx->header_count;
		clone->status = request_ctx->headers_status;

		hdrs_src = request_ctx->headers;
		hdrs_dst = clone->headers;
		offset = clone->buffer - client->header_capture_ctx.buffer;

		for (int i = 0; i < request_ctx->header_count; i++) {
			if (hdrs_src[i].name != NULL) {
				hdrs_dst[i].name = hdrs_src[i].name + offset;
			}

			if (hdrs_src[i].value != NULL) {
				hdrs_dst[i].value = hdrs_src[i].value + offset;
			}
		}
	}

	return 0;
}

/* Define two resources for testing header capture, so that we can check concurrent streams */
static struct test_headers_clone request_headers_clone;
static struct test_headers_clone request_headers_clone2;

struct http_resource_detail_dynamic dynamic_request_headers_detail = {
	.common = {
			.type = HTTP_RESOURCE_TYPE_DYNAMIC,
			.bitmask_of_supported_http_methods = BIT(HTTP_GET) | BIT(HTTP_POST),
			.content_type = "text/plain",
		},
	.cb = dynamic_request_headers_cb,
	.user_data = &request_headers_clone,
};

struct http_resource_detail_dynamic dynamic_request_headers_detail2 = {
	.common = {
			.type = HTTP_RESOURCE_TYPE_DYNAMIC,
			.bitmask_of_supported_http_methods = BIT(HTTP_GET) | BIT(HTTP_POST),
			.content_type = "text/plain",
		},
	.cb = dynamic_request_headers_cb,
	.user_data = &request_headers_clone2,
};

HTTP_RESOURCE_DEFINE(dynamic_request_headers_resource, test_http_service, "/header_capture",
		     &dynamic_request_headers_detail);

HTTP_RESOURCE_DEFINE(dynamic_request_headers_resource2, test_http_service, "/header_capture2",
		     &dynamic_request_headers_detail2);

HTTP_SERVER_REGISTER_HEADER_CAPTURE(capture_user_agent, "User-Agent");
HTTP_SERVER_REGISTER_HEADER_CAPTURE(capture_test_header, "Test-Header");
HTTP_SERVER_REGISTER_HEADER_CAPTURE(capture_test_header2, "Test-Header2");

enum dynamic_response_headers_variant {
	/* No application defined response code, headers or data */
	DYNAMIC_RESPONSE_HEADERS_VARIANT_NONE,

	/* Send a 422 response code */
	DYNAMIC_RESPONSE_HEADERS_VARIANT_422,

	/* Send an extra header on top of server defaults */
	DYNAMIC_RESPONSE_HEADERS_VARIANT_EXTRA_HEADER,

	/* Override the default Content-Type header */
	DYNAMIC_RESPONSE_HEADERS_VARIANT_OVERRIDE_HEADER,

	/* Send body data combined with header data in a single callback */
	DYNAMIC_RESPONSE_HEADERS_VARIANT_BODY_COMBINED,

	/* Send body data in a separate callback to header data */
	DYNAMIC_RESPONSE_HEADERS_VARIANT_BODY_SEPARATE,

	/* Long body data split across multiple callbacks */
	DYNAMIC_RESPONSE_HEADERS_VARIANT_BODY_LONG,
};

static uint8_t dynamic_response_headers_variant;
static uint8_t dynamic_response_headers_buffer[sizeof(long_payload)];

static int dynamic_response_headers_cb(struct http_client_ctx *client, enum http_data_status status,
				       const struct http_request_ctx *request_ctx,
				       struct http_response_ctx *response_ctx, void *user_data)
{
	static bool request_continuation;
	static size_t offset;

	static const struct http_header extra_headers[] = {
		{.name = "Test-Header", .value = "test_data"},
	};

	static const struct http_header override_headers[] = {
		{.name = "Content-Type", .value = "application/json"},
	};

	if (status != HTTP_SERVER_DATA_FINAL &&
	    dynamic_response_headers_variant != DYNAMIC_RESPONSE_HEADERS_VARIANT_BODY_LONG) {
		/* Long body variant is the only one which needs to take some action before final
		 * data has been received from server
		 */
		return 0;
	}

	switch (dynamic_response_headers_variant) {
	case DYNAMIC_RESPONSE_HEADERS_VARIANT_NONE:
		break;

	case DYNAMIC_RESPONSE_HEADERS_VARIANT_422:
		response_ctx->status = 422;
		response_ctx->final_chunk = true;
		break;

	case DYNAMIC_RESPONSE_HEADERS_VARIANT_EXTRA_HEADER:
		response_ctx->headers = extra_headers;
		response_ctx->header_count = ARRAY_SIZE(extra_headers);
		response_ctx->final_chunk = true;
		break;

	case DYNAMIC_RESPONSE_HEADERS_VARIANT_OVERRIDE_HEADER:
		response_ctx->headers = override_headers;
		response_ctx->header_count = ARRAY_SIZE(extra_headers);
		response_ctx->final_chunk = true;
		break;

	case DYNAMIC_RESPONSE_HEADERS_VARIANT_BODY_SEPARATE:
		if (!request_continuation) {
			/* Send headers in first callback */
			response_ctx->headers = extra_headers;
			response_ctx->header_count = ARRAY_SIZE(extra_headers);
			request_continuation = true;
		} else {
			/* Send body in subsequent callback */
			response_ctx->body = TEST_DYNAMIC_GET_PAYLOAD;
			response_ctx->body_len = strlen(response_ctx->body);
			response_ctx->final_chunk = true;
			request_continuation = false;
		}
		break;

	case DYNAMIC_RESPONSE_HEADERS_VARIANT_BODY_COMBINED:
		response_ctx->headers = extra_headers;
		response_ctx->header_count = ARRAY_SIZE(extra_headers);
		response_ctx->body = TEST_DYNAMIC_GET_PAYLOAD;
		response_ctx->body_len = strlen(response_ctx->body);
		response_ctx->final_chunk = true;
		break;

	case DYNAMIC_RESPONSE_HEADERS_VARIANT_BODY_LONG:
		if (client->method == HTTP_GET) {
			/* Send GET payload split across multiple callbacks */
			size_t send_len = (offset == 0) ? strlen(TEST_LONG_PAYLOAD_CHUNK_1)
							: strlen(TEST_LONG_PAYLOAD_CHUNK_2);

			response_ctx->body = long_payload + offset;
			response_ctx->body_len = send_len;
			offset += send_len;

			if (offset == strlen(long_payload)) {
				offset = 0;
				response_ctx->final_chunk = true;
			}
		} else if (client->method == HTTP_POST) {
			/* Copy POST payload into buffer for later comparison */
			zassert(offset + request_ctx->data_len <=
					sizeof(dynamic_response_headers_buffer),
				"POST data too long for buffer");
			memcpy(dynamic_response_headers_buffer + offset, request_ctx->data,
			       request_ctx->data_len);
			offset += request_ctx->data_len;

			if (status == HTTP_SERVER_DATA_FINAL) {
				offset = 0;
			}
		} else {
			zassert(false, "unexpected HTTP method");
		}
		break;
	}

	return 0;
}

struct http_resource_detail_dynamic dynamic_response_headers_detail = {
	.common = {
		.type = HTTP_RESOURCE_TYPE_DYNAMIC,
		.bitmask_of_supported_http_methods = BIT(HTTP_GET) | BIT(HTTP_POST),
		.content_type = "text/plain",
	},
	.cb = dynamic_response_headers_cb,
	.user_data = NULL
};

HTTP_RESOURCE_DEFINE(dynamic_response_headers_resource, test_http_service, "/response_headers",
		     &dynamic_response_headers_detail);

static int client_fd = -1;
static uint8_t buf[BUFFER_SIZE];

/* This function ensures that there's at least as much data as requested in
 * the buffer.
 */
static void test_read_data(size_t *offset, size_t need)
{
	int ret;

	while (*offset < need) {
		ret = zsock_recv(client_fd, buf + *offset, sizeof(buf) - *offset, 0);
		zassert_not_equal(ret, -1, "recv() failed (%d)", errno);
		*offset += ret;
		if (ret == 0) {
			break;
		}
	};

	zassert_true(*offset >= need, "Not all requested data received");
}

/* This function moves the remaining data in the buffer to the beginning. */
static void test_consume_data(size_t *offset, size_t consume)
{
	zassert_true(*offset >= consume, "Cannot consume more data than received");
	*offset -= consume;
	memmove(buf, buf + consume, *offset);
}

static void expect_http1_switching_protocols(size_t *offset)
{
	static const char switching_protocols[] =
		"HTTP/1.1 101 Switching Protocols\r\n"
		"Connection: Upgrade\r\n"
		"Upgrade: h2c\r\n"
		"\r\n";

	test_read_data(offset, sizeof(switching_protocols) - 1);
	zassert_mem_equal(buf, switching_protocols, sizeof(switching_protocols) - 1,
			  "Received data doesn't match expected response");
	test_consume_data(offset, sizeof(switching_protocols) - 1);
}

static void test_get_frame_header(size_t *offset, struct http2_frame *frame)
{
	test_read_data(offset, HTTP2_FRAME_HEADER_SIZE);

	frame->length = sys_get_be24(&buf[HTTP2_FRAME_LENGTH_OFFSET]);
	frame->type = buf[HTTP2_FRAME_TYPE_OFFSET];
	frame->flags = buf[HTTP2_FRAME_FLAGS_OFFSET];
	frame->stream_identifier = sys_get_be32(
				&buf[HTTP2_FRAME_STREAM_ID_OFFSET]);
	frame->stream_identifier &= HTTP2_FRAME_STREAM_ID_MASK;

	test_consume_data(offset, HTTP2_FRAME_HEADER_SIZE);
}

static void expect_http2_settings_frame(size_t *offset, bool ack)
{
	struct http2_frame frame;

	test_get_frame_header(offset, &frame);

	zassert_equal(frame.type, HTTP2_SETTINGS_FRAME, "Expected settings frame");
	zassert_equal(frame.stream_identifier, 0, "Settings frame stream ID must be 0");

	if (ack) {
		zassert_equal(frame.length, 0, "Invalid settings frame length");
		zassert_equal(frame.flags, HTTP2_FLAG_SETTINGS_ACK,
			      "Expected settings ACK flag");
	} else {
		zassert_equal(frame.length % sizeof(struct http2_settings_field), 0,
			      "Invalid settings frame length");
		zassert_equal(frame.flags, 0, "Expected no settings flags");

		/* Consume settings payload */
		test_read_data(offset, frame.length);
		test_consume_data(offset, frame.length);
	}
}

static void expect_contains_header(const uint8_t *buffer, size_t len,
				   const struct http_header *header)
{
	int ret;
	bool found = false;
	struct http_hpack_header_buf header_buf;
	size_t consumed = 0;

	while (consumed < len) {
		ret = http_hpack_decode_header(buffer + consumed, len, &header_buf);
		zassert_true(ret >= 0, "Failed to decode header");
		zassert_true(consumed + ret <= len, "Frame length exceeded");

		if (strncasecmp(header_buf.name, header->name, header_buf.name_len) == 0 &&
		    strncasecmp(header_buf.value, header->value, header_buf.value_len) == 0) {
			found = true;
			break;
		}

		consumed += ret;
	}

	zassert_true(found, "Header '%s: %s' not found", header->name, header->value);
}

static void expect_http2_headers_frame(size_t *offset, int stream_id, uint8_t flags,
				       const struct http_header *headers, size_t headers_count)
{
	struct http2_frame frame;

	test_get_frame_header(offset, &frame);

	zassert_equal(frame.type, HTTP2_HEADERS_FRAME, "Expected headers frame, got frame type %u",
		      frame.type);
	zassert_equal(frame.stream_identifier, stream_id,
		      "Invalid headers frame stream ID");
	zassert_equal(frame.flags, flags, "Unexpected flags received (expected %x got %x)", flags,
		      frame.flags);

	/* Consume headers payload */
	test_read_data(offset, frame.length);

	for (size_t i = 0; i < headers_count; i++) {
		expect_contains_header(buf, frame.length, &headers[i]);
	}

	test_consume_data(offset, frame.length);
}

/* "payload" may be NULL to skip data frame content validation. */
static void expect_http2_data_frame(size_t *offset, int stream_id,
				    const uint8_t *payload, size_t payload_len,
				    uint8_t flags)
{
	struct http2_frame frame;

	test_get_frame_header(offset, &frame);

	zassert_equal(frame.type, HTTP2_DATA_FRAME, "Expected data frame");
	zassert_equal(frame.stream_identifier, stream_id,
		      "Invalid data frame stream ID");
	zassert_equal(frame.flags, flags, "Unexpected flags received");
	if (payload != NULL) {
		zassert_equal(frame.length, payload_len,
			      "Unexpected data frame length");
	}

	/* Verify data payload */
	test_read_data(offset, frame.length);
	if (payload != NULL) {
		zassert_mem_equal(buf, payload, payload_len,
				  "Unexpected data payload");
	}
	test_consume_data(offset, frame.length);
}

static void expect_http2_window_update_frame(size_t *offset, int stream_id)
{
	struct http2_frame frame;

	test_get_frame_header(offset, &frame);

	zassert_equal(frame.type, HTTP2_WINDOW_UPDATE_FRAME,
		      "Expected window update frame");
	zassert_equal(frame.stream_identifier, stream_id,
		      "Invalid window update frame stream ID (expected %d got %d)", stream_id,
		      frame.stream_identifier);
	zassert_equal(frame.flags, 0, "Unexpected flags received");
	zassert_equal(frame.length, sizeof(uint32_t),
		      "Unexpected window update frame length");


	/* Consume window update payload */
	test_read_data(offset, frame.length);
	test_consume_data(offset, frame.length);
}

ZTEST(server_function_tests, test_http2_get_concurrent_streams)
{
	static const uint8_t request_get_2_streams[] = {
		TEST_HTTP2_MAGIC,
		TEST_HTTP2_SETTINGS,
		TEST_HTTP2_SETTINGS_ACK,
		TEST_HTTP2_HEADERS_GET_ROOT_STREAM_1,
		TEST_HTTP2_HEADERS_GET_INDEX_STREAM_2,
		TEST_HTTP2_GOAWAY,
	};
	size_t offset = 0;
	int ret;

	ret = zsock_send(client_fd, request_get_2_streams,
			 sizeof(request_get_2_streams), 0);
	zassert_not_equal(ret, -1, "send() failed (%d)", errno);

	memset(buf, 0, sizeof(buf));

	/* Settings frame is expected twice (server settings + settings ACK) */
	expect_http2_settings_frame(&offset, false);
	expect_http2_settings_frame(&offset, true);
	expect_http2_headers_frame(&offset, TEST_STREAM_ID_1, HTTP2_FLAG_END_HEADERS, NULL, 0);
	expect_http2_data_frame(&offset, TEST_STREAM_ID_1, TEST_STATIC_PAYLOAD,
				strlen(TEST_STATIC_PAYLOAD),
				HTTP2_FLAG_END_STREAM);
	expect_http2_headers_frame(&offset, TEST_STREAM_ID_2, HTTP2_FLAG_END_HEADERS, NULL, 0);
	expect_http2_data_frame(&offset, TEST_STREAM_ID_2, NULL, 0,
				HTTP2_FLAG_END_STREAM);
}

ZTEST(server_function_tests, test_http2_static_get)
{
	static const uint8_t request_get_static_simple[] = {
		TEST_HTTP2_MAGIC,
		TEST_HTTP2_SETTINGS,
		TEST_HTTP2_SETTINGS_ACK,
		TEST_HTTP2_HEADERS_GET_ROOT_STREAM_1,
		TEST_HTTP2_GOAWAY,
	};
	size_t offset = 0;
	int ret;

	ret = zsock_send(client_fd, request_get_static_simple,
			 sizeof(request_get_static_simple), 0);
	zassert_not_equal(ret, -1, "send() failed (%d)", errno);

	memset(buf, 0, sizeof(buf));

	expect_http2_settings_frame(&offset, false);
	expect_http2_settings_frame(&offset, true);
	expect_http2_headers_frame(&offset, TEST_STREAM_ID_1, HTTP2_FLAG_END_HEADERS, NULL, 0);
	expect_http2_data_frame(&offset, TEST_STREAM_ID_1, TEST_STATIC_PAYLOAD,
				strlen(TEST_STATIC_PAYLOAD),
				HTTP2_FLAG_END_STREAM);
}

ZTEST(server_function_tests, test_http1_static_upgrade_get)
{
	static const char http1_request[] =
		"GET / HTTP/1.1\r\n"
		"Host: 127.0.0.1:8080\r\n"
		"Accept: */*\r\n"
		"Accept-Encoding: deflate, gzip, br\r\n"
		"Connection: Upgrade, HTTP2-Settings\r\n"
		"Upgrade: h2c\r\n"
		"HTTP2-Settings: AAMAAABkAAQAoAAAAAIAAAAA\r\n"
		"\r\n";
	size_t offset = 0;
	int ret;

	ret = zsock_send(client_fd, http1_request, strlen(http1_request), 0);
	zassert_not_equal(ret, -1, "send() failed (%d)", errno);

	memset(buf, 0, sizeof(buf));

	/* Verify HTTP1 switching protocols response. */
	expect_http1_switching_protocols(&offset);

	/* Verify HTTP2 frames. */
	expect_http2_settings_frame(&offset, false);
	expect_http2_headers_frame(&offset, UPGRADE_STREAM_ID, HTTP2_FLAG_END_HEADERS, NULL, 0);
	expect_http2_data_frame(&offset, UPGRADE_STREAM_ID, TEST_STATIC_PAYLOAD,
				strlen(TEST_STATIC_PAYLOAD),
				HTTP2_FLAG_END_STREAM);
}

ZTEST(server_function_tests, test_http1_static_get)
{
	static const char http1_request[] =
		"GET / HTTP/1.1\r\n"
		"Host: 127.0.0.1:8080\r\n"
		"User-Agent: curl/7.68.0\r\n"
		"Accept: */*\r\n"
		"Accept-Encoding: deflate, gzip, br\r\n"
		"\r\n";
	static const char expected_response[] =
		"HTTP/1.1 200 OK\r\n"
		"Content-Type: text/html\r\n"
		"Content-Length: 13\r\n"
		"\r\n"
		TEST_STATIC_PAYLOAD;
	size_t offset = 0;
	int ret;

	ret = zsock_send(client_fd, http1_request, strlen(http1_request), 0);
	zassert_not_equal(ret, -1, "send() failed (%d)", errno);

	memset(buf, 0, sizeof(buf));

	test_read_data(&offset, sizeof(expected_response) - 1);
	zassert_mem_equal(buf, expected_response, sizeof(expected_response) - 1,
			  "Received data doesn't match expected response");
}

/* Common code to verify POST/PUT/PATCH */
static void common_verify_http2_dynamic_post_request(const uint8_t *request,
						     size_t request_len)
{
	size_t offset = 0;
	int ret;

	ret = zsock_send(client_fd, request, request_len, 0);
	zassert_not_equal(ret, -1, "send() failed (%d)", errno);

	memset(buf, 0, sizeof(buf));

	expect_http2_settings_frame(&offset, false);
	expect_http2_settings_frame(&offset, true);
	expect_http2_headers_frame(&offset, TEST_STREAM_ID_1,
				   HTTP2_FLAG_END_HEADERS | HTTP2_FLAG_END_STREAM, NULL, 0);

	zassert_equal(dynamic_payload_len, strlen(TEST_DYNAMIC_POST_PAYLOAD),
		      "Wrong dynamic resource length");
	zassert_mem_equal(dynamic_payload, TEST_DYNAMIC_POST_PAYLOAD,
			  dynamic_payload_len, "Wrong dynamic resource data");
}

ZTEST(server_function_tests, test_http2_dynamic_post)
{
	static const uint8_t request_post_dynamic[] = {
		TEST_HTTP2_MAGIC,
		TEST_HTTP2_SETTINGS,
		TEST_HTTP2_SETTINGS_ACK,
		TEST_HTTP2_HEADERS_POST_DYNAMIC_STREAM_1,
		TEST_HTTP2_DATA_POST_DYNAMIC_STREAM_1,
		TEST_HTTP2_GOAWAY,
	};

	common_verify_http2_dynamic_post_request(request_post_dynamic,
						 sizeof(request_post_dynamic));
}

/* Common code to verify POST/PUT/PATCH */
static void common_verify_http1_dynamic_upgrade_post(const uint8_t *method)
{
	static const char http1_request[] =
		" /dynamic HTTP/1.1\r\n"
		"Host: 127.0.0.1:8080\r\n"
		"User-Agent: curl/7.68.0\r\n"
		"Accept: */*\r\n"
		"Content-Length: 17\r\n"
		"Connection: Upgrade, HTTP2-Settings\r\n"
		"Upgrade: h2c\r\n"
		"HTTP2-Settings: AAMAAABkAAQAoAAAAAIAAAAA\r\n"
		"\r\n"
		TEST_DYNAMIC_POST_PAYLOAD;
	size_t offset = 0;
	int ret;

	ret = zsock_send(client_fd, method, strlen(method), 0);
	zassert_not_equal(ret, -1, "send() failed (%d)", errno);

	ret = zsock_send(client_fd, http1_request, strlen(http1_request), 0);
	zassert_not_equal(ret, -1, "send() failed (%d)", errno);

	memset(buf, 0, sizeof(buf));

	/* Verify HTTP1 switching protocols response. */
	expect_http1_switching_protocols(&offset);

	/* Verify HTTP2 frames. */
	expect_http2_settings_frame(&offset, false);
	expect_http2_headers_frame(&offset, UPGRADE_STREAM_ID,
				   HTTP2_FLAG_END_HEADERS | HTTP2_FLAG_END_STREAM, NULL, 0);

	zassert_equal(dynamic_payload_len, strlen(TEST_DYNAMIC_POST_PAYLOAD),
		      "Wrong dynamic resource length");
	zassert_mem_equal(dynamic_payload, TEST_DYNAMIC_POST_PAYLOAD,
			  dynamic_payload_len, "Wrong dynamic resource data");
}

ZTEST(server_function_tests, test_http1_dynamic_upgrade_post)
{
	common_verify_http1_dynamic_upgrade_post("POST");
}

/* Common code to verify POST/PUT/PATCH */
static void common_verify_http1_dynamic_post(const uint8_t *method)
{
	static const char http1_request[] =
		" /dynamic HTTP/1.1\r\n"
		"Host: 127.0.0.1:8080\r\n"
		"User-Agent: curl/7.68.0\r\n"
		"Accept: */*\r\n"
		"Content-Length: 17\r\n"
		"\r\n"
		TEST_DYNAMIC_POST_PAYLOAD;
	static const char expected_response[] = "HTTP/1.1 200\r\n"
						"Transfer-Encoding: chunked\r\n"
						"Content-Type: text/plain\r\n"
						"\r\n"
						"0\r\n\r\n";
	size_t offset = 0;
	int ret;

	ret = zsock_send(client_fd, method, strlen(method), 0);
	zassert_not_equal(ret, -1, "send() failed (%d)", errno);

	ret = zsock_send(client_fd, http1_request, strlen(http1_request), 0);
	zassert_not_equal(ret, -1, "send() failed (%d)", errno);

	memset(buf, 0, sizeof(buf));

	test_read_data(&offset, sizeof(expected_response) - 1);
	zassert_mem_equal(buf, expected_response, sizeof(expected_response) - 1,
			  "Received data doesn't match expected response");

	zassert_equal(dynamic_payload_len, strlen(TEST_DYNAMIC_POST_PAYLOAD),
		      "Wrong dynamic resource length");
	zassert_mem_equal(dynamic_payload, TEST_DYNAMIC_POST_PAYLOAD,
			  dynamic_payload_len, "Wrong dynamic resource data");
}

ZTEST(server_function_tests, test_http1_dynamic_post)
{
	common_verify_http1_dynamic_post("POST");
}

static void common_verify_http2_dynamic_get_request(const uint8_t *request,
						    size_t request_len)
{
	size_t offset = 0;
	int ret;

	dynamic_payload_len = strlen(TEST_DYNAMIC_GET_PAYLOAD);
	memcpy(dynamic_payload, TEST_DYNAMIC_GET_PAYLOAD, dynamic_payload_len);

	ret = zsock_send(client_fd, request, request_len, 0);
	zassert_not_equal(ret, -1, "send() failed (%d)", errno);

	memset(buf, 0, sizeof(buf));

	expect_http2_settings_frame(&offset, false);
	expect_http2_settings_frame(&offset, true);
	expect_http2_headers_frame(&offset, TEST_STREAM_ID_1, HTTP2_FLAG_END_HEADERS, NULL, 0);
	expect_http2_data_frame(&offset, TEST_STREAM_ID_1, TEST_DYNAMIC_GET_PAYLOAD,
				strlen(TEST_DYNAMIC_GET_PAYLOAD), HTTP2_FLAG_END_STREAM);
}

ZTEST(server_function_tests, test_http2_dynamic_get)
{
	static const uint8_t request_get_dynamic[] = {
		TEST_HTTP2_MAGIC,
		TEST_HTTP2_SETTINGS,
		TEST_HTTP2_SETTINGS_ACK,
		TEST_HTTP2_HEADERS_GET_DYNAMIC_STREAM_1,
		TEST_HTTP2_GOAWAY,
	};

	common_verify_http2_dynamic_get_request(request_get_dynamic,
						sizeof(request_get_dynamic));
}

ZTEST(server_function_tests, test_http1_dynamic_upgrade_get)
{
	static const char http1_request[] =
		"GET /dynamic HTTP/1.1\r\n"
		"Host: 127.0.0.1:8080\r\n"
		"User-Agent: curl/7.68.0\r\n"
		"Accept: */*\r\n"
		"Accept-Encoding: deflate, gzip, br\r\n"
		"Connection: Upgrade, HTTP2-Settings\r\n"
		"Upgrade: h2c\r\n"
		"HTTP2-Settings: AAMAAABkAAQAoAAAAAIAAAAA\r\n"
		"\r\n";
	size_t offset = 0;
	int ret;

	dynamic_payload_len = strlen(TEST_DYNAMIC_GET_PAYLOAD);
	memcpy(dynamic_payload, TEST_DYNAMIC_GET_PAYLOAD, dynamic_payload_len);

	ret = zsock_send(client_fd, http1_request, strlen(http1_request), 0);
	zassert_not_equal(ret, -1, "send() failed (%d)", errno);

	memset(buf, 0, sizeof(buf));

	/* Verify HTTP1 switching protocols response. */
	expect_http1_switching_protocols(&offset);

	/* Verify HTTP2 frames. */
	expect_http2_settings_frame(&offset, false);
	expect_http2_headers_frame(&offset, UPGRADE_STREAM_ID, HTTP2_FLAG_END_HEADERS, NULL, 0);
	expect_http2_data_frame(&offset, UPGRADE_STREAM_ID, TEST_DYNAMIC_GET_PAYLOAD,
				strlen(TEST_DYNAMIC_GET_PAYLOAD), HTTP2_FLAG_END_STREAM);
}

ZTEST(server_function_tests, test_http1_dynamic_get)
{
	static const char http1_request[] =
		"GET /dynamic HTTP/1.1\r\n"
		"Host: 127.0.0.1:8080\r\n"
		"User-Agent: curl/7.68.0\r\n"
		"Accept: */*\r\n"
		"Accept-Encoding: deflate, gzip, br\r\n"
		"\r\n";
	static const char expected_response[] = "HTTP/1.1 200\r\n"
						"Transfer-Encoding: chunked\r\n"
						"Content-Type: text/plain\r\n"
						"\r\n"
						"10\r\n" TEST_DYNAMIC_GET_PAYLOAD "\r\n"
						"0\r\n\r\n";
	size_t offset = 0;
	int ret;

	dynamic_payload_len = strlen(TEST_DYNAMIC_GET_PAYLOAD);
	memcpy(dynamic_payload, TEST_DYNAMIC_GET_PAYLOAD, dynamic_payload_len);

	ret = zsock_send(client_fd, http1_request, strlen(http1_request), 0);
	zassert_not_equal(ret, -1, "send() failed (%d)", errno);

	memset(buf, 0, sizeof(buf));

	test_read_data(&offset, sizeof(expected_response) - 1);
	zassert_mem_equal(buf, expected_response, sizeof(expected_response) - 1,
			  "Received data doesn't match expected response");
}

ZTEST(server_function_tests, test_http2_dynamic_put)
{
	static const uint8_t request_put_dynamic[] = {
		TEST_HTTP2_MAGIC,
		TEST_HTTP2_SETTINGS,
		TEST_HTTP2_SETTINGS_ACK,
		TEST_HTTP2_HEADERS_PUT_DYNAMIC_STREAM_1,
		TEST_HTTP2_DATA_PUT_DYNAMIC_STREAM_1,
		TEST_HTTP2_GOAWAY,
	};

	common_verify_http2_dynamic_post_request(request_put_dynamic,
						 sizeof(request_put_dynamic));
}

ZTEST(server_function_tests, test_http1_dynamic_upgrade_put)
{
	common_verify_http1_dynamic_upgrade_post("PUT");
}

ZTEST(server_function_tests, test_http1_dynamic_put)
{
	common_verify_http1_dynamic_post("PUT");
}

ZTEST(server_function_tests, test_http2_dynamic_patch)
{
	static const uint8_t request_patch_dynamic[] = {
		TEST_HTTP2_MAGIC,
		TEST_HTTP2_SETTINGS,
		TEST_HTTP2_SETTINGS_ACK,
		TEST_HTTP2_HEADERS_PATCH_DYNAMIC_STREAM_1,
		TEST_HTTP2_DATA_PATCH_DYNAMIC_STREAM_1,
		TEST_HTTP2_GOAWAY,
	};

	common_verify_http2_dynamic_post_request(request_patch_dynamic,
						 sizeof(request_patch_dynamic));
}

ZTEST(server_function_tests, test_http1_dynamic_upgrade_patch)
{
	common_verify_http1_dynamic_upgrade_post("PATCH");
}

ZTEST(server_function_tests, test_http1_dynamic_patch)
{
	common_verify_http1_dynamic_post("PATCH");
}

ZTEST(server_function_tests, test_http2_dynamic_delete)
{
	static const uint8_t request_delete_dynamic[] = {
		TEST_HTTP2_MAGIC,
		TEST_HTTP2_SETTINGS,
		TEST_HTTP2_SETTINGS_ACK,
		TEST_HTTP2_HEADERS_DELETE_DYNAMIC_STREAM_1,
		TEST_HTTP2_GOAWAY,
	};
	size_t offset = 0;
	int ret;

	ret = zsock_send(client_fd, request_delete_dynamic,
			 sizeof(request_delete_dynamic), 0);
	zassert_not_equal(ret, -1, "send() failed (%d)", errno);

	memset(buf, 0, sizeof(buf));

	expect_http2_settings_frame(&offset, false);
	expect_http2_settings_frame(&offset, true);
	expect_http2_headers_frame(&offset, TEST_STREAM_ID_1,
				   HTTP2_FLAG_END_HEADERS | HTTP2_FLAG_END_STREAM,
				   NULL, 0);
}

ZTEST(server_function_tests, test_http1_dynamic_upgrade_delete)
{
	static const char http1_request[] =
		"DELETE /dynamic HTTP/1.1\r\n"
		"Host: 127.0.0.1:8080\r\n"
		"User-Agent: curl/7.68.0\r\n"
		"Connection: Upgrade, HTTP2-Settings\r\n"
		"Upgrade: h2c\r\n"
		"HTTP2-Settings: AAMAAABkAAQAoAAAAAIAAAAA\r\n"
		"\r\n";
	size_t offset = 0;
	int ret;

	ret = zsock_send(client_fd, http1_request, strlen(http1_request), 0);
	zassert_not_equal(ret, -1, "send() failed (%d)", errno);

	memset(buf, 0, sizeof(buf));

	/* Verify HTTP1 switching protocols response. */
	expect_http1_switching_protocols(&offset);

	/* Verify HTTP2 frames. */
	expect_http2_settings_frame(&offset, false);
	expect_http2_headers_frame(&offset, UPGRADE_STREAM_ID,
				   HTTP2_FLAG_END_HEADERS | HTTP2_FLAG_END_STREAM,
				   NULL, 0);
}

ZTEST(server_function_tests, test_http1_dynamic_delete)
{
	static const char http1_request[] =
		"DELETE /dynamic HTTP/1.1\r\n"
		"Host: 127.0.0.1:8080\r\n"
		"User-Agent: curl/7.68.0\r\n"
		"\r\n";
	static const char expected_response[] = "HTTP/1.1 200\r\n"
						"Transfer-Encoding: chunked\r\n"
						"Content-Type: text/plain\r\n"
						"\r\n"
						"0\r\n\r\n";
	size_t offset = 0;
	int ret;

	ret = zsock_send(client_fd, http1_request, strlen(http1_request), 0);
	zassert_not_equal(ret, -1, "send() failed (%d)", errno);

	memset(buf, 0, sizeof(buf));

	test_read_data(&offset, sizeof(expected_response) - 1);
	zassert_mem_equal(buf, expected_response, sizeof(expected_response) - 1,
			  "Received data doesn't match expected response");
}

ZTEST(server_function_tests, test_http1_connection_close)
{
	static const char http1_request_1[] =
		"GET / HTTP/1.1\r\n"
		"Host: 127.0.0.1:8080\r\n"
		"User-Agent: curl/7.68.0\r\n"
		"Accept: */*\r\n"
		"Accept-Encoding: deflate, gzip, br\r\n"
		"\r\n";
	static const char http1_request_2[] =
		"GET / HTTP/1.1\r\n"
		"Host: 127.0.0.1:8080\r\n"
		"User-Agent: curl/7.68.0\r\n"
		"Accept: */*\r\n"
		"Accept-Encoding: deflate, gzip, br\r\n"
		"Connection: close\r\n"
		"\r\n";
	static const char expected_response[] =
		"HTTP/1.1 200 OK\r\n"
		"Content-Type: text/html\r\n"
		"Content-Length: 13\r\n"
		"\r\n"
		TEST_STATIC_PAYLOAD;
	size_t offset = 0;
	int ret;

	ret = zsock_send(client_fd, http1_request_1, strlen(http1_request_1), 0);
	zassert_not_equal(ret, -1, "send() failed (%d)", errno);

	memset(buf, 0, sizeof(buf));

	test_read_data(&offset, sizeof(expected_response) - 1);
	zassert_mem_equal(buf, expected_response, sizeof(expected_response) - 1,
			  "Received data doesn't match expected response");
	test_consume_data(&offset, sizeof(expected_response) - 1);

	/* With no connection: close, the server shall serve another request on
	 * the same connection.
	 */
	ret = zsock_send(client_fd, http1_request_2, strlen(http1_request_2), 0);
	zassert_not_equal(ret, -1, "send() failed (%d)", errno);

	memset(buf, 0, sizeof(buf));

	test_read_data(&offset, sizeof(expected_response) - 1);
	zassert_mem_equal(buf, expected_response, sizeof(expected_response) - 1,
			  "Received data doesn't match expected response");
	test_consume_data(&offset, sizeof(expected_response) - 1);

	/* Second request included connection: close, so we should expect the
	 * connection to be closed now.
	 */
	ret = zsock_recv(client_fd, buf, sizeof(buf), 0);
	zassert_equal(ret, 0, "Connection should've been closed");
}

ZTEST(server_function_tests, test_http2_post_data_with_padding)
{
	static const uint8_t request_post_dynamic[] = {
		TEST_HTTP2_MAGIC,
		TEST_HTTP2_SETTINGS,
		TEST_HTTP2_SETTINGS_ACK,
		TEST_HTTP2_HEADERS_POST_DYNAMIC_STREAM_1,
		TEST_HTTP2_DATA_POST_DYNAMIC_STREAM_1_PADDED,
		TEST_HTTP2_GOAWAY,
	};

	common_verify_http2_dynamic_post_request(request_post_dynamic,
						 sizeof(request_post_dynamic));
}

ZTEST(server_function_tests, test_http2_post_headers_with_priority)
{
	static const uint8_t request_post_dynamic[] = {
		TEST_HTTP2_MAGIC,
		TEST_HTTP2_SETTINGS,
		TEST_HTTP2_SETTINGS_ACK,
		TEST_HTTP2_HEADERS_POST_DYNAMIC_STREAM_1_PRIORITY,
		TEST_HTTP2_DATA_POST_DYNAMIC_STREAM_1_PADDED,
		TEST_HTTP2_GOAWAY,
	};

	common_verify_http2_dynamic_post_request(request_post_dynamic,
						 sizeof(request_post_dynamic));
}

ZTEST(server_function_tests, test_http2_post_headers_with_priority_and_padding)
{
	static const uint8_t request_post_dynamic[] = {
		TEST_HTTP2_MAGIC,
		TEST_HTTP2_SETTINGS,
		TEST_HTTP2_SETTINGS_ACK,
		TEST_HTTP2_HEADERS_POST_DYNAMIC_STREAM_1_PRIORITY_PADDED,
		TEST_HTTP2_DATA_POST_DYNAMIC_STREAM_1_PADDED,
		TEST_HTTP2_GOAWAY,
	};

	common_verify_http2_dynamic_post_request(request_post_dynamic,
						 sizeof(request_post_dynamic));
}

ZTEST(server_function_tests, test_http2_post_headers_with_continuation)
{
	static const uint8_t request_post_dynamic[] = {
		TEST_HTTP2_MAGIC,
		TEST_HTTP2_SETTINGS,
		TEST_HTTP2_SETTINGS_ACK,
		TEST_HTTP2_PARTIAL_HEADERS_POST_DYNAMIC_STREAM_1,
		TEST_HTTP2_CONTINUATION_POST_DYNAMIC_STREAM_1,
		TEST_HTTP2_DATA_POST_DYNAMIC_STREAM_1,
		TEST_HTTP2_GOAWAY,
	};

	common_verify_http2_dynamic_post_request(request_post_dynamic,
						 sizeof(request_post_dynamic));
}

ZTEST(server_function_tests, test_http2_post_missing_continuation)
{
	static const uint8_t request_post_dynamic[] = {
		TEST_HTTP2_MAGIC,
		TEST_HTTP2_SETTINGS,
		TEST_HTTP2_SETTINGS_ACK,
		TEST_HTTP2_PARTIAL_HEADERS_POST_DYNAMIC_STREAM_1,
		TEST_HTTP2_DATA_POST_DYNAMIC_STREAM_1,
		TEST_HTTP2_GOAWAY,
	};
	size_t offset = 0;
	int ret;

	memset(buf, 0, sizeof(buf));

	ret = zsock_send(client_fd, request_post_dynamic,
			 sizeof(request_post_dynamic), 0);
	zassert_not_equal(ret, -1, "send() failed (%d)", errno);

	/* Expect settings, but processing headers (and lack of continuation
	 * frame) should break the stream, and trigger disconnect.
	 */
	expect_http2_settings_frame(&offset, false);
	expect_http2_settings_frame(&offset, true);

	ret = zsock_recv(client_fd, buf, sizeof(buf), 0);
	zassert_equal(ret, 0, "Connection should've been closed");
}

ZTEST(server_function_tests, test_http2_post_trailing_headers)
{
	static const uint8_t request_post_dynamic[] = {
		TEST_HTTP2_MAGIC,
		TEST_HTTP2_SETTINGS,
		TEST_HTTP2_SETTINGS_ACK,
		TEST_HTTP2_HEADERS_POST_DYNAMIC_STREAM_1,
		TEST_HTTP2_DATA_POST_DYNAMIC_STREAM_1_NO_END_STREAM,
		TEST_HTTP2_TRAILING_HEADER_STREAM_1,
		TEST_HTTP2_GOAWAY,
	};
	size_t offset = 0;
	int ret;

	ret = zsock_send(client_fd, request_post_dynamic,
			 sizeof(request_post_dynamic), 0);
	zassert_not_equal(ret, -1, "send() failed (%d)", errno);

	memset(buf, 0, sizeof(buf));

	expect_http2_settings_frame(&offset, false);
	expect_http2_settings_frame(&offset, true);
	/* In this case order is reversed, data frame had not END_STREAM flag.
	 * Because of this, reply will only be sent after processing the final
	 * trailing headers frame, but this will be preceded by window update
	 * after processing the data frame.
	 */
	expect_http2_window_update_frame(&offset, TEST_STREAM_ID_1);
	expect_http2_window_update_frame(&offset, 0);
	expect_http2_headers_frame(&offset, TEST_STREAM_ID_1,
				   HTTP2_FLAG_END_HEADERS | HTTP2_FLAG_END_STREAM, NULL, 0);

	zassert_equal(dynamic_payload_len, strlen(TEST_DYNAMIC_POST_PAYLOAD),
		      "Wrong dynamic resource length");
	zassert_mem_equal(dynamic_payload, TEST_DYNAMIC_POST_PAYLOAD,
			  dynamic_payload_len, "Wrong dynamic resource data");
}

ZTEST(server_function_tests, test_http2_get_headers_with_padding)
{
	static const uint8_t request_get_dynamic[] = {
		TEST_HTTP2_MAGIC,
		TEST_HTTP2_SETTINGS,
		TEST_HTTP2_SETTINGS_ACK,
		TEST_HTTP2_HEADERS_GET_DYNAMIC_STREAM_1_PADDED,
		TEST_HTTP2_GOAWAY,
	};

	common_verify_http2_dynamic_get_request(request_get_dynamic,
						sizeof(request_get_dynamic));
}

ZTEST(server_function_tests, test_http2_rst_stream)
{
	static const uint8_t request_rst_stream[] = {
		TEST_HTTP2_MAGIC,
		TEST_HTTP2_SETTINGS,
		TEST_HTTP2_SETTINGS_ACK,
		TEST_HTTP2_HEADERS_POST_DYNAMIC_STREAM_1,
		TEST_HTTP2_RST_STREAM_STREAM_1,
		TEST_HTTP2_DATA_POST_DYNAMIC_STREAM_1,
		TEST_HTTP2_GOAWAY,
	};

	size_t offset = 0;
	int ret;

	memset(buf, 0, sizeof(buf));

	ret = zsock_send(client_fd, request_rst_stream,
			 sizeof(request_rst_stream), 0);
	zassert_not_equal(ret, -1, "send() failed (%d)", errno);

	/* Expect settings, but processing RST_STREAM should close the stream,
	 * so DATA frame should trigger connection error (closed stream) and
	 * disconnect.
	 */
	expect_http2_settings_frame(&offset, false);
	expect_http2_settings_frame(&offset, true);

	ret = zsock_recv(client_fd, buf, sizeof(buf), 0);
	zassert_equal(ret, 0, "Connection should've been closed");
}

static const char http1_header_capture_common_response[] = "HTTP/1.1 200\r\n"
							   "Transfer-Encoding: chunked\r\n"
							   "Content-Type: text/plain\r\n"
							   "\r\n"
							   "0\r\n\r\n";

static void test_http1_header_capture_common(const char *request)
{
	size_t offset = 0;
	int ret;

	ret = zsock_send(client_fd, request, strlen(request), 0);
	zassert_not_equal(ret, -1, "send() failed (%d)", errno);

	test_read_data(&offset, sizeof(http1_header_capture_common_response) - 1);
}

ZTEST(server_function_tests, test_http1_header_capture)
{
	static const char request[] = "GET /header_capture HTTP/1.1\r\n"
				      "User-Agent: curl/7.68.0\r\n"
				      "Test-Header: test_value\r\n"
				      "Accept: */*\r\n"
				      "Accept-Encoding: deflate, gzip, br\r\n"
				      "\r\n";
	struct http_header *hdrs = request_headers_clone.headers;
	int ret;

	test_http1_header_capture_common(request);

	zassert_equal(request_headers_clone.count, 2,
		      "Didn't capture the expected number of headers");
	zassert_equal(request_headers_clone.status, HTTP_HEADER_STATUS_OK,
		      "Header capture status was not OK");

	zassert_not_equal(hdrs[0].name, NULL, "First header name is NULL");
	zassert_not_equal(hdrs[0].value, NULL, "First header value is NULL");
	zassert_not_equal(hdrs[1].name, NULL, "Second header name is NULL");
	zassert_not_equal(hdrs[1].value, NULL, "Second header value is NULL");

	ret = strcmp(hdrs[0].name, "User-Agent");
	zassert_equal(0, ret, "Header strings did not match");
	ret = strcmp(hdrs[0].value, "curl/7.68.0");
	zassert_equal(0, ret, "Header strings did not match");
	ret = strcmp(hdrs[1].name, "Test-Header");
	zassert_equal(0, ret, "Header strings did not match");
	ret = strcmp(hdrs[1].value, "test_value");
	zassert_equal(0, ret, "Header strings did not match");
}

ZTEST(server_function_tests, test_http1_header_too_long)
{
	static const char request[] =
		"GET /header_capture HTTP/1.1\r\n"
		"User-Agent: aaaaaaaaaaaaaaaaaaaaaaaaaaaaaaaaaaaaaaaaaaaaaaaaaaaaaaaaaaaaaaaaa\r\n"
		"Test-Header: test_value\r\n"
		"Accept: */*\r\n"
		"Accept-Encoding: deflate, gzip, br\r\n"
		"\r\n";
	struct http_header *hdrs = request_headers_clone.headers;
	int ret;

	test_http1_header_capture_common(request);

	zassert_equal(request_headers_clone.count, 1,
		      "Didn't capture the expected number of headers");
	zassert_equal(request_headers_clone.status, HTTP_HEADER_STATUS_DROPPED,
		      "Header capture status was OK, but should not have been");

	/* First header too long should not stop second header being captured into first slot */
	zassert_not_equal(hdrs[0].name, NULL, "First header name is NULL");
	zassert_not_equal(hdrs[0].value, NULL, "First header value is NULL");

	ret = strcmp(hdrs[0].name, "Test-Header");
	zassert_equal(0, ret, "Header strings did not match");
	ret = strcmp(hdrs[0].value, "test_value");
	zassert_equal(0, ret, "Header strings did not match");
}

ZTEST(server_function_tests, test_http1_header_too_many)
{
	static const char request[] = "GET /header_capture HTTP/1.1\r\n"
				      "User-Agent: curl/7.68.0\r\n"
				      "Test-Header: test_value\r\n"
				      "Test-Header2: test_value2\r\n"
				      "Accept: */*\r\n"
				      "Accept-Encoding: deflate, gzip, br\r\n"
				      "\r\n";
	struct http_header *hdrs = request_headers_clone.headers;
	int ret;

	test_http1_header_capture_common(request);

	zassert_equal(request_headers_clone.count, 2,
		      "Didn't capture the expected number of headers");
	zassert_equal(request_headers_clone.status, HTTP_HEADER_STATUS_DROPPED,
		      "Header capture status OK, but should not have been");

	zassert_not_equal(hdrs[0].name, NULL, "First header name is NULL");
	zassert_not_equal(hdrs[0].value, NULL, "First header value is NULL");
	zassert_not_equal(hdrs[1].name, NULL, "Second header name is NULL");
	zassert_not_equal(hdrs[1].value, NULL, "Second header value is NULL");

	ret = strcmp(hdrs[0].name, "User-Agent");
	zassert_equal(0, ret, "Header strings did not match");
	ret = strcmp(hdrs[0].value, "curl/7.68.0");
	zassert_equal(0, ret, "Header strings did not match");
	ret = strcmp(hdrs[1].name, "Test-Header");
	zassert_equal(0, ret, "Header strings did not match");
	ret = strcmp(hdrs[1].value, "test_value");
	zassert_equal(0, ret, "Header strings did not match");
}

static void common_verify_http2_get_header_capture_request(const uint8_t *request,
							   size_t request_len)
{
	size_t offset = 0;
	int ret;

	dynamic_payload_len = strlen(TEST_DYNAMIC_GET_PAYLOAD);
	memcpy(dynamic_payload, TEST_DYNAMIC_GET_PAYLOAD, dynamic_payload_len);

	ret = zsock_send(client_fd, request, request_len, 0);
	zassert_not_equal(ret, -1, "send() failed (%d)", errno);

	memset(buf, 0, sizeof(buf));

	expect_http2_settings_frame(&offset, false);
	expect_http2_settings_frame(&offset, true);
	expect_http2_headers_frame(&offset, TEST_STREAM_ID_1,
				   HTTP2_FLAG_END_HEADERS | HTTP2_FLAG_END_STREAM, NULL, 0);
}

ZTEST(server_function_tests, test_http2_header_capture)
{
	static const uint8_t request[] = {
		TEST_HTTP2_MAGIC,
		TEST_HTTP2_SETTINGS,
		TEST_HTTP2_SETTINGS_ACK,
		TEST_HTTP2_HEADERS_GET_HEADER_CAPTURE1_STREAM_1,
		TEST_HTTP2_GOAWAY,
	};
	struct http_header *hdrs = request_headers_clone.headers;
	int ret;

	common_verify_http2_get_header_capture_request(request, sizeof(request));

	zassert_equal(request_headers_clone.count, 2,
		      "Didn't capture the expected number of headers");
	zassert_equal(request_headers_clone.status, HTTP_HEADER_STATUS_OK,
		      "Header capture status was not OK");

	zassert_not_equal(hdrs[0].name, NULL, "First header name is NULL");
	zassert_not_equal(hdrs[0].value, NULL, "First header value is NULL");
	zassert_not_equal(hdrs[1].name, NULL, "Second header name is NULL");
	zassert_not_equal(hdrs[1].value, NULL, "Second header value is NULL");

	ret = strcmp(hdrs[0].name, "User-Agent");
	zassert_equal(0, ret, "Header strings did not match");
	ret = strcmp(hdrs[0].value, "curl/7.81.0");
	zassert_equal(0, ret, "Header strings did not match");
	ret = strcmp(hdrs[1].name, "Test-Header");
	zassert_equal(0, ret, "Header strings did not match");
	ret = strcmp(hdrs[1].value, "test_value");
	zassert_equal(0, ret, "Header strings did not match");
}

ZTEST(server_function_tests, test_http2_header_too_long)
{
	static const uint8_t request[] = {
		TEST_HTTP2_MAGIC,
		TEST_HTTP2_SETTINGS,
		TEST_HTTP2_SETTINGS_ACK,
		TEST_HTTP2_HEADERS_GET_HEADER_CAPTURE2_STREAM_1,
		TEST_HTTP2_GOAWAY,
	};
	struct http_header *hdrs = request_headers_clone.headers;
	int ret;

	common_verify_http2_get_header_capture_request(request, sizeof(request));

	zassert_equal(request_headers_clone.count, 1,
		      "Didn't capture the expected number of headers");
	zassert_equal(request_headers_clone.status, HTTP_HEADER_STATUS_DROPPED,
		      "Header capture status was OK, but should not have been");

	/* First header too long should not stop second header being captured into first slot */
	zassert_not_equal(hdrs[0].name, NULL, "First header name is NULL");
	zassert_not_equal(hdrs[0].value, NULL, "First header value is NULL");

	ret = strcmp(hdrs[0].name, "Test-Header");
	zassert_equal(0, ret, "Header strings did not match");
	ret = strcmp(hdrs[0].value, "test_value");
	zassert_equal(0, ret, "Header strings did not match");
}

ZTEST(server_function_tests, test_http2_header_too_many)
{
	static const uint8_t request[] = {
		TEST_HTTP2_MAGIC,
		TEST_HTTP2_SETTINGS,
		TEST_HTTP2_SETTINGS_ACK,
		TEST_HTTP2_HEADERS_GET_HEADER_CAPTURE3_STREAM_1,
		TEST_HTTP2_GOAWAY,
	};
	struct http_header *hdrs = request_headers_clone.headers;
	int ret;

	common_verify_http2_get_header_capture_request(request, sizeof(request));

	zassert_equal(request_headers_clone.count, 2,
		      "Didn't capture the expected number of headers");
	zassert_equal(request_headers_clone.status, HTTP_HEADER_STATUS_DROPPED,
		      "Header capture status OK, but should not have been");

	zassert_not_equal(hdrs[0].name, NULL, "First header name is NULL");
	zassert_not_equal(hdrs[0].value, NULL, "First header value is NULL");
	zassert_not_equal(hdrs[1].name, NULL, "Second header name is NULL");
	zassert_not_equal(hdrs[1].value, NULL, "Second header value is NULL");

	ret = strcmp(hdrs[0].name, "User-Agent");
	zassert_equal(0, ret, "Header strings did not match");
	ret = strcmp(hdrs[0].value, "curl/7.81.0");
	zassert_equal(0, ret, "Header strings did not match");
	ret = strcmp(hdrs[1].name, "Test-Header");
	zassert_equal(0, ret, "Header strings did not match");
	ret = strcmp(hdrs[1].value, "test_value");
	zassert_equal(0, ret, "Header strings did not match");
}

ZTEST(server_function_tests, test_http2_header_concurrent)
{
	/* Two POST requests which are concurrent, ie. headers1, headers2, data1, data2 */
	static const uint8_t request[] = {
		TEST_HTTP2_MAGIC,
		TEST_HTTP2_SETTINGS,
		TEST_HTTP2_SETTINGS_ACK,
		TEST_HTTP2_HEADERS_POST_HEADER_CAPTURE_WITH_TESTHEADER_STREAM_1,
		TEST_HTTP2_HEADERS_POST_HEADER_CAPTURE2_NO_TESTHEADER_STREAM_2,
		TEST_HTTP2_DATA_POST_HEADER_CAPTURE_STREAM_1,
		TEST_HTTP2_DATA_POST_HEADER_CAPTURE_STREAM_2,
		TEST_HTTP2_GOAWAY,
	};

	struct http_header *hdrs = request_headers_clone.headers;
	struct http_header *hdrs2 = request_headers_clone2.headers;
	int ret;
	size_t offset = 0;

	ret = zsock_send(client_fd, request, sizeof(request), 0);
	zassert_not_equal(ret, -1, "send() failed (%d)", errno);

	/* Wait for response on both resources before checking captured headers */
	expect_http2_settings_frame(&offset, false);
	expect_http2_settings_frame(&offset, true);
	expect_http2_headers_frame(&offset, TEST_STREAM_ID_1,
				   HTTP2_FLAG_END_HEADERS | HTTP2_FLAG_END_STREAM, NULL, 0);
	expect_http2_window_update_frame(&offset, TEST_STREAM_ID_1);
	expect_http2_window_update_frame(&offset, 0);
	expect_http2_headers_frame(&offset, TEST_STREAM_ID_2,
				   HTTP2_FLAG_END_HEADERS | HTTP2_FLAG_END_STREAM, NULL, 0);

	/* Headers captured on /header_capture path should have two headers including the
	 * Test-Header
	 */
	zassert_equal(request_headers_clone.count, 2,
		      "Didn't capture the expected number of headers");

	zassert_not_equal(hdrs[0].name, NULL, "First header name is NULL");
	zassert_not_equal(hdrs[0].value, NULL, "First header value is NULL");
	zassert_not_equal(hdrs[1].name, NULL, "Second header name is NULL");
	zassert_not_equal(hdrs[1].value, NULL, "Second header value is NULL");

	ret = strcmp(hdrs[0].name, "User-Agent");
	zassert_equal(0, ret, "Header strings did not match");
	ret = strcmp(hdrs[0].value, "curl/7.81.0");
	zassert_equal(0, ret, "Header strings did not match");
	ret = strcmp(hdrs[1].name, "Test-Header");
	zassert_equal(0, ret, "Header strings did not match");
	ret = strcmp(hdrs[1].value, "test_value");
	zassert_equal(0, ret, "Header strings did not match");

	/* Headers captured on the /header_capture2 path should have only one header, not including
	 * the Test-Header
	 */
	zassert_equal(request_headers_clone2.count, 1,
		      "Didn't capture the expected number of headers");

	zassert_not_equal(hdrs2[0].name, NULL, "First header name is NULL");
	zassert_not_equal(hdrs2[0].value, NULL, "First header value is NULL");

	ret = strcmp(hdrs2[0].name, "User-Agent");
	zassert_equal(0, ret, "Header strings did not match");
	ret = strcmp(hdrs2[0].value, "curl/7.81.0");
	zassert_equal(0, ret, "Header strings did not match");
}

static void test_http1_dynamic_response_headers(const char *request, const char *expected_response)
{
	int ret;
	size_t offset = 0;

	ret = zsock_send(client_fd, request, strlen(request), 0);
	zassert_not_equal(ret, -1, "send() failed (%d)", errno);

	test_read_data(&offset, strlen(expected_response));
	zassert_mem_equal(buf, expected_response, strlen(expected_response));
}

static void test_http1_dynamic_response_headers_default(const char *expected_response, bool post)
{
	static const char http1_get_response_headers_request[] =
		"GET /response_headers HTTP/1.1\r\n"
		"Accept: */*\r\n"
		"\r\n";
	static const char http1_post_response_headers_request[] =
		"POST /response_headers HTTP/1.1\r\n"
		"Accept: */*\r\n"
		"Content-Length: 17\r\n"
		"\r\n" TEST_DYNAMIC_POST_PAYLOAD;
	const char *request =
		post ? http1_post_response_headers_request : http1_get_response_headers_request;

	test_http1_dynamic_response_headers(request, expected_response);
}

static void test_http2_dynamic_response_headers(const uint8_t *request, size_t request_len,
						const struct http_header *expected_headers,
						size_t expected_headers_count, bool end_stream,
						size_t *offset)
{
	int ret;
	const uint8_t expected_flags = end_stream ? HTTP2_FLAG_END_HEADERS | HTTP2_FLAG_END_STREAM
						  : HTTP2_FLAG_END_HEADERS;

	ret = zsock_send(client_fd, request, request_len, 0);
	zassert_not_equal(ret, -1, "send() failed (%d)", errno);

	expect_http2_settings_frame(offset, false);
	expect_http2_settings_frame(offset, true);
	expect_http2_headers_frame(offset, TEST_STREAM_ID_1, expected_flags, expected_headers,
				   expected_headers_count);
}

static void test_http2_dynamic_response_headers_default(const struct http_header *expected_headers,
							size_t expected_headers_count, bool post,
							bool end_stream, size_t *offset)
{
	const uint8_t http2_get_response_headers_request[] = {
		TEST_HTTP2_MAGIC,
		TEST_HTTP2_SETTINGS,
		TEST_HTTP2_SETTINGS_ACK,
		TEST_HTTP2_HEADERS_GET_RESPONSE_HEADERS_STREAM_1,
		TEST_HTTP2_GOAWAY,
	};
	const uint8_t http2_post_response_headers_request[] = {
		TEST_HTTP2_MAGIC,
		TEST_HTTP2_SETTINGS,
		TEST_HTTP2_SETTINGS_ACK,
		TEST_HTTP2_HEADERS_POST_RESPONSE_HEADERS_STREAM_1,
		TEST_HTTP2_DATA_POST_DYNAMIC_STREAM_1,
		TEST_HTTP2_GOAWAY,
	};
	const uint8_t *request =
		post ? http2_post_response_headers_request : http2_get_response_headers_request;
	size_t request_len = post ? sizeof(http2_post_response_headers_request)
				  : sizeof(http2_get_response_headers_request);

	test_http2_dynamic_response_headers(request, request_len, expected_headers,
					    expected_headers_count, end_stream, offset);
}

static void test_http1_dynamic_response_header_none(bool post)
{
	static const char response[] = "HTTP/1.1 200\r\n"
				       "Transfer-Encoding: chunked\r\n"
				       "Content-Type: text/plain\r\n"
				       "\r\n"
				       "0\r\n\r\n";

	dynamic_response_headers_variant = DYNAMIC_RESPONSE_HEADERS_VARIANT_NONE;

	test_http1_dynamic_response_headers_default(response, post);
}

ZTEST(server_function_tests, test_http1_dynamic_get_response_header_none)
{
	test_http1_dynamic_response_header_none(false);
}

ZTEST(server_function_tests, test_http1_dynamic_post_response_header_none)
{
	test_http1_dynamic_response_header_none(true);
}

static void test_http2_dynamic_response_header_none(bool post)
{
	size_t offset = 0;
	const struct http_header expected_headers[] = {
		{.name = ":status", .value = "200"},
		{.name = "content-type", .value = "text/plain"},
	};

	dynamic_response_headers_variant = DYNAMIC_RESPONSE_HEADERS_VARIANT_NONE;

	test_http2_dynamic_response_headers_default(expected_headers, ARRAY_SIZE(expected_headers),
						    post, true, &offset);
}

ZTEST(server_function_tests, test_http2_dynamic_get_response_header_none)
{
	test_http2_dynamic_response_header_none(false);
}

ZTEST(server_function_tests, test_http2_dynamic_post_response_header_none)
{
	test_http2_dynamic_response_header_none(true);
}

static void test_http1_dynamic_response_header_422(bool post)
{
	static const char response[] = "HTTP/1.1 422\r\n"
				       "Transfer-Encoding: chunked\r\n"
				       "Content-Type: text/plain\r\n"
				       "\r\n"
				       "0\r\n\r\n";

	dynamic_response_headers_variant = DYNAMIC_RESPONSE_HEADERS_VARIANT_422;

	test_http1_dynamic_response_headers_default(response, post);
}

ZTEST(server_function_tests, test_http1_dynamic_get_response_header_422)
{
	test_http1_dynamic_response_header_422(false);
}

ZTEST(server_function_tests, test_http1_dynamic_post_response_header_422)
{
	test_http1_dynamic_response_header_422(true);
}

static void test_http2_dynamic_response_header_422(bool post)
{
	size_t offset = 0;
	const struct http_header expected_headers[] = {
		{.name = ":status", .value = "422"},
		{.name = "content-type", .value = "text/plain"},
	};

	dynamic_response_headers_variant = DYNAMIC_RESPONSE_HEADERS_VARIANT_422;

	test_http2_dynamic_response_headers_default(expected_headers, ARRAY_SIZE(expected_headers),
						    post, true, &offset);
}

ZTEST(server_function_tests, test_http2_dynamic_get_response_header_422)
{
	test_http2_dynamic_response_header_422(false);
}

ZTEST(server_function_tests, test_http2_dynamic_post_response_header_422)
{
	test_http2_dynamic_response_header_422(true);
}

static void test_http1_dynamic_response_header_extra(bool post)
{
	static const char response[] = "HTTP/1.1 200\r\n"
				       "Transfer-Encoding: chunked\r\n"
				       "Test-Header: test_data\r\n"
				       "Content-Type: text/plain\r\n"
				       "\r\n"
				       "0\r\n\r\n";

	dynamic_response_headers_variant = DYNAMIC_RESPONSE_HEADERS_VARIANT_EXTRA_HEADER;

	test_http1_dynamic_response_headers_default(response, post);
}

ZTEST(server_function_tests, test_http1_dynamic_get_response_header_extra)
{
	test_http1_dynamic_response_header_extra(false);
}

ZTEST(server_function_tests, test_http1_dynamic_post_response_header_extra)
{
	test_http1_dynamic_response_header_extra(true);
}

static void test_http2_dynamic_response_header_extra(bool post)
{
	size_t offset = 0;
	const struct http_header expected_headers[] = {
		{.name = ":status", .value = "200"},
		{.name = "content-type", .value = "text/plain"},
		{.name = "test-header", .value = "test_data"},
	};

	dynamic_response_headers_variant = DYNAMIC_RESPONSE_HEADERS_VARIANT_EXTRA_HEADER;

	test_http2_dynamic_response_headers_default(expected_headers, ARRAY_SIZE(expected_headers),
						    post, true, &offset);
}

ZTEST(server_function_tests, test_http2_dynamic_get_response_header_extra)
{
	test_http2_dynamic_response_header_extra(false);
}

ZTEST(server_function_tests, test_http2_dynamic_post_response_header_extra)
{
	test_http2_dynamic_response_header_extra(true);
}

static void test_http1_dynamic_response_header_override(bool post)
{
	static const char response[] = "HTTP/1.1 200\r\n"
				       "Transfer-Encoding: chunked\r\n"
				       "Content-Type: application/json\r\n"
				       "\r\n"
				       "0\r\n\r\n";

	dynamic_response_headers_variant = DYNAMIC_RESPONSE_HEADERS_VARIANT_OVERRIDE_HEADER;

	test_http1_dynamic_response_headers_default(response, post);
}

ZTEST(server_function_tests, test_http1_dynamic_get_response_header_override)
{
	test_http1_dynamic_response_header_override(false);
}

ZTEST(server_function_tests, test_http1_dynamic_post_response_header_override)
{
	test_http1_dynamic_response_header_override(true);
}

static void test_http2_dynamic_response_header_override(bool post)
{
	size_t offset = 0;
	const struct http_header expected_headers[] = {
		{.name = ":status", .value = "200"},
		{.name = "content-type", .value = "application/json"},
	};

	dynamic_response_headers_variant = DYNAMIC_RESPONSE_HEADERS_VARIANT_OVERRIDE_HEADER;

	test_http2_dynamic_response_headers_default(expected_headers, ARRAY_SIZE(expected_headers),
						    post, true, &offset);
}

ZTEST(server_function_tests, test_http2_dynamic_get_response_header_override)
{
	test_http2_dynamic_response_header_override(false);
}

ZTEST(server_function_tests, test_http2_dynamic_post_response_header_override)
{
	test_http2_dynamic_response_header_override(true);
}

static void test_http1_dynamic_response_header_separate(bool post)
{
	static const char response[] = "HTTP/1.1 200\r\n"
				       "Transfer-Encoding: chunked\r\n"
				       "Test-Header: test_data\r\n"
				       "Content-Type: text/plain\r\n"
				       "\r\n"
				       "10\r\n" TEST_DYNAMIC_GET_PAYLOAD "\r\n"
				       "0\r\n\r\n";

	dynamic_response_headers_variant = DYNAMIC_RESPONSE_HEADERS_VARIANT_BODY_SEPARATE;

	test_http1_dynamic_response_headers_default(response, post);
}

ZTEST(server_function_tests, test_http1_dynamic_get_response_header_separate)
{
	test_http1_dynamic_response_header_separate(false);
}

ZTEST(server_function_tests, test_http1_dynamic_post_response_header_separate)
{
	test_http1_dynamic_response_header_separate(true);
}

static void test_http2_dynamic_response_header_separate(bool post)
{
	size_t offset = 0;
	const struct http_header expected_headers[] = {
		{.name = ":status", .value = "200"},
		{.name = "test-header", .value = "test_data"},
		{.name = "content-type", .value = "text/plain"},
	};

	dynamic_response_headers_variant = DYNAMIC_RESPONSE_HEADERS_VARIANT_BODY_SEPARATE;

	test_http2_dynamic_response_headers_default(expected_headers, ARRAY_SIZE(expected_headers),
						    post, false, &offset);
}

ZTEST(server_function_tests, test_http2_dynamic_get_response_header_separate)
{
	test_http2_dynamic_response_header_separate(false);
}

ZTEST(server_function_tests, test_http2_dynamic_post_response_header_separate)
{
	test_http2_dynamic_response_header_separate(true);
}

static void test_http1_dynamic_response_header_combined(bool post)
{
	static const char response[] = "HTTP/1.1 200\r\n"
				       "Transfer-Encoding: chunked\r\n"
				       "Test-Header: test_data\r\n"
				       "Content-Type: text/plain\r\n"
				       "\r\n"
				       "10\r\n" TEST_DYNAMIC_GET_PAYLOAD "\r\n"
				       "0\r\n\r\n";

	dynamic_response_headers_variant = DYNAMIC_RESPONSE_HEADERS_VARIANT_BODY_COMBINED;

	test_http1_dynamic_response_headers_default(response, post);
}

ZTEST(server_function_tests, test_http1_dynamic_get_response_header_combined)
{
	test_http1_dynamic_response_header_combined(false);
}

ZTEST(server_function_tests, test_http1_dynamic_post_response_header_combined)
{
	test_http1_dynamic_response_header_combined(true);
}

static void test_http2_dynamic_response_header_combined(bool post)
{
	size_t offset = 0;
	const struct http_header expected_headers[] = {
		{.name = ":status", .value = "200"},
		{.name = "test-header", .value = "test_data"},
		{.name = "content-type", .value = "text/plain"},
	};

	dynamic_response_headers_variant = DYNAMIC_RESPONSE_HEADERS_VARIANT_BODY_COMBINED;

	test_http2_dynamic_response_headers_default(expected_headers, ARRAY_SIZE(expected_headers),
						    post, false, &offset);
}

ZTEST(server_function_tests, test_http2_dynamic_get_response_header_combined)
{
	test_http2_dynamic_response_header_combined(false);
}

ZTEST(server_function_tests, test_http2_dynamic_post_response_header_combined)
{
	test_http2_dynamic_response_header_combined(true);
}

ZTEST(server_function_tests, test_http1_dynamic_get_response_header_long)
{
	static const char response[] = "HTTP/1.1 200\r\n"
				       "Transfer-Encoding: chunked\r\n"
				       "Content-Type: text/plain\r\n"
				       "\r\n"
				       "130\r\n" TEST_LONG_PAYLOAD_CHUNK_1 "\r\n"
				       "d0\r\n" TEST_LONG_PAYLOAD_CHUNK_2 "\r\n"
				       "0\r\n\r\n";

	dynamic_response_headers_variant = DYNAMIC_RESPONSE_HEADERS_VARIANT_BODY_LONG;

	test_http1_dynamic_response_headers_default(response, false);
}

ZTEST(server_function_tests, test_http1_dynamic_post_response_header_long)
{
	static const char request[] = "POST /response_headers HTTP/1.1\r\n"
				      "Accept: */*\r\n"
				      "Content-Length: 512\r\n"
				      "\r\n" TEST_LONG_PAYLOAD_CHUNK_1 TEST_LONG_PAYLOAD_CHUNK_2;
	static const char response[] = "HTTP/1.1 200\r\n"
				       "Transfer-Encoding: chunked\r\n"
				       "Content-Type: text/plain\r\n"
				       "\r\n"
				       "0\r\n\r\n";

	dynamic_response_headers_variant = DYNAMIC_RESPONSE_HEADERS_VARIANT_BODY_LONG;

	test_http1_dynamic_response_headers(request, response);
	zassert_mem_equal(dynamic_response_headers_buffer, long_payload, strlen(long_payload));
}

ZTEST(server_function_tests, test_http2_dynamic_get_response_header_long)
{
	size_t offset = 0;
	const struct http_header expected_headers[] = {
		{.name = ":status", .value = "200"},
		{.name = "content-type", .value = "text/plain"},
	};

	dynamic_response_headers_variant = DYNAMIC_RESPONSE_HEADERS_VARIANT_BODY_LONG;

	test_http2_dynamic_response_headers_default(expected_headers, ARRAY_SIZE(expected_headers),
						    false, false, &offset);
	expect_http2_data_frame(&offset, TEST_STREAM_ID_1, TEST_LONG_PAYLOAD_CHUNK_1,
				strlen(TEST_LONG_PAYLOAD_CHUNK_1), 0);
	expect_http2_data_frame(&offset, TEST_STREAM_ID_1, TEST_LONG_PAYLOAD_CHUNK_2,
				strlen(TEST_LONG_PAYLOAD_CHUNK_2), HTTP2_FLAG_END_STREAM);
}

ZTEST(server_function_tests, test_http2_dynamic_post_response_header_long)
{
	size_t offset = 0;
	size_t req_offset = 0;

	const struct http_header expected_headers[] = {
		{.name = ":status", .value = "200"},
		{.name = "content-type", .value = "text/plain"},
	};

	const uint8_t request_part1[] = {
		TEST_HTTP2_MAGIC,
		TEST_HTTP2_SETTINGS,
		TEST_HTTP2_SETTINGS_ACK,
		TEST_HTTP2_HEADERS_POST_RESPONSE_HEADERS_STREAM_1,
		/* Data frame header */
		0x00, 0x02, 0x00, 0x00, 0x01, 0x00, 0x00, 0x00, TEST_STREAM_ID_1,
	};

	const uint8_t request_part3[] = {
		TEST_HTTP2_GOAWAY,
	};

	static uint8_t
		request[sizeof(request_part1) + (sizeof(long_payload) - 1) + sizeof(request_part3)];

	BUILD_ASSERT(sizeof(long_payload) - 1 == 0x200, "Length field in data frame header must "
							"match length of long_payload");

	memcpy(request + req_offset, request_part1, sizeof(request_part1));
	req_offset += sizeof(request_part1);
	memcpy(request + req_offset, long_payload, sizeof(long_payload) - 1);
	req_offset += sizeof(long_payload) - 1;
	memcpy(request + req_offset, request_part3, sizeof(request_part3));
	req_offset += sizeof(request_part3);

	dynamic_response_headers_variant = DYNAMIC_RESPONSE_HEADERS_VARIANT_BODY_LONG;

	test_http2_dynamic_response_headers(request, req_offset, expected_headers,
					    ARRAY_SIZE(expected_headers), true, &offset);
	zassert_mem_equal(dynamic_response_headers_buffer, long_payload, strlen(long_payload));
}

ZTEST(server_function_tests, test_http1_409_method_not_allowed)
{
	static const char http1_request[] =
		"POST / HTTP/1.1\r\n"
		"Host: 127.0.0.1:8080\r\n"
		"Content-Type: text/html\r\n"
		"Content-Length: 13\r\n\r\n"
		TEST_STATIC_PAYLOAD;
	static const char expected_response[] =
		"HTTP/1.1 405 Method Not Allowed\r\n";
	size_t offset = 0;
	int ret;

	ret = zsock_send(client_fd, http1_request, strlen(http1_request), 0);
	zassert_not_equal(ret, -1, "send() failed (%d)", errno);

	memset(buf, 0, sizeof(buf));

	test_read_data(&offset, sizeof(expected_response) - 1);
	zassert_mem_equal(buf, expected_response, sizeof(expected_response) - 1,
			  "Received data doesn't match expected response");
}

ZTEST(server_function_tests, test_http1_upgrade_409_method_not_allowed)
{
	static const char http1_request[] =
		"POST / HTTP/1.1\r\n"
		"Host: 127.0.0.1:8080\r\n"
		"Content-Type: text/html\r\n"
		"Content-Length: 13\r\n"
		"Connection: Upgrade, HTTP2-Settings\r\n"
		"Upgrade: h2c\r\n"
		"HTTP2-Settings: AAMAAABkAAQAoAAAAAIAAAAA\r\n\r\n"
		TEST_STATIC_PAYLOAD;
	const struct http_header expected_headers[] = {
		{.name = ":status", .value = "405"}
	};
	size_t offset = 0;
	int ret;

	ret = zsock_send(client_fd, http1_request, strlen(http1_request), 0);
	zassert_not_equal(ret, -1, "send() failed (%d)", errno);

	memset(buf, 0, sizeof(buf));

	/* Verify HTTP1 switching protocols response. */
	expect_http1_switching_protocols(&offset);

	/* Verify HTTP2 frames. */
	expect_http2_settings_frame(&offset, false);
	expect_http2_headers_frame(&offset, UPGRADE_STREAM_ID,
				   HTTP2_FLAG_END_HEADERS | HTTP2_FLAG_END_STREAM,
				   expected_headers, 1);
}

ZTEST(server_function_tests, test_http2_409_method_not_allowed)
{
	static const uint8_t request_post_static[] = {
		TEST_HTTP2_MAGIC,
		TEST_HTTP2_SETTINGS,
		TEST_HTTP2_SETTINGS_ACK,
		TEST_HTTP2_HEADERS_POST_ROOT_STREAM_1,
		TEST_HTTP2_DATA_POST_ROOT_STREAM_1,
		TEST_HTTP2_GOAWAY,
	};
	const struct http_header expected_headers[] = {
		{.name = ":status", .value = "405"}
	};
	size_t offset = 0;
	int ret;

	ret = zsock_send(client_fd, request_post_static,
			 sizeof(request_post_static), 0);
	zassert_not_equal(ret, -1, "send() failed (%d)", errno);

	memset(buf, 0, sizeof(buf));

	expect_http2_settings_frame(&offset, false);
	expect_http2_settings_frame(&offset, true);
	expect_http2_headers_frame(&offset, TEST_STREAM_ID_1,
				   HTTP2_FLAG_END_HEADERS | HTTP2_FLAG_END_STREAM,
				   expected_headers, 1);
}

ZTEST(server_function_tests, test_http1_500_internal_server_error)
{
	static const char http1_request[] =
		"GET /dynamic HTTP/1.1\r\n"
		"Host: 127.0.0.1:8080\r\n"
		"User-Agent: curl/7.68.0\r\n"
		"Accept: */*\r\n"
		"Accept-Encoding: deflate, gzip, br\r\n"
		"\r\n";
	static const char expected_response[] =
		"HTTP/1.1 500 Internal Server Error\r\n";
	size_t offset = 0;
	int ret;

	dynamic_error = true;

	ret = zsock_send(client_fd, http1_request, strlen(http1_request), 0);
	zassert_not_equal(ret, -1, "send() failed (%d)", errno);

	memset(buf, 0, sizeof(buf));

	test_read_data(&offset, sizeof(expected_response) - 1);
	zassert_mem_equal(buf, expected_response, sizeof(expected_response) - 1,
			  "Received data doesn't match expected response");
}

ZTEST(server_function_tests, test_http1_upgrade_500_internal_server_error)
{
	static const char http1_request[] =
		"GET /dynamic HTTP/1.1\r\n"
		"Host: 127.0.0.1:8080\r\n"
		"User-Agent: curl/7.68.0\r\n"
		"Accept: */*\r\n"
		"Accept-Encoding: deflate, gzip, br\r\n"
		"Connection: Upgrade, HTTP2-Settings\r\n"
		"Upgrade: h2c\r\n"
		"HTTP2-Settings: AAMAAABkAAQAoAAAAAIAAAAA\r\n"
		"\r\n";
	const struct http_header expected_headers[] = {
		{.name = ":status", .value = "500"}
	};
	size_t offset = 0;
	int ret;

	dynamic_error = true;

	ret = zsock_send(client_fd, http1_request, strlen(http1_request), 0);
	zassert_not_equal(ret, -1, "send() failed (%d)", errno);

	memset(buf, 0, sizeof(buf));

	/* Verify HTTP1 switching protocols response. */
	expect_http1_switching_protocols(&offset);

	/* Verify HTTP2 frames. */
	expect_http2_settings_frame(&offset, false);
	expect_http2_headers_frame(&offset, UPGRADE_STREAM_ID,
				   HTTP2_FLAG_END_HEADERS,
				   expected_headers, 1);
	/* Expect data frame with reason but don't check the content as it may
	 * depend on libc being used (i. e. string returned by strerror()).
	 */
	expect_http2_data_frame(&offset, UPGRADE_STREAM_ID, NULL, 0,
				HTTP2_FLAG_END_STREAM);
}

ZTEST(server_function_tests, test_http2_500_internal_server_error)
{
	static const uint8_t request_get_dynamic[] = {
		TEST_HTTP2_MAGIC,
		TEST_HTTP2_SETTINGS,
		TEST_HTTP2_SETTINGS_ACK,
		TEST_HTTP2_HEADERS_GET_DYNAMIC_STREAM_1,
		TEST_HTTP2_GOAWAY,
	};
	const struct http_header expected_headers[] = {
		{.name = ":status", .value = "500"}
	};
	size_t offset = 0;
	int ret;

	dynamic_error = true;

	ret = zsock_send(client_fd, request_get_dynamic,
			 sizeof(request_get_dynamic), 0);
	zassert_not_equal(ret, -1, "send() failed (%d)", errno);

	memset(buf, 0, sizeof(buf));

	expect_http2_settings_frame(&offset, false);
	expect_http2_settings_frame(&offset, true);
	expect_http2_headers_frame(&offset, TEST_STREAM_ID_1,
				   HTTP2_FLAG_END_HEADERS,
				   expected_headers, 1);
	/* Expect data frame with reason but don't check the content as it may
	 * depend on libc being used (i. e. string returned by strerror()).
	 */
	expect_http2_data_frame(&offset, TEST_STREAM_ID_1, NULL, 0,
				HTTP2_FLAG_END_STREAM);
}

ZTEST(server_function_tests_no_init, test_http_server_start_stop)
{
	struct sockaddr_in sa = { 0 };
	int ret;

	sa.sin_family = AF_INET;
	sa.sin_port = htons(SERVER_PORT);

	ret = zsock_inet_pton(AF_INET, SERVER_IPV4_ADDR, &sa.sin_addr.s_addr);
	zassert_equal(1, ret, "inet_pton() failed to convert %s", SERVER_IPV4_ADDR);

	zassert_ok(http_server_start(), "Failed to start the server");
	zassert_not_ok(http_server_start(), "Server start should report na error.");

	zassert_ok(http_server_stop(), "Failed to stop the server");
	zassert_not_ok(http_server_stop(), "Server stop should report na error.");

	zassert_ok(http_server_start(), "Failed to start the server");

	/* Server should be listening now. */
	ret = zsock_socket(AF_INET, SOCK_STREAM, IPPROTO_TCP);
	zassert_not_equal(ret, -1, "failed to create client socket (%d)", errno);
	client_fd = ret;

	zassert_ok(zsock_connect(client_fd, (struct sockaddr *)&sa, sizeof(sa)),
		   "failed to connect to the server (%d)", errno);
	zassert_ok(zsock_close(client_fd), "close() failed on the client fd (%d)", errno);
	client_fd = -1;

	/* Check if the server can be restarted again after client connected. */
	zassert_ok(http_server_stop(), "Failed to stop the server");
	zassert_ok(http_server_start(), "Failed to start the server");

	/* Let the server thread run. */
	k_msleep(CONFIG_HTTP_SERVER_RESTART_DELAY + 10);

	ret = zsock_socket(AF_INET, SOCK_STREAM, IPPROTO_TCP);
	zassert_not_equal(ret, -1, "failed to create client socket (%d)", errno);
	client_fd = ret;

	zassert_ok(zsock_connect(client_fd, (struct sockaddr *)&sa, sizeof(sa)),
		   "failed to connect to the server (%d)", errno);
	zassert_ok(zsock_close(client_fd), "close() failed on the client fd (%d)", errno);
	client_fd = -1;

	zassert_ok(http_server_stop(), "Failed to stop the server");
}

ZTEST(server_function_tests_no_init, test_get_frame_type_name)
{
	zassert_str_equal(get_frame_type_name(HTTP2_DATA_FRAME), "DATA",
			  "Unexpected frame type");
	zassert_str_equal(get_frame_type_name(HTTP2_HEADERS_FRAME),
			  "HEADERS", "Unexpected frame type");
	zassert_str_equal(get_frame_type_name(HTTP2_PRIORITY_FRAME),
			  "PRIORITY", "Unexpected frame type");
	zassert_str_equal(get_frame_type_name(HTTP2_RST_STREAM_FRAME),
			  "RST_STREAM", "Unexpected frame type");
	zassert_str_equal(get_frame_type_name(HTTP2_SETTINGS_FRAME),
			  "SETTINGS", "Unexpected frame type");
	zassert_str_equal(get_frame_type_name(HTTP2_PUSH_PROMISE_FRAME),
			  "PUSH_PROMISE", "Unexpected frame type");
	zassert_str_equal(get_frame_type_name(HTTP2_PING_FRAME), "PING",
			  "Unexpected frame type");
	zassert_str_equal(get_frame_type_name(HTTP2_GOAWAY_FRAME),
			  "GOAWAY", "Unexpected frame type");
	zassert_str_equal(get_frame_type_name(HTTP2_WINDOW_UPDATE_FRAME),
			  "WINDOW_UPDATE", "Unexpected frame type");
	zassert_str_equal(get_frame_type_name(HTTP2_CONTINUATION_FRAME),
			  "CONTINUATION", "Unexpected frame type");
}

ZTEST(server_function_tests_no_init, test_parse_http_frames)
{
	static struct http_client_ctx ctx_client1;
	static struct http_client_ctx ctx_client2;
	struct http2_frame *frame;

	unsigned char buffer1[] = {
		0x00, 0x00, 0x0c, 0x04, 0x00, 0x00, 0x00, 0x00,
		0x00, 0x00, 0x03, 0x00, 0x00, 0x00, 0x64, 0x00,
		0x04, 0x00, 0x00, 0xff, 0xff, 0x00
	};
	unsigned char buffer2[] = {
		0x00, 0x00, 0x21, 0x01, 0x05, 0x00, 0x00, 0x00,
		0x01, 0x82, 0x84, 0x86, 0x41, 0x8a, 0x0b, 0xe2,
		0x5c, 0x0b, 0x89, 0x70, 0xdc, 0x78, 0x0f, 0x03,
		0x53, 0x03, 0x2a, 0x2f, 0x2a, 0x90, 0x7a, 0x8a,
		0xaa, 0x69, 0xd2, 0x9a, 0xc4, 0xc0, 0x57, 0x68,
		0x0b, 0x83
	};

	memcpy(ctx_client1.buffer, buffer1, sizeof(buffer1));
	memcpy(ctx_client2.buffer, buffer2, sizeof(buffer2));

	ctx_client1.cursor = ctx_client1.buffer;
	ctx_client1.data_len = ARRAY_SIZE(buffer1);

	ctx_client2.cursor = ctx_client2.buffer;
	ctx_client2.data_len = ARRAY_SIZE(buffer2);

	/* Test: Buffer with the first frame */
	int parser1 = parse_http_frame_header(&ctx_client1, ctx_client1.cursor,
					      ctx_client1.data_len);

	zassert_equal(parser1, 0, "Failed to parse the first frame");

	frame = &ctx_client1.current_frame;

	/* Validate frame details for the 1st frame */
	zassert_equal(frame->length, 0x0C, "Expected length for the 1st frame doesn't match");
	zassert_equal(frame->type, 0x04, "Expected type for the 1st frame doesn't match");
	zassert_equal(frame->flags, 0x00, "Expected flags for the 1st frame doesn't match");
	zassert_equal(frame->stream_identifier, 0x00,
		      "Expected stream_identifier for the 1st frame doesn't match");

	/* Test: Buffer with the second frame */
	int parser2 = parse_http_frame_header(&ctx_client2, ctx_client2.cursor,
					      ctx_client2.data_len);

	zassert_equal(parser2, 0, "Failed to parse the second frame");

	frame = &ctx_client2.current_frame;

	/* Validate frame details for the 2nd frame */
	zassert_equal(frame->length, 0x21, "Expected length for the 2nd frame doesn't match");
	zassert_equal(frame->type, 0x01, "Expected type for the 2nd frame doesn't match");
	zassert_equal(frame->flags, 0x05, "Expected flags for the 2nd frame doesn't match");
	zassert_equal(frame->stream_identifier, 0x01,
		      "Expected stream_identifier for the 2nd frame doesn't match");
}

#if DT_HAS_COMPAT_STATUS_OKAY(zephyr_ram_disk)

#include <zephyr/fs/fs.h>
#include <zephyr/fs/littlefs.h>

FS_LITTLEFS_DECLARE_DEFAULT_CONFIG(storage);

#define TEST_PARTITION		storage_partition
#define TEST_PARTITION_ID	FIXED_PARTITION_ID(TEST_PARTITION)

#define LFS_MNTP		"/littlefs"
#define TEST_FILE		"static_file.html"
#define TEST_DIR		"/files"
#define TEST_DIR_PATH		LFS_MNTP TEST_DIR

static struct http_resource_detail_static_fs static_file_resource_detail = {
	.common = {
			.type = HTTP_RESOURCE_TYPE_STATIC_FS,
			.bitmask_of_supported_http_methods = BIT(HTTP_GET),
			.content_type = "text/html",
		},
	.fs_path = TEST_DIR_PATH,
};

HTTP_RESOURCE_DEFINE(static_file_resource, test_http_service, "/static_file.html",
		     &static_file_resource_detail);

struct fs_mount_t littlefs_mnt = {
	.type = FS_LITTLEFS,
	.fs_data = &storage,
	.storage_dev = (void *)TEST_PARTITION_ID,
	.mnt_point = LFS_MNTP,
};

void test_clear_flash(void)
{
	int rc;
	const struct flash_area *fap;

	rc = flash_area_open(TEST_PARTITION_ID, &fap);
	zassert_equal(rc, 0, "Opening flash area for erase [%d]\n", rc);

	rc = flash_area_flatten(fap, 0, fap->fa_size);
	zassert_equal(rc, 0, "Erasing flash area [%d]\n", rc);
}

static int test_mount(void)
{
	int ret;

	ret = fs_mount(&littlefs_mnt);
	if (ret < 0) {
		TC_PRINT("Error mounting fs [%d]\n", ret);
		return TC_FAIL;
	}

	return TC_PASS;
}

<<<<<<< HEAD
=======
static int test_unmount(void)
{
	int ret;

	ret = fs_unmount(&littlefs_mnt);
	if (ret < 0 && ret != -EINVAL) {
		TC_PRINT("Error unmounting fs [%d]\n", ret);
		return TC_FAIL;
	}

	return TC_PASS;
}

>>>>>>> fad916bd
#ifndef PATH_MAX
#define PATH_MAX 64
#endif

int check_file_dir_exists(const char *fpath)
{
	int res;
	struct fs_dirent entry;

	res = fs_stat(fpath, &entry);

	return !res;
}

int test_file_write(struct fs_file_t *filep, const char *test_str)
{
	ssize_t brw;
	int res;

	TC_PRINT("\nWrite tests:\n");

	/* Verify fs_seek() */
	res = fs_seek(filep, 0, FS_SEEK_SET);
	if (res) {
		TC_PRINT("fs_seek failed [%d]\n", res);
		fs_close(filep);
		return res;
	}

	TC_PRINT("Data written:\"%s\"\n\n", test_str);

	/* Verify fs_write() */
	brw = fs_write(filep, (char *)test_str, strlen(test_str));
	if (brw < 0) {
		TC_PRINT("Failed writing to file [%zd]\n", brw);
		fs_close(filep);
		return brw;
	}

	if (brw < strlen(test_str)) {
		TC_PRINT("Unable to complete write. Volume full.\n");
		TC_PRINT("Number of bytes written: [%zd]\n", brw);
		fs_close(filep);
		return TC_FAIL;
	}

	TC_PRINT("Data successfully written!\n");

	return res;
}

int test_mkdir(const char *dir_path, const char *file)
{
	int res;
	struct fs_file_t filep;
	char file_path[PATH_MAX] = { 0 };

	fs_file_t_init(&filep);
	res = sprintf(file_path, "%s/%s", dir_path, file);
	__ASSERT_NO_MSG(res < sizeof(file_path));

	if (check_file_dir_exists(dir_path)) {
		TC_PRINT("Dir %s exists\n", dir_path);
		return TC_FAIL;
	}

	TC_PRINT("Creating new dir %s\n", dir_path);

	/* Verify fs_mkdir() */
	res = fs_mkdir(dir_path);
	if (res) {
		TC_PRINT("Error creating dir[%d]\n", res);
		return res;
	}

	res = fs_open(&filep, file_path, FS_O_CREATE | FS_O_RDWR);
	if (res) {
		TC_PRINT("Failed opening file [%d]\n", res);
		return res;
	}

	TC_PRINT("Testing write to file %s\n", file_path);
	res = test_file_write(&filep, TEST_STATIC_FS_PAYLOAD);
	if (res) {
		fs_close(&filep);
		return res;
	}

	res = fs_close(&filep);
	if (res) {
		TC_PRINT("Error closing file [%d]\n", res);
		return res;
	}

	TC_PRINT("Created dir %s!\n", dir_path);

	return res;
}

<<<<<<< HEAD
static int setup_fs(void)
{
	test_clear_flash();

	zassert_equal(test_mount(), TC_PASS, "Failed to mount fs");

	return test_mkdir(TEST_DIR_PATH, TEST_FILE);
=======
static int setup_fs(const char *file_ending)
{
	char filename_buf[sizeof(TEST_FILE)+5] = TEST_FILE;

	strcat(filename_buf, file_ending);
	test_clear_flash();

	zassert_equal(test_unmount(), TC_PASS, "Failed to unmount fs");
	zassert_equal(test_mount(), TC_PASS, "Failed to mount fs");

	return test_mkdir(TEST_DIR_PATH, filename_buf);
>>>>>>> fad916bd
}

ZTEST(server_function_tests, test_http1_static_fs)
{
	static const char http1_request[] =
		"GET /static_file.html HTTP/1.1\r\n"
		"Host: 127.0.0.1:8080\r\n"
		"User-Agent: curl/7.68.0\r\n"
		"Accept: */*\r\n"
		"\r\n";
	static const char expected_response[] =
		"HTTP/1.1 200 OK\r\n"
		"Content-Length: 30\r\n"
		"Content-Type: text/html\r\n"
		"\r\n"
		TEST_STATIC_FS_PAYLOAD;
	size_t offset = 0;
	int ret;

<<<<<<< HEAD
	ret = setup_fs();
=======
	ret = setup_fs("");
>>>>>>> fad916bd
	zassert_equal(ret, TC_PASS, "Failed to mount fs");

	ret = zsock_send(client_fd, http1_request, strlen(http1_request), 0);
	zassert_not_equal(ret, -1, "send() failed (%d)", errno);

	memset(buf, 0, sizeof(buf));

	test_read_data(&offset, sizeof(expected_response) - 1);
	zassert_mem_equal(buf, expected_response, sizeof(expected_response) - 1,
			  "Received data doesn't match expected response");
}
<<<<<<< HEAD
=======

ZTEST(server_function_tests, test_http1_static_fs_compression)
{
#define HTTP1_COMPRESSION_REQUEST                                                                  \
	"GET /static_file.html HTTP/1.1\r\n"                                                       \
	"Host: 127.0.0.1:8080\r\n"                                                                 \
	"User-Agent: curl/7.68.0\r\n"                                                              \
	"Accept: */*\r\n"                                                                          \
	"Accept-Encoding: %s\r\n"                                                                  \
	"\r\n"
#define HTTP1_COMPRESSION_RESPONSE                                                                 \
	"HTTP/1.1 200 OK\r\n"                                                                      \
	"Content-Length: 30\r\n"                                                                   \
	"Content-Type: text/html\r\n"                                                              \
	"Content-Encoding: %s\r\n"                                                                 \
	"\r\n" TEST_STATIC_FS_PAYLOAD

	static const char mixed_compression_str[] = "gzip, deflate, br";
	static char http1_request[sizeof(HTTP1_COMPRESSION_REQUEST) +
				  ARRAY_SIZE(mixed_compression_str)] = {0};
	static char expected_response[sizeof(HTTP1_COMPRESSION_RESPONSE) +
				      HTTP_COMPRESSION_MAX_STRING_LEN] = {0};
	static const char *const file_ending_map[] = {[HTTP_GZIP] = ".gz",
						      [HTTP_COMPRESS] = ".lzw",
						      [HTTP_DEFLATE] = ".zz",
						      [HTTP_BR] = ".br",
						      [HTTP_ZSTD] = ".zst"};
	size_t offset;
	int ret;
	int expected_response_size;

	for (enum http_compression i = 0; compression_value_is_valid(i); ++i) {
		offset = 0;

		if (i == HTTP_NONE) {
			continue;
		}
		TC_PRINT("Testing %s compression...\n", http_compression_text(i));
		zassert(i < ARRAY_SIZE(file_ending_map) && &file_ending_map[i] != NULL,
			"No file ending defined for compression");

		sprintf(http1_request, HTTP1_COMPRESSION_REQUEST, http_compression_text(i));
		expected_response_size = sprintf(expected_response, HTTP1_COMPRESSION_RESPONSE,
						 http_compression_text(i));

		ret = setup_fs(file_ending_map[i]);
		zassert_equal(ret, TC_PASS, "Failed to mount fs");

		ret = zsock_send(client_fd, http1_request, strlen(http1_request), 0);
		zassert_not_equal(ret, -1, "send() failed (%d)", errno);

		memset(buf, 0, sizeof(buf));

		test_read_data(&offset, expected_response_size);
		zassert_mem_equal(buf, expected_response, expected_response_size,
				  "Received data doesn't match expected response");
	}

	offset = 0;
	TC_PRINT("Testing mixed compression...\n");
	sprintf(http1_request, HTTP1_COMPRESSION_REQUEST, mixed_compression_str);
	expected_response_size = sprintf(expected_response, HTTP1_COMPRESSION_RESPONSE,
					 http_compression_text(HTTP_BR));
	ret = setup_fs(file_ending_map[HTTP_BR]);
	zassert_equal(ret, TC_PASS, "Failed to mount fs");

	ret = zsock_send(client_fd, http1_request, strlen(http1_request), 0);
	zassert_not_equal(ret, -1, "send() failed (%d)", errno);

	memset(buf, 0, sizeof(buf));

	test_read_data(&offset, expected_response_size);
	zassert_mem_equal(buf, expected_response, expected_response_size,
			  "Received data doesn't match expected response");
}
>>>>>>> fad916bd
#endif /* DT_HAS_COMPAT_STATUS_OKAY(zephyr_ram_disk) */

static void http_server_tests_before(void *fixture)
{
	struct sockaddr_in sa;
	struct timeval optval = {
		.tv_sec = TIMEOUT_S,
		.tv_usec = 0,
	};
	int ret;

	ARG_UNUSED(fixture);

	memset(dynamic_payload, 0, sizeof(dynamic_payload));
	memset(dynamic_response_headers_buffer, 0, sizeof(dynamic_response_headers_buffer));
	memset(&request_headers_clone, 0, sizeof(request_headers_clone));
	memset(&request_headers_clone2, 0, sizeof(request_headers_clone2));
	dynamic_payload_len = 0;
	dynamic_error = false;

	ret = http_server_start();
	if (ret < 0) {
		printk("Failed to start the server\n");
		return;
	}

	ret = zsock_socket(AF_INET, SOCK_STREAM, IPPROTO_TCP);
	if (ret < 0) {
		printk("Failed to create client socket (%d)\n", errno);
		return;
	}
	client_fd = ret;

	ret = zsock_setsockopt(client_fd, SOL_SOCKET, SO_RCVTIMEO, &optval,
			       sizeof(optval));
	if (ret < 0) {
		printk("Failed to set timeout (%d)\n", errno);
		return;
	}

	sa.sin_family = AF_INET;
	sa.sin_port = htons(SERVER_PORT);

	ret = zsock_inet_pton(AF_INET, SERVER_IPV4_ADDR, &sa.sin_addr.s_addr);
	if (ret != 1) {
		printk("inet_pton() failed to convert %s\n", SERVER_IPV4_ADDR);
		return;
	}

	ret = zsock_connect(client_fd, (struct sockaddr *)&sa, sizeof(sa));
	if (ret < 0) {
		printk("Failed to connect (%d)\n", errno);
	}
}

static void http_server_tests_after(void *fixture)
{
	ARG_UNUSED(fixture);

	if (client_fd >= 0) {
		(void)zsock_close(client_fd);
		client_fd = -1;
	}

	(void)http_server_stop();

	k_yield();
}

ZTEST_SUITE(server_function_tests, NULL, NULL, http_server_tests_before,
	    http_server_tests_after, NULL);
ZTEST_SUITE(server_function_tests_no_init, NULL, NULL, NULL,
	    http_server_tests_after, NULL);<|MERGE_RESOLUTION|>--- conflicted
+++ resolved
@@ -2548,8 +2548,6 @@
 	return TC_PASS;
 }
 
-<<<<<<< HEAD
-=======
 static int test_unmount(void)
 {
 	int ret;
@@ -2563,7 +2561,6 @@
 	return TC_PASS;
 }
 
->>>>>>> fad916bd
 #ifndef PATH_MAX
 #define PATH_MAX 64
 #endif
@@ -2663,15 +2660,6 @@
 	return res;
 }
 
-<<<<<<< HEAD
-static int setup_fs(void)
-{
-	test_clear_flash();
-
-	zassert_equal(test_mount(), TC_PASS, "Failed to mount fs");
-
-	return test_mkdir(TEST_DIR_PATH, TEST_FILE);
-=======
 static int setup_fs(const char *file_ending)
 {
 	char filename_buf[sizeof(TEST_FILE)+5] = TEST_FILE;
@@ -2683,7 +2671,6 @@
 	zassert_equal(test_mount(), TC_PASS, "Failed to mount fs");
 
 	return test_mkdir(TEST_DIR_PATH, filename_buf);
->>>>>>> fad916bd
 }
 
 ZTEST(server_function_tests, test_http1_static_fs)
@@ -2703,11 +2690,7 @@
 	size_t offset = 0;
 	int ret;
 
-<<<<<<< HEAD
-	ret = setup_fs();
-=======
 	ret = setup_fs("");
->>>>>>> fad916bd
 	zassert_equal(ret, TC_PASS, "Failed to mount fs");
 
 	ret = zsock_send(client_fd, http1_request, strlen(http1_request), 0);
@@ -2719,8 +2702,6 @@
 	zassert_mem_equal(buf, expected_response, sizeof(expected_response) - 1,
 			  "Received data doesn't match expected response");
 }
-<<<<<<< HEAD
-=======
 
 ZTEST(server_function_tests, test_http1_static_fs_compression)
 {
@@ -2796,7 +2777,6 @@
 	zassert_mem_equal(buf, expected_response, expected_response_size,
 			  "Received data doesn't match expected response");
 }
->>>>>>> fad916bd
 #endif /* DT_HAS_COMPAT_STATUS_OKAY(zephyr_ram_disk) */
 
 static void http_server_tests_before(void *fixture)
