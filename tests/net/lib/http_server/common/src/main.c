--- conflicted
+++ resolved
@@ -85,11 +85,6 @@
 HTTP_SERVICE_DEFINE(service_E, "192.0.2.1", &service_E_port, 0, 0, NULL, DETAIL(0));
 HTTP_RESOURCE_DEFINE(resource_10, service_E, "/index.html", RES(4));
 
-/* Default resource in case of no match */
-static uint16_t service_E_port = 8080;
-HTTP_SERVICE_DEFINE(service_E, "192.0.2.1", &service_E_port, 0, 0, NULL, DETAIL(0));
-HTTP_RESOURCE_DEFINE(resource_10, service_E, "/index.html", RES(4));
-
 ZTEST(http_service, test_HTTP_SERVICE_DEFINE)
 {
 	zassert_ok(strcmp(service_A.host, "a.service.com"));
@@ -380,8 +375,6 @@
 	res = CHECK_PATH(service_A, "/fbo3.htm", &len);
 	zassert_is_null(res, "Resource found");
 	zassert_equal(len, 0, "Length set");
-<<<<<<< HEAD
-=======
 
 	res = CHECK_PATH(service_D, "/foo/bar", &len);
 	zassert_not_null(res, "Resource not found");
@@ -401,7 +394,6 @@
 	zassert_not_null(res, "Resource not found");
 	zassert_true(len == (sizeof("/foo/bar") - 1), "Length not set correctly");
 	zassert_equal(res, RES(3), "Resource mismatch");
->>>>>>> fad916bd
 }
 
 ZTEST(http_service, test_HTTP_RESOURCE_DEFAULT)
