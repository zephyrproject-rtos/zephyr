tests:
  settings.functional.nvs:
    platform_allow:
      - qemu_x86
      - mps2/an385
      - native_sim
      - native_sim/native/64
      - s32z2xxdc2/s32z270/rtu0
      - s32z2xxdc2/s32z270/rtu1
      - s32z2xxdc2@D/s32z270/rtu0
      - s32z2xxdc2@D/s32z270/rtu1
<<<<<<< HEAD
=======
    integration_platforms:
      - mps2/an385
>>>>>>> fad916bd
    tags:
      - settings
      - nvs
  settings.functional.nvs.chosen:
    extra_args: DTC_OVERLAY_FILE=./chosen.overlay
    platform_allow:
      - mps2/an385
      - native_sim
      - native_sim/native/64
      - s32z2xxdc2/s32z270/rtu0
      - s32z2xxdc2/s32z270/rtu1
      - s32z2xxdc2@D/s32z270/rtu0
      - s32z2xxdc2@D/s32z270/rtu1
<<<<<<< HEAD
=======
    integration_platforms:
      - mps2/an385
>>>>>>> fad916bd
    tags:
      - settings
      - nvs
  settings.functional.nvs.dk:
    extra_args: EXTRA_CONF_FILE=mpu.conf
    platform_allow:
      - nrf52840dk/nrf52840
      - nrf52dk/nrf52832
      - s32z2xxdc2/s32z270/rtu0
      - s32z2xxdc2/s32z270/rtu1
      - s32z2xxdc2@D/s32z270/rtu0
      - s32z2xxdc2@D/s32z270/rtu1
<<<<<<< HEAD
=======
      - mps2/an385
>>>>>>> fad916bd
    integration_platforms:
      - mps2/an385
    tags:
      - settings
      - nvs<|MERGE_RESOLUTION|>--- conflicted
+++ resolved
@@ -9,11 +9,8 @@
       - s32z2xxdc2/s32z270/rtu1
       - s32z2xxdc2@D/s32z270/rtu0
       - s32z2xxdc2@D/s32z270/rtu1
-<<<<<<< HEAD
-=======
     integration_platforms:
       - mps2/an385
->>>>>>> fad916bd
     tags:
       - settings
       - nvs
@@ -27,11 +24,8 @@
       - s32z2xxdc2/s32z270/rtu1
       - s32z2xxdc2@D/s32z270/rtu0
       - s32z2xxdc2@D/s32z270/rtu1
-<<<<<<< HEAD
-=======
     integration_platforms:
       - mps2/an385
->>>>>>> fad916bd
     tags:
       - settings
       - nvs
@@ -44,10 +38,7 @@
       - s32z2xxdc2/s32z270/rtu1
       - s32z2xxdc2@D/s32z270/rtu0
       - s32z2xxdc2@D/s32z270/rtu1
-<<<<<<< HEAD
-=======
       - mps2/an385
->>>>>>> fad916bd
     integration_platforms:
       - mps2/an385
     tags:
