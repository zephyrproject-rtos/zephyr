--- conflicted
+++ resolved
@@ -320,11 +320,7 @@
 	 * joinable for this test as it was created with osThreadJoinable attr_bits.
 	 */
 	status = osThreadJoin(thread);
-<<<<<<< HEAD
-	zassert_equal(status, osErrorResource, "Incorrect status returned from osThreadJoin!");
-=======
 	zassert_equal(status, osOK, "Incorrect status returned from osThreadJoin!");
->>>>>>> fad916bd
 }
 
 ZTEST(cmsis_thread_apis, test_thread_joinable_detach)
@@ -392,8 +388,6 @@
 	id = osThreadNew(thread7, NULL, &os_thread7_attr);
 	zassert_not_null(id, "Failed to create thread with osThreadNew using static cb/stack");
 }
-<<<<<<< HEAD
-=======
 
 static K_THREAD_STACK_DEFINE(test_stack8, STACKSZ);
 static struct cmsis_rtos_thread_cb test_cb8;
@@ -423,5 +417,4 @@
 	status = osThreadJoin(id);
 	zassert_equal(status, osOK, "osThreadJoin failed with status=%d!", status);
 }
->>>>>>> fad916bd
 ZTEST_SUITE(cmsis_thread_apis, NULL, NULL, NULL, NULL, NULL);