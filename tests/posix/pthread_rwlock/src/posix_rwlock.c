/*
 * Copyright (c) 2018 Intel Corporation
 *
 * SPDX-License-Identifier: Apache-2.0
 */

#include <ztest.h>
#include <pthread.h>

#define N_THR 3
#define STACKSZ 1024

K_THREAD_STACK_ARRAY_DEFINE(stacks, N_THR, STACKSZ);
pthread_rwlock_t rwlock;

static void *thread_top(void *p1)
{
	pthread_t pthread;
	u32_t policy, ret = 0;
	struct sched_param param;

	pthread = (pthread_t) pthread_self();
	pthread_getschedparam(pthread, &policy, &param);
	printk("Thread %d scheduling policy = %d & priority %d started\n",
	       (s32_t) p1, policy, param.priority);

	ret = pthread_rwlock_tryrdlock(&rwlock);
	if (ret) {
		printk("Not able to get RD lock on trying, try again\n");
		zassert_false(pthread_rwlock_rdlock(&rwlock),
			      "Failed to acquire write lock");
	}

	printk("Thread %d got RD lock\n", (s32_t) p1);
	usleep(USEC_PER_MSEC);
	printk("Thread %d releasing RD lock\n", (s32_t) p1);
	zassert_false(pthread_rwlock_unlock(&rwlock), "Failed to unlock");

	printk("Thread %d acquiring WR lock\n", (s32_t) p1);
	ret = pthread_rwlock_trywrlock(&rwlock);
	if (ret != 0) {
		zassert_false(pthread_rwlock_wrlock(&rwlock),
			      "Failed to acquire WR lock");
	}

	printk("Thread %d acquired WR lock\n", (s32_t) p1);
	usleep(USEC_PER_MSEC);
	printk("Thread %d releasing WR lock\n", (s32_t) p1);
	zassert_false(pthread_rwlock_unlock(&rwlock), "Failed to unlock");
	pthread_exit(NULL);
	return NULL;
}

static void test_rw_lock(void)
{
	s32_t i, ret;
	pthread_attr_t attr[N_THR];
	struct sched_param schedparam;
	pthread_t newthread[N_THR];
	struct timespec time;
	void *status;

	time.tv_sec = 1;
	time.tv_nsec = 0;

	zassert_equal(pthread_rwlock_destroy(&rwlock), EINVAL, NULL);
	zassert_equal(pthread_rwlock_rdlock(&rwlock), EINVAL, NULL);
	zassert_equal(pthread_rwlock_wrlock(&rwlock), EINVAL, NULL);
	zassert_equal(pthread_rwlock_trywrlock(&rwlock), EINVAL, NULL);
	zassert_equal(pthread_rwlock_tryrdlock(&rwlock), EINVAL, NULL);
	zassert_equal(pthread_rwlock_timedwrlock(&rwlock, &time), EINVAL, NULL);
	zassert_equal(pthread_rwlock_timedrdlock(&rwlock, &time), EINVAL, NULL);
	zassert_equal(pthread_rwlock_unlock(&rwlock), EINVAL, NULL);

	zassert_false(pthread_rwlock_init(&rwlock, NULL),
		      "Failed to create rwlock");
	printk("\nmain acquire WR lock and 3 threads acquire RD lock\n");
	zassert_false(pthread_rwlock_timedwrlock(&rwlock, &time),
		      "Failed to acquire write lock");

	/* Creating N premptive threads in increasing order of priority */
	for (i = 0; i < N_THR; i++) {
<<<<<<< HEAD

		ret = pthread_attr_init(&attr[i]);
		if (ret != 0) {
			zassert_false(pthread_attr_destroy(&attr[i]),
					"Unable to destroy pthread object attrib\n");
			zassert_false(pthread_attr_init(&attr[i]),
					"Unable to create pthread object attrib\n");
		}
=======
		pthread_attr_init(&attr[i]);
>>>>>>> 659c241e

		/* Setting scheduling priority */
		schedparam.priority = i + 1;
		pthread_attr_setschedparam(&attr[i], &schedparam);

		/* Setting stack */
		pthread_attr_setstack(&attr[i], &stacks[i][0], STACKSZ);

		ret = pthread_create(&newthread[i], &attr[i], thread_top,
				     (void *)i);
		zassert_false(ret, "Low memory to thread new thread");

	}

	/* Delay to give change to child threads to run */
	usleep(USEC_PER_MSEC);
	printk("Parent thread releasing WR lock\n");
	zassert_false(pthread_rwlock_unlock(&rwlock), "Failed to unlock");

	/* Let child threads acquire RD Lock */
	usleep(USEC_PER_MSEC);
	printk("Parent thread acquiring WR lock again\n");

	time.tv_sec = 2;
	time.tv_nsec = 0;
	ret = pthread_rwlock_timedwrlock(&rwlock, &time);

	if (ret) {
		zassert_false(pthread_rwlock_wrlock(&rwlock),
			      "Failed to acquire write lock");
	}

	printk("Parent thread acquired WR lock again\n");
	usleep(USEC_PER_MSEC);
	printk("Parent thread releasing WR lock again\n");
	zassert_false(pthread_rwlock_unlock(&rwlock), "Failed to unlock");

	printk("\n3 threads acquire WR lock\n");
	printk("Main thread acquiring RD lock\n");

	ret = pthread_rwlock_timedrdlock(&rwlock, &time);

	if (ret != 0) {
		zassert_false(pthread_rwlock_rdlock(&rwlock), "Failed to lock");
	}

	printk("Main thread acquired RD lock\n");
	usleep(USEC_PER_MSEC);
	printk("Main thread releasing RD lock\n");
	zassert_false(pthread_rwlock_unlock(&rwlock), "Failed to unlock");

	for (i = 0; i < N_THR; i++) {
		zassert_false(pthread_join(newthread[i], &status),
			      "Failed to join");
	}

	zassert_false(pthread_rwlock_destroy(&rwlock),
		      "Failed to destroy rwlock");
}

void test_main(void)
{
	ztest_test_suite(test_posix_rwlock_api,
			 ztest_unit_test(test_rw_lock));
	ztest_run_test_suite(test_posix_rwlock_api);
}<|MERGE_RESOLUTION|>--- conflicted
+++ resolved
@@ -80,20 +80,10 @@
 
 	/* Creating N premptive threads in increasing order of priority */
 	for (i = 0; i < N_THR; i++) {
-<<<<<<< HEAD
+		zassert_false(pthread_attr_init(&attr[i]),
+					"Unable to create pthread object attrib\n");
 
-		ret = pthread_attr_init(&attr[i]);
-		if (ret != 0) {
-			zassert_false(pthread_attr_destroy(&attr[i]),
-					"Unable to destroy pthread object attrib\n");
-			zassert_false(pthread_attr_init(&attr[i]),
-					"Unable to create pthread object attrib\n");
-		}
-=======
-		pthread_attr_init(&attr[i]);
->>>>>>> 659c241e
-
-		/* Setting scheduling priority */
+    /* Setting scheduling priority */
 		schedparam.priority = i + 1;
 		pthread_attr_setschedparam(&attr[i], &schedparam);
 
