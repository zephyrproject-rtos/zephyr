/* gap.c - Bluetooth GAP Tester */

/*
 * Copyright (c) 2015-2016 Intel Corporation
 *
 * SPDX-License-Identifier: Apache-2.0
 */
#include <stdint.h>

#include <zephyr/bluetooth/audio/bap.h>
#include <zephyr/bluetooth/addr.h>
#include <zephyr/bluetooth/gap.h>
#include <zephyr/sys/atomic.h>
#include <zephyr/sys/util_macro.h>
#include <zephyr/types.h>
#include <string.h>

#include <zephyr/toolchain.h>
#include <zephyr/bluetooth/bluetooth.h>
#include <zephyr/bluetooth/conn.h>
#include <zephyr/bluetooth/gatt.h>
#include <zephyr/bluetooth/hci.h>

#include <zephyr/sys/byteorder.h>
#include <zephyr/net_buf.h>

#include <hci_core.h>

#include <zephyr/logging/log.h>
#define LOG_MODULE_NAME bttester_gap
LOG_MODULE_REGISTER(LOG_MODULE_NAME, CONFIG_BTTESTER_LOG_LEVEL);

#include "btp/btp.h"

#define CONTROLLER_NAME "btp_tester"

#define BT_LE_AD_DISCOV_MASK (BT_LE_AD_LIMITED | BT_LE_AD_GENERAL)
#if defined(CONFIG_BT_EXT_ADV)
#define ADV_BUF_LEN (sizeof(struct btp_gap_device_found_ev) + 2 * CONFIG_BT_EXT_SCAN_BUF_SIZE)
#else
#define ADV_BUF_LEN (sizeof(struct btp_gap_device_found_ev) + 2 * 31)
#endif

static atomic_t current_settings;
struct bt_conn_auth_cb cb;
static uint8_t oob_legacy_tk[16] = { 0 };

static bool filter_list_in_use;

static struct bt_le_oob oob_sc_local = { 0 };
static struct bt_le_oob oob_sc_remote = { 0 };

/* connection parameters for rejection test */
#define REJECT_INTERVAL_MIN 0x0C80
#define REJECT_INTERVAL_MAX 0x0C80
#define REJECT_LATENCY 0x0000
#define REJECT_SUPERVISION_TIMEOUT 0x0C80

static struct {
	bt_addr_le_t addr;
	bool supported;
} cars[CONFIG_BT_MAX_PAIRED];

static uint8_t read_car_cb(struct bt_conn *conn, uint8_t err,
			  struct bt_gatt_read_params *params, const void *data,
			  uint16_t length)
{
	struct bt_conn_info info;
	bool supported = false;

	if (!err && data && length == 1) {
		const uint8_t *tmp = data;

		/* only 0 or 1 are valid values */
		if (tmp[0] == 1) {
			supported = true;
		}
	}

	bt_conn_get_info(conn, &info);

	for (int i = 0; i < CONFIG_BT_MAX_PAIRED; i++) {
		if (bt_addr_le_eq(info.le.dst, &cars[i].addr)) {
			cars[i].supported = supported;
			break;
		}
	}

	return BT_GATT_ITER_STOP;
}

static struct bt_gatt_read_params read_car_params = {
	.func = read_car_cb,
	.by_uuid.uuid = BT_UUID_CENTRAL_ADDR_RES,
	.by_uuid.start_handle = BT_ATT_FIRST_ATTRIBUTE_HANDLE,
	.by_uuid.end_handle = BT_ATT_LAST_ATTRIBUTE_HANDLE,
};

static void le_connected(struct bt_conn *conn, uint8_t err)
{
	struct btp_gap_device_connected_ev ev;
	char addr_str[BT_ADDR_LE_STR_LEN];
	struct bt_conn_info info;

	(void)bt_addr_le_to_str(bt_conn_get_dst(conn), addr_str, sizeof(addr_str));
	LOG_DBG("%s: 0x%02x", addr_str, err);

	if (err) {
		return;
	}

	bt_conn_get_info(conn, &info);

	bt_addr_le_copy(&ev.address, info.le.dst);
	ev.interval = sys_cpu_to_le16(info.le.interval);
	ev.latency = sys_cpu_to_le16(info.le.latency);
	ev.timeout = sys_cpu_to_le16(info.le.timeout);

	tester_event(BTP_SERVICE_ID_GAP, BTP_GAP_EV_DEVICE_CONNECTED, &ev, sizeof(ev));

	if (info.role == BT_CONN_ROLE_PERIPHERAL) {
		struct btp_gap_new_settings_ev sev;

		atomic_clear_bit(&current_settings, BTP_GAP_SETTINGS_ADVERTISING);
		sev.current_settings = sys_cpu_to_le32(current_settings);
		tester_event(BTP_SERVICE_ID_GAP, BTP_GAP_EV_NEW_SETTINGS, &sev, sizeof(sev));
	}
}

static void le_disconnected(struct bt_conn *conn, uint8_t reason)
{
	struct btp_gap_device_disconnected_ev ev;
	const bt_addr_le_t *addr = bt_conn_get_dst(conn);
	char addr_str[BT_ADDR_LE_STR_LEN];

	(void)bt_addr_le_to_str(bt_conn_get_dst(conn), addr_str, sizeof(addr_str));
	LOG_DBG("%s: 0x%02x", addr_str, reason);

	bt_addr_le_copy(&ev.address, addr);

	tester_event(BTP_SERVICE_ID_GAP, BTP_GAP_EV_DEVICE_DISCONNECTED, &ev, sizeof(ev));
}

static void le_identity_resolved(struct bt_conn *conn, const bt_addr_le_t *rpa,
				 const bt_addr_le_t *identity)
{
	struct btp_gap_identity_resolved_ev ev;

	bt_addr_le_copy(&ev.address, rpa);
	bt_addr_le_copy(&ev.identity_address, identity);

	tester_event(BTP_SERVICE_ID_GAP, BTP_GAP_EV_IDENTITY_RESOLVED, &ev, sizeof(ev));
}

static void le_param_updated(struct bt_conn *conn, uint16_t interval,
			     uint16_t latency, uint16_t timeout)
{
	struct btp_gap_conn_param_update_ev ev;
	const bt_addr_le_t *addr = bt_conn_get_dst(conn);

	bt_addr_le_copy(&ev.address, addr);
	ev.interval = sys_cpu_to_le16(interval);
	ev.latency = sys_cpu_to_le16(latency);
	ev.timeout = sys_cpu_to_le16(timeout);

	tester_event(BTP_SERVICE_ID_GAP, BTP_GAP_EV_CONN_PARAM_UPDATE, &ev, sizeof(ev));
}

static bool le_param_req(struct bt_conn *conn, struct bt_le_conn_param *param)
{
	/* reject update if all parameters match reject pattern */
	if ((param->interval_min == REJECT_INTERVAL_MIN) &&
			(param->interval_max == REJECT_INTERVAL_MAX) &&
			(param->latency == REJECT_LATENCY) &&
			(param->timeout == REJECT_SUPERVISION_TIMEOUT)) {
		return false;
	}

	return true;
}

static void le_security_changed(struct bt_conn *conn, bt_security_t level,
				enum bt_security_err err)
{
	const bt_addr_le_t *addr = bt_conn_get_dst(conn);
	struct btp_gap_sec_level_changed_ev sec_ev;
	struct btp_gap_bond_lost_ev bond_ev;
	struct bt_conn_info info;

	switch (err) {
	case BT_SECURITY_ERR_SUCCESS:
		bt_addr_le_copy(&sec_ev.address, addr);
		/* enum matches BTP values */
		sec_ev.sec_level = level;

		tester_event(BTP_SERVICE_ID_GAP, BTP_GAP_EV_SEC_LEVEL_CHANGED,
			     &sec_ev, sizeof(sec_ev));
		break;
	case BT_SECURITY_ERR_PIN_OR_KEY_MISSING:
		/* for central role this means that peer have no LTK when we
		 * started encryption procedure
		 *
		 * This means bond is lost and we restart pairing to re-bond
		 */
		if (bt_conn_get_info(conn, &info) == 0 &&
		    info.role == BT_CONN_ROLE_CENTRAL) {
			LOG_DBG("Bond lost");

			bt_addr_le_copy(&bond_ev.address, addr);

			tester_event(BTP_SERVICE_ID_GAP, BTP_GAP_EV_BOND_LOST,
				     &bond_ev, sizeof(bond_ev));

			(void)bt_conn_set_security(conn, BT_SECURITY_L2 | BT_SECURITY_FORCE_PAIR);
		}
		break;
	default:
		break;
	}
}

static struct bt_conn_cb conn_callbacks = {
	.connected = le_connected,
	.disconnected = le_disconnected,
	.identity_resolved = le_identity_resolved,
	.le_param_updated = le_param_updated,
	.le_param_req = le_param_req,
	.security_changed = le_security_changed,
};

static uint8_t supported_commands(const void *cmd, uint16_t cmd_len,
				  void *rsp, uint16_t *rsp_len)
{
	struct btp_gap_read_supported_commands_rp *rp = rsp;

	/* octet 0 */
	tester_set_bit(rp->data, BTP_GAP_READ_SUPPORTED_COMMANDS);
	tester_set_bit(rp->data, BTP_GAP_READ_CONTROLLER_INDEX_LIST);
	tester_set_bit(rp->data, BTP_GAP_READ_CONTROLLER_INFO);
	tester_set_bit(rp->data, BTP_GAP_SET_POWERED);
	tester_set_bit(rp->data, BTP_GAP_SET_CONNECTABLE);

	/* octet 1 */
	tester_set_bit(rp->data, BTP_GAP_SET_DISCOVERABLE);
	tester_set_bit(rp->data, BTP_GAP_SET_BONDABLE);
	tester_set_bit(rp->data, BTP_GAP_START_ADVERTISING);
	tester_set_bit(rp->data, BTP_GAP_STOP_ADVERTISING);
	tester_set_bit(rp->data, BTP_GAP_START_DISCOVERY);
	tester_set_bit(rp->data, BTP_GAP_STOP_DISCOVERY);
	tester_set_bit(rp->data, BTP_GAP_CONNECT);
	tester_set_bit(rp->data, BTP_GAP_DISCONNECT);

	/* octet 2 */
	tester_set_bit(rp->data, BTP_GAP_SET_IO_CAP);
	tester_set_bit(rp->data, BTP_GAP_PAIR);
	tester_set_bit(rp->data, BTP_GAP_PASSKEY_ENTRY);
	tester_set_bit(rp->data, BTP_GAP_PASSKEY_CONFIRM);
	tester_set_bit(rp->data, BTP_GAP_START_DIRECTED_ADV);
	tester_set_bit(rp->data, BTP_GAP_CONN_PARAM_UPDATE);

	/* octet 3 */
	tester_set_bit(rp->data, BTP_GAP_OOB_LEGACY_SET_DATA);
	if (!IS_ENABLED(CONFIG_BT_SMP_OOB_LEGACY_PAIR_ONLY)) {
		tester_set_bit(rp->data, BTP_GAP_OOB_SC_GET_LOCAL_DATA);
		tester_set_bit(rp->data, BTP_GAP_OOB_SC_SET_REMOTE_DATA);
	}

	tester_set_bit(rp->data, BTP_GAP_SET_MITM);
	tester_set_bit(rp->data, BTP_GAP_SET_FILTER_LIST);
	if (IS_ENABLED(CONFIG_BT_EXT_ADV)) {
		tester_set_bit(rp->data, BTP_GAP_SET_EXTENDED_ADVERTISING);
	}

	*rsp_len = sizeof(*rp) + 4;

	return BTP_STATUS_SUCCESS;
}

static uint8_t controller_index_list(const void *cmd, uint16_t cmd_len,
				     void *rsp, uint16_t *rsp_len)
{
	struct btp_gap_read_controller_index_list_rp *rp = rsp;

	rp->num = 1U;
	rp->index[0] = BTP_INDEX;

	*rsp_len = sizeof(*rp) + 1;

	return BTP_STATUS_SUCCESS;
}

static uint8_t controller_info(const void *cmd, uint16_t cmd_len,
			       void *rsp, uint16_t *rsp_len)
{
	struct btp_gap_read_controller_info_rp *rp = rsp;
	uint32_t supported_settings;
	struct bt_le_oob oob_local = { 0 };

	bt_le_oob_get_local(BT_ID_DEFAULT, &oob_local);

	bt_addr_copy(&rp->address, &oob_local.addr.a);

	/*
	 * Re-use the oob data read here in get_oob_sc_local_data()
	 */
	if (!IS_ENABLED(CONFIG_BT_SMP_OOB_LEGACY_PAIR_ONLY)) {
		oob_sc_local = oob_local;
	}

	/*
	 * If privacy is used, the device uses random type address, otherwise
	 * static random or public type address is used.
	 */
	if (!IS_ENABLED(CONFIG_BT_PRIVACY)) {
		if (oob_local.addr.type == BT_ADDR_LE_RANDOM) {
			atomic_set_bit(&current_settings, BTP_GAP_SETTINGS_STATIC_ADDRESS);
		}
	}

	supported_settings = BIT(BTP_GAP_SETTINGS_POWERED);
	supported_settings |= BIT(BTP_GAP_SETTINGS_CONNECTABLE);
	supported_settings |= BIT(BTP_GAP_SETTINGS_BONDABLE);
	supported_settings |= BIT(BTP_GAP_SETTINGS_LE);
	supported_settings |= BIT(BTP_GAP_SETTINGS_ADVERTISING);
	supported_settings |= BIT(BTP_GAP_SETTINGS_EXTENDED_ADVERTISING);

	rp->supported_settings = sys_cpu_to_le32(supported_settings);
	rp->current_settings = sys_cpu_to_le32(current_settings);

	memcpy(rp->name, CONTROLLER_NAME, sizeof(CONTROLLER_NAME));

	*rsp_len = sizeof(*rp);

	return BTP_STATUS_SUCCESS;
}

static const char *oob_config_str(int oob_config)
{
	if (!IS_ENABLED(CONFIG_BT_SMP_OOB_LEGACY_PAIR_ONLY)) {
		return "no";
	}

	switch (oob_config) {
	case BT_CONN_OOB_LOCAL_ONLY:
		return "Local";
	case BT_CONN_OOB_REMOTE_ONLY:
		return "Remote";
	case BT_CONN_OOB_BOTH_PEERS:
		return "Local and Remote";
	case BT_CONN_OOB_NO_DATA:
	default:
		return "no";
	}
}

static void oob_data_request(struct bt_conn *conn,
			     struct bt_conn_oob_info *oob_info)
{
	struct bt_conn_info info;
	int err = bt_conn_get_info(conn, &info);

	if (err) {
		return;
	}

	char addr[BT_ADDR_LE_STR_LEN];

	bt_addr_le_to_str(info.le.dst, addr, sizeof(addr));

	switch (oob_info->type) {
	case BT_CONN_OOB_LE_SC:
	{
		if (IS_ENABLED(CONFIG_BT_SMP_OOB_LEGACY_PAIR_ONLY)) {
			LOG_ERR("OOB LE SC not supported");
			break;
		}

		LOG_DBG("Set %s OOB SC data for %s, ",
			oob_config_str(oob_info->lesc.oob_config),
			addr);

		struct bt_le_oob_sc_data *oobd_local =
			oob_info->lesc.oob_config != BT_CONN_OOB_REMOTE_ONLY ?
				      &oob_sc_local.le_sc_data :
				      NULL;

		struct bt_le_oob_sc_data *oobd_remote =
			oob_info->lesc.oob_config != BT_CONN_OOB_LOCAL_ONLY ?
				      &oob_sc_remote.le_sc_data :
				      NULL;

		if (oobd_remote) {
			/* Assume that oob_sc_remote
			 * corresponds to the currently connected peer
			 */
			bt_addr_le_copy(&oob_sc_remote.addr, info.le.remote);
		}

		if (oobd_local &&
		    !bt_addr_le_eq(info.le.local, &oob_sc_local.addr)) {
			bt_addr_le_to_str(info.le.local, addr, sizeof(addr));
			LOG_DBG("No OOB data available for local %s",
				addr);
			bt_conn_auth_cancel(conn);
			return;
		}

		err = bt_le_oob_set_sc_data(conn, oobd_local, oobd_remote);
		if (err) {
			LOG_DBG("bt_le_oob_set_sc_data failed with: %d", err);
		}

		break;
	}

	case BT_CONN_OOB_LE_LEGACY:
		if (IS_ENABLED(CONFIG_BT_SMP_SC_PAIR_ONLY)) {
			LOG_ERR("OOB LE Legacy not supported");
			break;
		}

		LOG_DBG("Legacy OOB TK requested from remote %s", addr);

		err = bt_le_oob_set_legacy_tk(conn, oob_legacy_tk);
		if (err < 0) {
			LOG_ERR("Failed to set OOB TK: %d", err);
		}

		break;
	default:
		LOG_ERR("Unhandled OOB type %d", oob_info->type);
		break;
	}
}

#if !defined(CONFIG_BT_SMP_OOB_LEGACY_PAIR_ONLY)
static uint8_t get_oob_sc_local_data(const void *cmd, uint16_t cmd_len,
				     void *rsp, uint16_t *rsp_len)
{
	struct btp_gap_oob_sc_get_local_data_rp *rp = rsp;

	cb.oob_data_request = oob_data_request;

	memcpy(rp->conf, &oob_sc_local.le_sc_data.c[0], sizeof(rp->conf));
	memcpy(rp->rand, &oob_sc_local.le_sc_data.r[0], sizeof(rp->rand));

	*rsp_len = sizeof(*rp);
	return BTP_STATUS_SUCCESS;
}

static uint8_t set_oob_sc_remote_data(const void *cmd, uint16_t cmd_len,
				      void *rsp, uint16_t *rsp_len)
{
	const struct btp_gap_oob_sc_set_remote_data_cmd *cp = cmd;

	cb.oob_data_request = oob_data_request;
	bt_le_oob_set_sc_flag(true);

	/* Note that the .addr field
	 * will be set by the oob_data_request callback
	 */
	memcpy(&oob_sc_remote.le_sc_data.r[0], cp->rand,
	       sizeof(oob_sc_remote.le_sc_data.r));
	memcpy(&oob_sc_remote.le_sc_data.c[0], cp->conf,
	       sizeof(oob_sc_remote.le_sc_data.c));

	return BTP_STATUS_SUCCESS;
}
#endif /* !defined(CONFIG_BT_SMP_OOB_LEGACY_PAIR_ONLY) */

static uint8_t set_powered(const void *cmd, uint16_t cmd_len,
					void *rsp, uint16_t *rsp_len)
{
	const struct btp_gap_set_powered_cmd *cp = cmd;
	struct btp_gap_set_powered_rp *rp = rsp;
	int err;

	if (cp->powered) {
		err = bt_enable(NULL);
		if (err < 0) {
			LOG_ERR("Unable to enable Bluetooth: %d", err);
			return BTP_STATUS_FAILED;
		}
		bt_conn_cb_register(&conn_callbacks);
		atomic_set_bit(&current_settings, BTP_GAP_SETTINGS_POWERED);
	} else {
		err = bt_disable();
		if (err < 0) {
			LOG_ERR("Unable to disable Bluetooth: %d", err);
			return BTP_STATUS_FAILED;
		}
		bt_conn_cb_unregister(&conn_callbacks);
		atomic_clear_bit(&current_settings, BTP_GAP_SETTINGS_POWERED);
	}
	rp->current_settings = sys_cpu_to_le32(current_settings);

	*rsp_len = sizeof(*rp);

	return BTP_STATUS_SUCCESS;
}

static uint8_t set_connectable(const void *cmd, uint16_t cmd_len,
			       void *rsp, uint16_t *rsp_len)
{
	const struct btp_gap_set_connectable_cmd *cp = cmd;
	struct btp_gap_set_connectable_rp *rp = rsp;

	if (cp->connectable) {
		atomic_set_bit(&current_settings, BTP_GAP_SETTINGS_CONNECTABLE);
	} else {
		atomic_clear_bit(&current_settings, BTP_GAP_SETTINGS_CONNECTABLE);
	}

	rp->current_settings = sys_cpu_to_le32(current_settings);

	*rsp_len = sizeof(*rp);

	return BTP_STATUS_SUCCESS;
}

static uint8_t ad_flags = BT_LE_AD_NO_BREDR;
static struct bt_data ad[10] = {
	BT_DATA(BT_DATA_FLAGS, &ad_flags, sizeof(ad_flags)),
};
static struct bt_data sd[10];

<<<<<<< HEAD
static struct bt_le_ext_adv *ext_adv;
=======
#if CONFIG_BT_EXT_ADV
static struct bt_le_ext_adv *ext_adv_sets[CONFIG_BT_EXT_ADV_MAX_ADV_SET];
#else
static struct bt_le_ext_adv *ext_adv_sets[1];
#endif

struct bt_le_ext_adv *tester_gap_ext_adv_get(uint8_t ext_adv_idx)
{
	if (!IS_ENABLED(CONFIG_BT_EXT_ADV)) {
		return NULL;
	}

	if (ext_adv_idx >= ARRAY_SIZE(ext_adv_sets)) {
		LOG_ERR("Invalid ext_adv_id: %d", ext_adv_idx);
		return NULL;
	}
>>>>>>> fad916bd

	return ext_adv_sets[ext_adv_idx];
}

static int tester_gap_ext_adv_idx_free_get(void)
{
	if (!IS_ENABLED(CONFIG_BT_EXT_ADV)) {
<<<<<<< HEAD
		return NULL;
	}

	return ext_adv;
=======
		return -ENOTSUP;
	}

	for (int i = 0; i < ARRAY_SIZE(ext_adv_sets); i++) {
		if (ext_adv_sets[i] == NULL) {
			return i;
		}
	}

	return -ENOMEM;
>>>>>>> fad916bd
}

int tester_gap_start_ext_adv(struct bt_le_ext_adv *ext_adv)
{
	if (!IS_ENABLED(CONFIG_BT_EXT_ADV)) {
		return -ENOTSUP;
	}

	int err;

	if (ext_adv == NULL) {
		LOG_ERR("Invalid ext_adv");
		return -EINVAL;
	}

	err = bt_le_ext_adv_start(ext_adv, BT_LE_EXT_ADV_START_DEFAULT);
	if (err != 0) {
		LOG_ERR("Failed to start advertising");
		return -EINVAL;
	}

	atomic_set_bit(&current_settings, BTP_GAP_SETTINGS_ADVERTISING);

	return 0;
}

int tester_gap_stop_ext_adv(struct bt_le_ext_adv *ext_adv)
{
	if (!IS_ENABLED(CONFIG_BT_EXT_ADV)) {
		return -ENOTSUP;
	}

	int err;

	if (ext_adv == NULL) {
		LOG_ERR("Invalid ext_adv");
		return -EINVAL;
	}

	err = bt_le_ext_adv_stop(ext_adv);
	if (err != 0) {
		LOG_ERR("Failed to stop advertising");

		return -EINVAL;
	}

	atomic_clear_bit(&current_settings, BTP_GAP_SETTINGS_ADVERTISING);

	return 0;
}

static uint8_t set_discoverable(const void *cmd, uint16_t cmd_len,
			       void *rsp, uint16_t *rsp_len)
{
	const struct btp_gap_set_discoverable_cmd *cp = cmd;
	struct btp_gap_set_discoverable_rp *rp = rsp;

	switch (cp->discoverable) {
	case BTP_GAP_NON_DISCOVERABLE:
		ad_flags &= ~(BT_LE_AD_GENERAL | BT_LE_AD_LIMITED);
		atomic_clear_bit(&current_settings, BTP_GAP_SETTINGS_DISCOVERABLE);
		break;
	case BTP_GAP_GENERAL_DISCOVERABLE:
		ad_flags &= ~BT_LE_AD_LIMITED;
		ad_flags |= BT_LE_AD_GENERAL;
		atomic_set_bit(&current_settings, BTP_GAP_SETTINGS_DISCOVERABLE);
		break;
	case BTP_GAP_LIMITED_DISCOVERABLE:
		ad_flags &= ~BT_LE_AD_GENERAL;
		ad_flags |= BT_LE_AD_LIMITED;
		atomic_set_bit(&current_settings, BTP_GAP_SETTINGS_DISCOVERABLE);
		break;
	default:
		return BTP_STATUS_FAILED;
	}

	rp->current_settings = sys_cpu_to_le32(current_settings);

	*rsp_len = sizeof(*rp);
	return BTP_STATUS_SUCCESS;
}

static uint8_t set_bondable(const void *cmd, uint16_t cmd_len,
			    void *rsp, uint16_t *rsp_len)
{
	const struct btp_gap_set_bondable_cmd *cp = cmd;
	struct btp_gap_set_bondable_rp *rp = rsp;

	LOG_DBG("bondable: %d", cp->bondable);

	if (cp->bondable) {
		atomic_set_bit(&current_settings, BTP_GAP_SETTINGS_BONDABLE);
	} else {
		atomic_clear_bit(&current_settings, BTP_GAP_SETTINGS_BONDABLE);
	}

	bt_set_bondable(cp->bondable);

	rp->current_settings = sys_cpu_to_le32(current_settings);
	*rsp_len = sizeof(*rp);
	return BTP_STATUS_SUCCESS;
}

int tester_gap_create_adv_instance(struct bt_le_adv_param *param,
				   uint8_t own_addr_type, const struct bt_data *ad, size_t ad_len,
				   const struct bt_data *sd, size_t sd_len, uint32_t *settings,
				   struct bt_le_ext_adv **ext_adv)
{
	int err = 0;

	if (settings != NULL) {
		atomic_set(&current_settings, *settings);
	}

	if (atomic_test_bit(&current_settings, BTP_GAP_SETTINGS_CONNECTABLE)) {
		param->options |= BT_LE_ADV_OPT_CONN;

		if (filter_list_in_use) {
			param->options |= BT_LE_ADV_OPT_FILTER_CONN;
		}
	}

	if (filter_list_in_use) {
		param->options |= BT_LE_ADV_OPT_FILTER_SCAN_REQ;
	}

	switch (own_addr_type) {
	case BTP_GAP_ADDR_TYPE_IDENTITY:
		param->options |= BT_LE_ADV_OPT_USE_IDENTITY;
		break;
	case BTP_GAP_ADDR_TYPE_RESOLVABLE_PRIVATE:
		if (!IS_ENABLED(CONFIG_BT_PRIVACY)) {
			return -EINVAL;
		}

		/* RPA usage is controlled via privacy settings */
		if (!atomic_test_bit(&current_settings, BTP_GAP_SETTINGS_PRIVACY)) {
			return -EINVAL;
		}
		break;
	case BTP_GAP_ADDR_TYPE_NON_RESOLVABLE_PRIVATE:
		if (!IS_ENABLED(CONFIG_BT_PRIVACY)) {
			return -EINVAL;
		}

		/* NRPA is used only for non-connectable advertising */
		if (atomic_test_bit(&current_settings, BTP_GAP_SETTINGS_CONNECTABLE)) {
			return -EINVAL;
		}
		break;
	default:
		return -EINVAL;
	}

	if (IS_ENABLED(CONFIG_BT_EXT_ADV) && atomic_test_bit(&current_settings,
	    BTP_GAP_SETTINGS_EXTENDED_ADVERTISING)) {

		param->options |= BT_LE_ADV_OPT_EXT_ADV;
		if (*ext_adv) {
			err = bt_le_ext_adv_stop(*ext_adv);
			if (err != 0) {
				return err;
			}

			err = bt_le_ext_adv_delete(*ext_adv);
			if (err != 0) {
				return err;
			}

			*ext_adv = NULL;
		}

		int index = tester_gap_ext_adv_idx_free_get();

		if (index < 0) {
			LOG_ERR("No free ext_adv index");
			return -ENOMEM;
		}

		/* Set the set_id to be matching the index of the ext_adv set */
		param->sid = index;

		err = bt_le_ext_adv_create(param, NULL, &ext_adv_sets[index]);
		if (err != 0) {
			return BTP_STATUS_FAILED;
		}

		err = bt_le_ext_adv_set_data(ext_adv_sets[index], ad, ad_len, sd_len ?
					     sd : NULL, sd_len);

		*ext_adv = ext_adv_sets[index];
	}

	return err;
}

static uint8_t start_advertising(const void *cmd, uint16_t cmd_len,
				 void *rsp, uint16_t *rsp_len)
{
	const struct btp_gap_start_advertising_cmd *cp = cmd;
	struct btp_gap_start_advertising_rp *rp = rsp;
	struct bt_le_adv_param param =
		BT_LE_ADV_PARAM_INIT(0, BT_GAP_ADV_FAST_INT_MIN_2, BT_GAP_ADV_FAST_INT_MAX_2, NULL);
	uint8_t own_addr_type;
	uint32_t duration;
	uint8_t adv_len;
	uint8_t sd_len;
	int err;
	int i;

	/* This command is very unfortunate since after variable data there is
	 * additional 5 bytes (4 bytes for duration, 1 byte for own address
	 * type.
	 */
	if ((cmd_len < sizeof(*cp)) ||
	    (cmd_len != sizeof(*cp) + cp->adv_data_len + cp->scan_rsp_len +
			    sizeof(duration) + sizeof(own_addr_type))) {
		return BTP_STATUS_FAILED;
	}

	/* currently ignored */
	duration = sys_get_le32(cp->adv_sr_data + cp->adv_data_len + cp->scan_rsp_len);
	(void)duration;
	own_addr_type = cp->adv_sr_data[cp->adv_data_len + cp->scan_rsp_len + sizeof(duration)];

	for (i = 0, adv_len = 1U; i < cp->adv_data_len; adv_len++) {
		if (adv_len >= ARRAY_SIZE(ad)) {
			LOG_ERR("ad[] Out of memory");
			return BTP_STATUS_FAILED;
		}

		ad[adv_len].type = cp->adv_sr_data[i++];
		ad[adv_len].data_len = cp->adv_sr_data[i++];
		ad[adv_len].data = &cp->adv_sr_data[i];
		i += ad[adv_len].data_len;
	}

	for (sd_len = 0U; i < cp->adv_data_len + cp->scan_rsp_len; sd_len++) {
		if (sd_len >= ARRAY_SIZE(sd)) {
			LOG_ERR("sd[] Out of memory");
			return BTP_STATUS_FAILED;
		}

		sd[sd_len].type = cp->adv_sr_data[i++];
		sd[sd_len].data_len = cp->adv_sr_data[i++];
		sd[sd_len].data = &cp->adv_sr_data[i];
		i += sd[sd_len].data_len;
	}

	struct bt_le_ext_adv *ext_adv = NULL;

	err = tester_gap_create_adv_instance(&param, own_addr_type, ad, adv_len, sd,
					     sd_len, NULL, &ext_adv);
	if (err != 0) {
		return BTP_STATUS_FAILED;
	}

	if (IS_ENABLED(CONFIG_BT_EXT_ADV) &&
	    atomic_test_bit(&current_settings, BTP_GAP_SETTINGS_EXTENDED_ADVERTISING)) {
		err = bt_le_ext_adv_start(ext_adv, BT_LE_EXT_ADV_START_DEFAULT);
	} else {
		err = bt_le_adv_start(&param, ad, adv_len, sd_len ? sd : NULL, sd_len);
	}

	/* BTP API don't allow to set empty scan response data. */
	if (err < 0) {
		LOG_ERR("Failed to start advertising");

		return BTP_STATUS_FAILED;
	}

	atomic_set_bit(&current_settings, BTP_GAP_SETTINGS_ADVERTISING);
	rp->current_settings = sys_cpu_to_le32(current_settings);

	*rsp_len = sizeof(*rp);
	return BTP_STATUS_SUCCESS;
}

static uint8_t start_directed_advertising(const void *cmd, uint16_t cmd_len,
					  void *rsp, uint16_t *rsp_len)
{
	const struct btp_gap_start_directed_adv_cmd *cp = cmd;
	struct btp_gap_start_directed_adv_rp *rp = rsp;
	struct bt_le_adv_param adv_param;
	uint16_t options = sys_le16_to_cpu(cp->options);

	adv_param = *BT_LE_ADV_CONN_DIR(&cp->address);

	if (!(options & BTP_GAP_START_DIRECTED_ADV_HD)) {
		adv_param.options |= BT_LE_ADV_OPT_DIR_MODE_LOW_DUTY;
		adv_param.interval_max = BT_GAP_ADV_FAST_INT_MAX_2;
		adv_param.interval_min = BT_GAP_ADV_FAST_INT_MIN_2;
	}

	if (IS_ENABLED(CONFIG_BT_PRIVACY) && (options & BTP_GAP_START_DIRECTED_ADV_PEER_RPA)) {
		/* check if peer supports Central Address Resolution */
		for (int i = 0; i < CONFIG_BT_MAX_PAIRED; i++) {
			if (bt_addr_le_eq(&cp->address, &cars[i].addr)) {
				if (cars[i].supported) {
					adv_param.options |= BT_LE_ADV_OPT_DIR_ADDR_RPA;
				}
			}
		}
	}

	if (bt_le_adv_start(&adv_param, NULL, 0, NULL, 0) < 0) {
		LOG_ERR("Failed to start advertising");
		return BTP_STATUS_FAILED;
	}

	atomic_set_bit(&current_settings, BTP_GAP_SETTINGS_ADVERTISING);
	rp->current_settings = sys_cpu_to_le32(current_settings);

	*rsp_len = sizeof(*rp);
	return BTP_STATUS_SUCCESS;
}

static uint8_t stop_advertising(const void *cmd, uint16_t cmd_len,
				void *rsp, uint16_t *rsp_len)
{
	struct btp_gap_stop_advertising_rp *rp = rsp;
	int err;

	err = bt_le_adv_stop();
	if (err < 0) {
		tester_rsp(BTP_SERVICE_ID_GAP, BTP_GAP_STOP_ADVERTISING, BTP_STATUS_FAILED);
		LOG_ERR("Failed to stop advertising: %d", err);
		return BTP_STATUS_FAILED;
	}

	atomic_clear_bit(&current_settings, BTP_GAP_SETTINGS_ADVERTISING);
	rp->current_settings = sys_cpu_to_le32(current_settings);

	*rsp_len = sizeof(*rp);
	return BTP_STATUS_SUCCESS;
}

static uint8_t get_ad_flags(struct net_buf_simple *buf_ad)
{
	uint8_t len, i;

	/* Parse advertisement to get flags */
	for (i = 0U; i < buf_ad->len; i += len - 1) {
		len = buf_ad->data[i++];
		if (!len) {
			break;
		}

		/* Check if field length is correct */
		if (len > (buf_ad->len - i) || (buf_ad->len - i) < 1) {
			break;
		}

		switch (buf_ad->data[i++]) {
		case BT_DATA_FLAGS:
			return buf_ad->data[i];
		default:
			break;
		}
	}

	return 0;
}

static uint8_t discovery_flags;
static struct net_buf_simple *adv_buf = NET_BUF_SIMPLE(ADV_BUF_LEN);

static void store_adv(const bt_addr_le_t *addr, int8_t rssi,
		      struct net_buf_simple *buf_ad)
{
	struct btp_gap_device_found_ev *ev;

	/* cleanup */
	net_buf_simple_init(adv_buf, 0);

	ev = net_buf_simple_add(adv_buf, sizeof(*ev));

	bt_addr_le_copy(&ev->address, addr);
	ev->rssi = rssi;
	ev->flags = BTP_GAP_DEVICE_FOUND_FLAG_AD | BTP_GAP_DEVICE_FOUND_FLAG_RSSI;
	ev->eir_data_len = buf_ad->len;
	memcpy(net_buf_simple_add(adv_buf, buf_ad->len), buf_ad->data, buf_ad->len);
}

static void device_found(const bt_addr_le_t *addr, int8_t rssi, uint8_t evtype,
			 struct net_buf_simple *buf_ad)
{
	/* if General/Limited Discovery - parse Advertising data to get flags */
	if (!(discovery_flags & BTP_GAP_DISCOVERY_FLAG_LE_OBSERVE) &&
	    (evtype != BT_GAP_ADV_TYPE_SCAN_RSP)) {
		uint8_t flags = get_ad_flags(buf_ad);

		/* ignore non-discoverable devices */
		if (!(flags & BT_LE_AD_DISCOV_MASK)) {
			LOG_DBG("Non discoverable, skipping");
			return;
		}

		/* if Limited Discovery - ignore general discoverable devices */
		if ((discovery_flags & BTP_GAP_DISCOVERY_FLAG_LIMITED) &&
		    !(flags & BT_LE_AD_LIMITED)) {
			LOG_DBG("General discoverable, skipping");
			return;
		}
	}

	/* attach Scan Response data */
	if (evtype == BT_GAP_ADV_TYPE_SCAN_RSP) {
		struct btp_gap_device_found_ev *ev;
		bt_addr_le_t a;

		/* skip if there is no pending advertisement */
		if (!adv_buf->len) {
			LOG_INF("No pending advertisement, skipping");
			return;
		}

		ev = (void *) adv_buf->data;

		bt_addr_le_copy(&a, &ev->address);

		/*
		 * in general, the Scan Response comes right after the
		 * Advertisement, but if not if send stored event and ignore
		 * this one
		 */
		if (!bt_addr_le_eq(addr, &a)) {
			LOG_INF("Address does not match, skipping");
			goto done;
		}

		ev->eir_data_len += buf_ad->len;
		ev->flags |= BTP_GAP_DEVICE_FOUND_FLAG_SD;

		memcpy(net_buf_simple_add(adv_buf, buf_ad->len), buf_ad->data, buf_ad->len);

		goto done;
	}

	/*
	 * if there is another pending advertisement, send it and store the
	 * current one
	 */
	if (adv_buf->len) {
		tester_event(BTP_SERVICE_ID_GAP, BTP_GAP_EV_DEVICE_FOUND,
			    adv_buf->data, adv_buf->len);
		net_buf_simple_reset(adv_buf);
	}

	store_adv(addr, rssi, buf_ad);

	/* if Active Scan and scannable event - wait for Scan Response */
	if ((discovery_flags & BTP_GAP_DISCOVERY_FLAG_LE_ACTIVE_SCAN) &&
	    (evtype == BT_GAP_ADV_TYPE_ADV_IND ||
	     evtype == BT_GAP_ADV_TYPE_ADV_SCAN_IND)) {
		LOG_DBG("Waiting for scan response");
		return;
	}
done:
	tester_event(BTP_SERVICE_ID_GAP, BTP_GAP_EV_DEVICE_FOUND,
		    adv_buf->data, adv_buf->len);
	net_buf_simple_reset(adv_buf);
}

static uint8_t start_discovery(const void *cmd, uint16_t cmd_len,
			       void *rsp, uint16_t *rsp_len)
{
	const struct btp_gap_start_discovery_cmd *cp = cmd;

	/* only LE scan is supported */
	if (cp->flags & BTP_GAP_DISCOVERY_FLAG_BREDR) {
		LOG_WRN("BR/EDR not supported");
		return BTP_STATUS_FAILED;
	}

	if (bt_le_scan_start(cp->flags & BTP_GAP_DISCOVERY_FLAG_LE_ACTIVE_SCAN ?
			     BT_LE_SCAN_ACTIVE : BT_LE_SCAN_PASSIVE,
			     device_found) < 0) {
		LOG_ERR("Failed to start scanning");
		return BTP_STATUS_FAILED;
	}

	net_buf_simple_init(adv_buf, 0);
	discovery_flags = cp->flags;

	return BTP_STATUS_SUCCESS;
}

static uint8_t stop_discovery(const void *cmd, uint16_t cmd_len,
			      void *rsp, uint16_t *rsp_len)
{
	int err;

	err = bt_le_scan_stop();
	if (err < 0) {
		LOG_ERR("Failed to stop scanning: %d", err);
		return BTP_STATUS_FAILED;
	}

	return BTP_STATUS_SUCCESS;
}

static uint8_t connect(const void *cmd, uint16_t cmd_len,
		       void *rsp, uint16_t *rsp_len)
{
	struct bt_le_conn_param conn_param;

	if (IS_ENABLED(CONFIG_BT_BAP_UNICAST) || IS_ENABLED(CONFIG_BT_BAP_BROADCAST_ASSISTANT)) {
		conn_param = *BT_BAP_CONN_PARAM_RELAXED;
	} else {
		conn_param = *BT_LE_CONN_PARAM_DEFAULT;
	}

	const struct btp_gap_connect_cmd *cp = cmd;
	int err;

	if (!bt_addr_le_eq(&cp->address, BT_ADDR_LE_ANY)) {
		struct bt_conn *conn = NULL;

		err = bt_conn_le_create(&cp->address, BT_CONN_LE_CREATE_CONN, &conn_param, &conn);
		if (err) {
			LOG_ERR("Failed to create connection (%d)", err);
			return BTP_STATUS_FAILED;
		}

		bt_conn_unref(conn);
	} else {
		err = bt_conn_le_create_auto(BT_CONN_LE_CREATE_CONN, &conn_param);
		if (err) {
			LOG_ERR("Failed to create auto connection (%d)", err);
			return BTP_STATUS_FAILED;
		}
	}

	return BTP_STATUS_SUCCESS;
}

static uint8_t disconnect(const void *cmd, uint16_t cmd_len,
			  void *rsp, uint16_t *rsp_len)
{
	const struct btp_gap_disconnect_cmd *cp = cmd;
	struct bt_conn *conn;
	uint8_t status;

	conn = bt_conn_lookup_addr_le(BT_ID_DEFAULT, &cp->address);
	if (!conn) {
		LOG_ERR("Unknown connection");
		return BTP_STATUS_FAILED;
	}

	if (bt_conn_disconnect(conn, BT_HCI_ERR_REMOTE_USER_TERM_CONN)) {
		LOG_ERR("Failed to disconnect");
		status = BTP_STATUS_FAILED;
	} else {
		status = BTP_STATUS_SUCCESS;
	}

	bt_conn_unref(conn);

	return status;
}

static void auth_passkey_display(struct bt_conn *conn, unsigned int passkey)
{
	struct btp_gap_passkey_display_ev ev;
	const bt_addr_le_t *addr = bt_conn_get_dst(conn);

	bt_addr_le_copy(&ev.address, addr);
	ev.passkey = sys_cpu_to_le32(passkey);

	tester_event(BTP_SERVICE_ID_GAP, BTP_GAP_EV_PASSKEY_DISPLAY, &ev, sizeof(ev));
}

static void auth_passkey_entry(struct bt_conn *conn)
{
	struct btp_gap_passkey_entry_req_ev ev;
	const bt_addr_le_t *addr = bt_conn_get_dst(conn);

	bt_addr_le_copy(&ev.address, addr);

	tester_event(BTP_SERVICE_ID_GAP, BTP_GAP_EV_PASSKEY_ENTRY_REQ, &ev, sizeof(ev));
}

static void auth_passkey_confirm(struct bt_conn *conn, unsigned int passkey)
{
	struct btp_gap_passkey_confirm_req_ev ev;
	const bt_addr_le_t *addr = bt_conn_get_dst(conn);

	bt_addr_le_copy(&ev.address, addr);
	ev.passkey = sys_cpu_to_le32(passkey);

	tester_event(BTP_SERVICE_ID_GAP, BTP_GAP_EV_PASSKEY_CONFIRM_REQ, &ev, sizeof(ev));
}

static void auth_cancel(struct bt_conn *conn)
{
	/* TODO */
}

enum bt_security_err auth_pairing_accept(struct bt_conn *conn,
					 const struct bt_conn_pairing_feat *const feat)
{
	struct btp_gap_bond_lost_ev ev;
	const bt_addr_le_t *addr = bt_conn_get_dst(conn);

	if (!bt_le_bond_exists(BT_ID_DEFAULT, addr)) {
		return BT_SECURITY_ERR_SUCCESS;
	}

	/* If a peer is already bonded and tries to pair again then it means that
	 * the it has lost its bond information.
	 */
	LOG_DBG("Bond lost");

	bt_addr_le_copy(&ev.address, addr);

	tester_event(BTP_SERVICE_ID_GAP, BTP_GAP_EV_BOND_LOST, &ev, sizeof(ev));

	return BT_SECURITY_ERR_SUCCESS;
}

void auth_pairing_failed(struct bt_conn *conn, enum bt_security_err reason)
{
	struct btp_gap_bond_pairing_failed_ev ev;
	const bt_addr_le_t *addr = bt_conn_get_dst(conn);

	bt_addr_le_copy(&ev.address, addr);
	ev.reason = reason;

	tester_event(BTP_SERVICE_ID_GAP, BTP_GAP_EV_PAIRING_FAILED, &ev, sizeof(ev));
}

static void auth_pairing_complete(struct bt_conn *conn, bool bonded)
{
	if (IS_ENABLED(CONFIG_BT_PRIVACY) && bonded) {
		/* Read peer's Central Address Resolution if bonded */
		bt_gatt_read(conn, &read_car_params);
	}
}

static struct bt_conn_auth_info_cb auth_info_cb = {
	.pairing_failed = auth_pairing_failed,
	.pairing_complete = auth_pairing_complete,
};

static uint8_t set_io_cap(const void *cmd, uint16_t cmd_len,
			  void *rsp, uint16_t *rsp_len)
{
	const struct btp_gap_set_io_cap_cmd *cp = cmd;

	/* Reset io cap requirements */
	(void)memset(&cb, 0, sizeof(cb));
	bt_conn_auth_cb_register(NULL);

	LOG_DBG("io_cap: %d", cp->io_cap);

	switch (cp->io_cap) {
	case BTP_GAP_IO_CAP_DISPLAY_ONLY:
		cb.cancel = auth_cancel;
		cb.passkey_display = auth_passkey_display;
		break;
	case BTP_GAP_IO_CAP_KEYBOARD_DISPLAY:
		cb.cancel = auth_cancel;
		cb.passkey_display = auth_passkey_display;
		cb.passkey_entry = auth_passkey_entry;
		cb.passkey_confirm = auth_passkey_confirm;
		break;
	case BTP_GAP_IO_CAP_NO_INPUT_OUTPUT:
		cb.cancel = auth_cancel;
		break;
	case BTP_GAP_IO_CAP_KEYBOARD_ONLY:
		cb.cancel = auth_cancel;
		cb.passkey_entry = auth_passkey_entry;
		break;
	case BTP_GAP_IO_CAP_DISPLAY_YESNO:
		cb.cancel = auth_cancel;
		cb.passkey_display = auth_passkey_display;
		cb.passkey_confirm = auth_passkey_confirm;
		break;
	default:
		LOG_WRN("Unhandled io_cap: 0x%x", cp->io_cap);
		return BTP_STATUS_FAILED;
	}

	cb.pairing_accept = auth_pairing_accept;

	if (bt_conn_auth_cb_register(&cb)) {
		return BTP_STATUS_FAILED;
	}

	return BTP_STATUS_SUCCESS;
}

static uint8_t pair(const void *cmd, uint16_t cmd_len,
		    void *rsp, uint16_t *rsp_len)
{
	const struct btp_gap_pair_cmd *cp = cmd;
	struct bt_conn *conn;
	int err;

	conn = bt_conn_lookup_addr_le(BT_ID_DEFAULT, &cp->address);
	if (!conn) {
		LOG_ERR("Unknown connection");
		return BTP_STATUS_FAILED;
	}

	err = bt_conn_set_security(conn, BT_SECURITY_L2);
	if (err < 0) {
		LOG_ERR("Failed to set security: %d", err);
		bt_conn_unref(conn);
		return BTP_STATUS_FAILED;
	}

	bt_conn_unref(conn);
	return BTP_STATUS_SUCCESS;
}

static uint8_t unpair(const void *cmd, uint16_t cmd_len,
		      void *rsp, uint16_t *rsp_len)
{
	const struct btp_gap_unpair_cmd *cp = cmd;
	struct bt_conn *conn;
	int err;

	conn = bt_conn_lookup_addr_le(BT_ID_DEFAULT, &cp->address);
	if (!conn) {
		LOG_INF("Unknown connection");
		goto keys;
	}

	err = bt_conn_disconnect(conn, BT_HCI_ERR_REMOTE_USER_TERM_CONN);

	bt_conn_unref(conn);

	if (err < 0) {
		LOG_ERR("Failed to disconnect: %d", err);
		return BTP_STATUS_FAILED;
	}
keys:
	err = bt_unpair(BT_ID_DEFAULT, &cp->address);
	if (err < 0) {
		return BTP_STATUS_FAILED;
	}

	return BTP_STATUS_SUCCESS;
}

static uint8_t passkey_entry(const void *cmd, uint16_t cmd_len,
			     void *rsp, uint16_t *rsp_len)
{
	const struct btp_gap_passkey_entry_cmd *cp = cmd;
	struct bt_conn *conn;
	int err;

	conn = bt_conn_lookup_addr_le(BT_ID_DEFAULT, &cp->address);
	if (!conn) {
		LOG_ERR("Unknown connection");
		return BTP_STATUS_FAILED;
	}

	err = bt_conn_auth_passkey_entry(conn, sys_le32_to_cpu(cp->passkey));
	bt_conn_unref(conn);

	if (err < 0) {
		LOG_ERR("Failed to enter passkey: %d", err);
		return BTP_STATUS_FAILED;
	}

	return BTP_STATUS_SUCCESS;
}

static uint8_t passkey_confirm(const void *cmd, uint16_t cmd_len,
			       void *rsp, uint16_t *rsp_len)
{
	const struct btp_gap_passkey_confirm_cmd *cp = cmd;
	struct bt_conn *conn;
	int err;

	conn = bt_conn_lookup_addr_le(BT_ID_DEFAULT, &cp->address);
	if (!conn) {
		LOG_ERR("Unknown connection");
		return BTP_STATUS_FAILED;
	}

	if (cp->match) {
		err = bt_conn_auth_passkey_confirm(conn);
		if (err < 0) {
			LOG_ERR("Failed to confirm passkey: %d", err);
		}
	} else {
		err = bt_conn_auth_cancel(conn);
		if (err < 0) {
			LOG_ERR("Failed to cancel auth: %d", err);
		}
	}

	bt_conn_unref(conn);

	if (err < 0) {
		return BTP_STATUS_FAILED;
	}

	return BTP_STATUS_SUCCESS;
}

static uint8_t conn_param_update(const void *cmd, uint16_t cmd_len,
				 void *rsp, uint16_t *rsp_len)
{
	const struct btp_gap_conn_param_update_cmd *cp = cmd;
	struct bt_le_conn_param param = {
		.interval_min = sys_le16_to_cpu(cp->interval_min),
		.interval_max = sys_le16_to_cpu(cp->interval_max),
		.latency = sys_le16_to_cpu(cp->latency),
		.timeout = sys_le16_to_cpu(cp->timeout),
	};
	struct bt_conn *conn;
	int err;

	conn = bt_conn_lookup_addr_le(BT_ID_DEFAULT, &cp->address);
	if (!conn) {
		LOG_ERR("Unknown connection");
		return BTP_STATUS_FAILED;
	}

	err = bt_conn_le_param_update(conn, &param);
	bt_conn_unref(conn);

	if (err < 0) {
		LOG_ERR("Failed to update params: %d", err);
		return BTP_STATUS_FAILED;
	}
	return BTP_STATUS_SUCCESS;
}

static uint8_t set_mitm(const void *cmd, uint16_t cmd_len,
			void *rsp, uint16_t *rsp_len)
{
	/* TODO verify if can be done in runtime */
	LOG_WRN("Use CONFIG_BT_SMP_ENFORCE_MITM instead");

	return BTP_STATUS_SUCCESS;
}

static uint8_t set_oob_legacy_data(const void *cmd, uint16_t cmd_len,
				   void *rsp, uint16_t *rsp_len)
{
	const struct btp_gap_oob_legacy_set_data_cmd *cp = cmd;

	memcpy(oob_legacy_tk, cp->oob_data, 16);

	bt_le_oob_set_legacy_flag(true);
	cb.oob_data_request = oob_data_request;

	return BTP_STATUS_SUCCESS;
}

static uint8_t set_filter_list(const void *cmd, uint16_t cmd_len,
			       void *rsp, uint16_t *rsp_len)
{
	const struct btp_gap_set_filter_list *cp = cmd;
	int err;

	if ((cmd_len < sizeof(*cp)) ||
	    (cmd_len != sizeof(*cp) + (cp->cnt * sizeof(cp->addr[0])))) {
		return BTP_STATUS_FAILED;
	}

	(void)bt_le_filter_accept_list_clear();

	for (int i = 0; i < cp->cnt; i++) {
		err = bt_le_filter_accept_list_add(&cp->addr[i]);
		if (err < 0) {
			return BTP_STATUS_FAILED;
		}
	}

	filter_list_in_use = cp->cnt != 0;

	return BTP_STATUS_SUCCESS;
}

#if defined(CONFIG_BT_EXT_ADV)
static uint8_t set_extended_advertising(const void *cmd, uint16_t cmd_len, void *rsp,
					uint16_t *rsp_len)
{
	const struct btp_gap_set_extended_advertising_cmd *cp = cmd;
	struct btp_gap_set_extended_advertising_rp *rp = rsp;

	LOG_DBG("ext adv settings: %u", cp->settings);

	if (cp->settings != 0) {
		atomic_set_bit(&current_settings, BTP_GAP_SETTINGS_EXTENDED_ADVERTISING);
	} else {
		atomic_clear_bit(&current_settings, BTP_GAP_SETTINGS_EXTENDED_ADVERTISING);
	}

	rp->current_settings = sys_cpu_to_le32(current_settings);

	*rsp_len = sizeof(*rp);
	return BTP_STATUS_SUCCESS;
}
#endif /* defined(CONFIG_BT_EXT_ADV) */

static struct bt_le_per_adv_sync *pa_sync;

struct bt_le_per_adv_sync *tester_gap_padv_get(void)
{
	if (!IS_ENABLED(CONFIG_BT_PER_ADV)) {
		return NULL;
	}

	return pa_sync;
}

static void pa_sync_synced_cb(struct bt_le_per_adv_sync *sync,
			      struct bt_le_per_adv_sync_synced_info *info)
{
	LOG_DBG("");

	if (sync == pa_sync) {
		struct btp_gap_ev_periodic_sync_established_ev ev;

		bt_addr_le_copy(&ev.address, info->addr);
		ev.sync_handle = sys_cpu_to_le16(sync->handle);
		ev.status = 0;

		tester_event(BTP_SERVICE_ID_GAP, BTP_GAP_EV_PERIODIC_SYNC_ESTABLISHED,
			     &ev, sizeof(ev));
	}
}

static void pa_sync_terminated_cb(struct bt_le_per_adv_sync *sync,
				  const struct bt_le_per_adv_sync_term_info *info)
{
	LOG_DBG("");

	if (sync == pa_sync) {
		struct btp_gap_ev_periodic_sync_lost_ev ev;

		LOG_DBG("PA sync lost with reason %u", info->reason);
		pa_sync = NULL;

		ev.sync_handle = sys_cpu_to_le16(sync->handle);
		ev.reason = info->reason;

		tester_event(BTP_SERVICE_ID_GAP, BTP_GAP_EV_PERIODIC_SYNC_LOST,
			     &ev, sizeof(ev));
	}
}

static struct bt_le_per_adv_sync_cb pa_sync_cb = {
	.synced = pa_sync_synced_cb,
	.term = pa_sync_terminated_cb,
};

#if defined(CONFIG_BT_PER_ADV)
static struct bt_data padv[10];

<<<<<<< HEAD
int tester_gap_padv_configure(const struct bt_le_per_adv_param *param)
=======
int tester_gap_padv_configure(struct bt_le_ext_adv *ext_adv,
			      const struct bt_le_per_adv_param *param)
>>>>>>> fad916bd
{
	int err;
	struct bt_le_adv_param ext_adv_param =
		BT_LE_ADV_PARAM_INIT(0, param->interval_min, param->interval_max, NULL);

	if (ext_adv == NULL) {
		current_settings = BIT(BTP_GAP_SETTINGS_DISCOVERABLE) |
				   BIT(BTP_GAP_SETTINGS_EXTENDED_ADVERTISING);
		err = tester_gap_create_adv_instance(&ext_adv_param,
						     BTP_GAP_ADDR_TYPE_IDENTITY, ad, 1, NULL, 0,
						     NULL, &ext_adv);
		if (err != 0) {
			return -EINVAL;
		}
	}

	/* Set periodic advertising parameters and the required
	 * bit in AD Flags of extended advertising.
	 */
	err = bt_le_per_adv_set_param(ext_adv, param);
	if (err != 0) {
		LOG_DBG("Failed to set periodic advertising parameters (err %d)\n", err);
	}

	return err;
}

static uint8_t padv_configure(const void *cmd, uint16_t cmd_len,
			      void *rsp, uint16_t *rsp_len)
{
	int err;
	uint32_t options = BT_LE_PER_ADV_OPT_NONE;
	const struct btp_gap_padv_configure_cmd *cp = cmd;
	struct btp_gap_padv_configure_rp *rp = rsp;

	if (cp->flags & BTP_GAP_PADV_INCLUDE_TX_POWER) {
		options |= BT_LE_PER_ADV_OPT_USE_TX_POWER;
	}

	struct bt_le_ext_adv *ext_adv = tester_gap_ext_adv_get(0);

	err = tester_gap_padv_configure(ext_adv,
					BT_LE_PER_ADV_PARAM(sys_le16_to_cpu(cp->interval_min),
					sys_le16_to_cpu(cp->interval_max), options));
	if (err) {
		return BTP_STATUS_FAILED;
	}

	rp->current_settings = sys_cpu_to_le32(current_settings);

	*rsp_len = sizeof(*rp);

	return BTP_STATUS_SUCCESS;
}

int tester_gap_padv_start(struct bt_le_ext_adv *ext_adv)
{
	int err;

	if (ext_adv == NULL) {
		return -EINVAL;
	}

	if (!atomic_test_bit(&current_settings, BTP_GAP_SETTINGS_ADVERTISING)) {
		err = tester_gap_start_ext_adv(ext_adv);
		if (err != 0) {
			return -EINVAL;
		}
	}

	/* Enable Periodic Advertising */
	err = bt_le_per_adv_start(ext_adv);
	if (err != 0) {
		LOG_DBG("Failed to start periodic advertising data: %d", err);
	}

	return err;
}

static uint8_t padv_start(const void *cmd, uint16_t cmd_len,
			  void *rsp, uint16_t *rsp_len)
{
	int err;
	struct btp_gap_padv_start_rp *rp = rsp;

	struct bt_le_ext_adv *ext_adv = tester_gap_ext_adv_get(0);

	err = tester_gap_padv_start(ext_adv);

	if (err) {
		return BTP_STATUS_FAILED;
	}

	rp->current_settings = sys_cpu_to_le32(current_settings);

	*rsp_len = sizeof(*rp);

	return BTP_STATUS_SUCCESS;
}

int tester_gap_padv_stop(struct bt_le_ext_adv *ext_adv)
{
	int err;

	if (ext_adv == NULL) {
		/* Ext adv not yet created */
		return -ESRCH;
	}

	/* Enable Periodic Advertising */
	err = bt_le_per_adv_stop(ext_adv);
	if (err != 0) {
		LOG_DBG("Failed to stop periodic advertising data: %d", err);
	}

	return err;
}

static uint8_t padv_stop(const void *cmd, uint16_t cmd_len,
			 void *rsp, uint16_t *rsp_len)
{
	int err;
	struct btp_gap_padv_stop_rp *rp = rsp;
	struct bt_le_ext_adv *ext_adv = tester_gap_ext_adv_get(0);

	err = tester_gap_padv_stop(ext_adv);

	if (err) {
		return BTP_STATUS_FAILED;
	}

	rp->current_settings = sys_cpu_to_le32(current_settings);

	*rsp_len = sizeof(*rp);

	return BTP_STATUS_SUCCESS;
}

int tester_gap_padv_set_data(struct bt_le_ext_adv *ext_adv, struct bt_data *per_ad, uint8_t ad_len)
{
	int err;

	if (ext_adv == NULL) {
		return -EINVAL;
	}

	/* Set Periodic Advertising data */
	err = bt_le_per_adv_set_data(ext_adv, per_ad, ad_len);
	if (err != 0) {
		LOG_DBG("Failed to set periodic advertising data: %d", err);
	}

	return err;
}

static uint8_t padv_set_data(const void *cmd, uint16_t cmd_len,
			     void *rsp, uint16_t *rsp_len)
{
	int err;
	const struct btp_gap_padv_set_data_cmd *cp = cmd;

	uint8_t padv_len = 0U;

	for (uint8_t i = 0; i < cp->data_len; padv_len++) {
		if (padv_len >= ARRAY_SIZE(padv)) {
			LOG_ERR("padv[] Out of memory");
			return BTP_STATUS_FAILED;
		}

		padv[padv_len].data_len = cp->data[i++] - 1;
		padv[padv_len].type = cp->data[i++];
		padv[padv_len].data = &cp->data[i];
		i += padv[padv_len].data_len;
	}

	struct bt_le_ext_adv *ext_adv = tester_gap_ext_adv_get(0);

	err = tester_gap_padv_set_data(ext_adv, padv, padv_len);

	return BTP_STATUS_VAL(err);
}
#endif /* defined(CONFIG_BT_PER_ADV) */

int tester_gap_padv_create_sync(struct bt_le_per_adv_sync_param *create_params)
{
	if (!IS_ENABLED(CONFIG_BT_PER_ADV_SYNC)) {
		return -ENOTSUP;
	}

	int err;

	if (pa_sync != NULL) {
		return -EBUSY;
	}

	err = bt_le_per_adv_sync_create(create_params, &pa_sync);

	if (err != 0) {
		LOG_DBG("Unable to sync to PA: %d", err);
	}

	return err;
}

int tester_gap_padv_stop_sync(void)
{
	if (!IS_ENABLED(CONFIG_BT_PER_ADV_SYNC)) {
		return -ENOTSUP;
	}

	int err;

	if (pa_sync == NULL) {
		return -EALREADY;
	}

	err = bt_le_per_adv_sync_delete(pa_sync);
	if (err != 0) {
		LOG_DBG("Unable to stop sync to PA: %d", err);
	}

	return err;
}

#if defined(CONFIG_BT_PER_ADV)
static uint8_t padv_create_sync(const void *cmd, uint16_t cmd_len,
				void *rsp, uint16_t *rsp_len)
{
	int err;
	const struct btp_gap_padv_create_sync_cmd *cp = cmd;
	struct bt_le_per_adv_sync_param create_params = {0};

	bt_addr_le_copy(&create_params.addr, &cp->address);
	create_params.options = BT_LE_PER_ADV_SYNC_OPT_NONE;
	create_params.sid = cp->advertiser_sid;
	create_params.skip = sys_le16_to_cpu(cp->skip);
	create_params.timeout = sys_le16_to_cpu(cp->sync_timeout);

	if (cp->flags & BTP_GAP_PADV_CREATE_SYNC_FLAG_REPORTS_DISABLED) {
		create_params.options |= BT_LE_PER_ADV_SYNC_OPT_REPORTING_INITIALLY_DISABLED;
	}

	if (cp->flags & BTP_GAP_PADV_CREATE_SYNC_FLAG_FILTER_DUPLICATES) {
		create_params.options |= BT_LE_PER_ADV_SYNC_OPT_FILTER_DUPLICATE;
	}

	err = tester_gap_padv_create_sync(&create_params);

	return BTP_STATUS_VAL(err);
}
#endif /* defined(CONFIG_BT_PER_ADV) */

static const struct btp_handler handlers[] = {
	{
		.opcode = BTP_GAP_READ_SUPPORTED_COMMANDS,
		.index = BTP_INDEX_NONE,
		.expect_len = 0,
		.func = supported_commands,
	},
	{
		.opcode = BTP_GAP_READ_CONTROLLER_INDEX_LIST,
		.index = BTP_INDEX_NONE,
		.expect_len = 0,
		.func = controller_index_list,
	},
	{
		.opcode = BTP_GAP_READ_CONTROLLER_INFO,
		.expect_len = 0,
		.func = controller_info,
	},
	{
		.opcode = BTP_GAP_SET_POWERED,
		.expect_len = sizeof(struct btp_gap_set_powered_cmd),
		.func = set_powered,
	},
	{
		.opcode = BTP_GAP_SET_CONNECTABLE,
		.expect_len = sizeof(struct btp_gap_set_connectable_cmd),
		.func = set_connectable,
	},
	{
		.opcode = BTP_GAP_SET_DISCOVERABLE,
		.expect_len = sizeof(struct btp_gap_set_discoverable_cmd),
		.func = set_discoverable,
	},
	{
		.opcode = BTP_GAP_SET_BONDABLE,
		.expect_len = sizeof(struct btp_gap_set_bondable_cmd),
		.func = set_bondable,
	},
	{
		.opcode = BTP_GAP_START_ADVERTISING,
		.expect_len = BTP_HANDLER_LENGTH_VARIABLE,
		.func = start_advertising,
	},
	{
		.opcode = BTP_GAP_START_DIRECTED_ADV,
		.expect_len = sizeof(struct btp_gap_start_directed_adv_cmd),
		.func = start_directed_advertising,
	},
	{
		.opcode = BTP_GAP_STOP_ADVERTISING,
		.expect_len = 0,
		.func = stop_advertising,
	},
	{
		.opcode = BTP_GAP_START_DISCOVERY,
		.expect_len = sizeof(struct btp_gap_start_discovery_cmd),
		.func = start_discovery,
	},
	{
		.opcode = BTP_GAP_STOP_DISCOVERY,
		.expect_len = 0,
		.func = stop_discovery,
	},
	{
		.opcode = BTP_GAP_CONNECT,
		.expect_len = sizeof(struct btp_gap_connect_cmd),
		.func = connect,
	},
	{
		.opcode = BTP_GAP_DISCONNECT,
		.expect_len = sizeof(struct btp_gap_disconnect_cmd),
		.func = disconnect,
	},
	{
		.opcode = BTP_GAP_SET_IO_CAP,
		.expect_len = sizeof(struct btp_gap_set_io_cap_cmd),
		.func = set_io_cap,
	},
	{
		.opcode = BTP_GAP_PAIR,
		.expect_len = sizeof(struct btp_gap_pair_cmd),
		.func = pair,
	},
	{
		.opcode = BTP_GAP_UNPAIR,
		.expect_len = sizeof(struct btp_gap_unpair_cmd),
		.func = unpair,
	},
	{
		.opcode = BTP_GAP_PASSKEY_ENTRY,
		.expect_len = sizeof(struct btp_gap_passkey_entry_cmd),
		.func = passkey_entry,
	},
	{
		.opcode = BTP_GAP_PASSKEY_CONFIRM,
		.expect_len = sizeof(struct btp_gap_passkey_confirm_cmd),
		.func = passkey_confirm,
	},
	{
		.opcode = BTP_GAP_CONN_PARAM_UPDATE,
		.expect_len = sizeof(struct btp_gap_conn_param_update_cmd),
		.func = conn_param_update,
	},
	{
		.opcode = BTP_GAP_SET_MITM,
		.expect_len = sizeof(struct btp_gap_set_mitm),
		.func = set_mitm,
	},
	{
		.opcode = BTP_GAP_OOB_LEGACY_SET_DATA,
		.expect_len = sizeof(struct btp_gap_oob_legacy_set_data_cmd),
		.func = set_oob_legacy_data,
	},
#if !defined(CONFIG_BT_SMP_OOB_LEGACY_PAIR_ONLY)
	{
		.opcode = BTP_GAP_OOB_SC_GET_LOCAL_DATA,
		.expect_len = 0,
		.func = get_oob_sc_local_data,
	},
	{
		.opcode = BTP_GAP_OOB_SC_SET_REMOTE_DATA,
		.expect_len = sizeof(struct btp_gap_oob_sc_set_remote_data_cmd),
		.func = set_oob_sc_remote_data,
	},
#endif /* !defined(CONFIG_BT_SMP_OOB_LEGACY_PAIR_ONLY) */
	{
		.opcode = BTP_GAP_SET_FILTER_LIST,
		.expect_len = BTP_HANDLER_LENGTH_VARIABLE,
		.func = set_filter_list,
	},
#if defined(CONFIG_BT_EXT_ADV)
	{
		.opcode = BTP_GAP_SET_EXTENDED_ADVERTISING,
		.expect_len = sizeof(struct btp_gap_set_extended_advertising_cmd),
		.func = set_extended_advertising,
	},
#if defined(CONFIG_BT_PER_ADV)
	{
		.opcode = BTP_GAP_PADV_CONFIGURE,
		.expect_len = sizeof(struct btp_gap_padv_configure_cmd),
		.func = padv_configure,
	},
	{
		.opcode = BTP_GAP_PADV_START,
		.expect_len = sizeof(struct btp_gap_padv_start_cmd),
		.func = padv_start,
	},
	{
		.opcode = BTP_GAP_PADV_STOP,
		.expect_len = sizeof(struct btp_gap_padv_stop_cmd),
		.func = padv_stop,
	},
	{
		.opcode = BTP_GAP_PADV_SET_DATA,
		.expect_len = BTP_HANDLER_LENGTH_VARIABLE,
		.func = padv_set_data,
	},
	{
		.opcode = BTP_GAP_PADV_CREATE_SYNC,
		.expect_len = sizeof(struct btp_gap_padv_create_sync_cmd),
		.func = padv_create_sync,
	},
#endif /* defined(CONFIG_BT_PER_ADV) */
#endif /* defined(CONFIG_BT_EXT_ADV) */
};

uint8_t tester_init_gap(void)
{
	int err;

	(void)memset(&cb, 0, sizeof(cb));
	bt_conn_auth_cb_register(NULL);
	cb.pairing_accept = auth_pairing_accept;
	if (bt_conn_auth_cb_register(&cb)) {
		return BTP_STATUS_FAILED;
	}

	err = bt_enable(NULL);
	if (err < 0) {
		LOG_ERR("Unable to enable Bluetooth: %d", err);
		return BTP_STATUS_FAILED;
	}

	atomic_clear(&current_settings);
	atomic_set_bit(&current_settings, BTP_GAP_SETTINGS_POWERED);
	atomic_set_bit(&current_settings, BTP_GAP_SETTINGS_CONNECTABLE);
	atomic_set_bit(&current_settings, BTP_GAP_SETTINGS_BONDABLE);
	atomic_set_bit(&current_settings, BTP_GAP_SETTINGS_LE);
	if (IS_ENABLED(CONFIG_BT_PRIVACY)) {
		atomic_set_bit(&current_settings, BTP_GAP_SETTINGS_PRIVACY);
	}

	bt_conn_cb_register(&conn_callbacks);
	bt_conn_auth_info_cb_register(&auth_info_cb);

	if (IS_ENABLED(CONFIG_BT_PER_ADV)) {
		bt_le_per_adv_sync_cb_register(&pa_sync_cb);
	}

	tester_register_command_handlers(BTP_SERVICE_ID_GAP, handlers,
					 ARRAY_SIZE(handlers));

	return BTP_STATUS_SUCCESS;
}

uint8_t tester_unregister_gap(void)
{
	return BTP_STATUS_SUCCESS;
}<|MERGE_RESOLUTION|>--- conflicted
+++ resolved
@@ -524,9 +524,6 @@
 };
 static struct bt_data sd[10];
 
-<<<<<<< HEAD
-static struct bt_le_ext_adv *ext_adv;
-=======
 #if CONFIG_BT_EXT_ADV
 static struct bt_le_ext_adv *ext_adv_sets[CONFIG_BT_EXT_ADV_MAX_ADV_SET];
 #else
@@ -543,7 +540,6 @@
 		LOG_ERR("Invalid ext_adv_id: %d", ext_adv_idx);
 		return NULL;
 	}
->>>>>>> fad916bd
 
 	return ext_adv_sets[ext_adv_idx];
 }
@@ -551,12 +547,6 @@
 static int tester_gap_ext_adv_idx_free_get(void)
 {
 	if (!IS_ENABLED(CONFIG_BT_EXT_ADV)) {
-<<<<<<< HEAD
-		return NULL;
-	}
-
-	return ext_adv;
-=======
 		return -ENOTSUP;
 	}
 
@@ -567,7 +557,6 @@
 	}
 
 	return -ENOMEM;
->>>>>>> fad916bd
 }
 
 int tester_gap_start_ext_adv(struct bt_le_ext_adv *ext_adv)
@@ -1526,12 +1515,8 @@
 #if defined(CONFIG_BT_PER_ADV)
 static struct bt_data padv[10];
 
-<<<<<<< HEAD
-int tester_gap_padv_configure(const struct bt_le_per_adv_param *param)
-=======
 int tester_gap_padv_configure(struct bt_le_ext_adv *ext_adv,
 			      const struct bt_le_per_adv_param *param)
->>>>>>> fad916bd
 {
 	int err;
 	struct bt_le_adv_param ext_adv_param =
