--- conflicted
+++ resolved
@@ -575,11 +575,7 @@
 	struct bt_data per_ad;
 
 	/* A more specialized adv instance may already have been created by another btp module */
-<<<<<<< HEAD
-	if (tester_gap_ext_adv_get() == NULL) {
-=======
 	if (source->ext_adv == NULL) {
->>>>>>> fad916bd
 		struct bt_le_adv_param param = *BT_LE_EXT_ADV_NCONN;
 		struct bt_data base_ad[2];
 
@@ -596,19 +592,11 @@
 		base_ad[1].data_len = sizeof(CONFIG_BT_DEVICE_NAME) - 1;
 		base_ad[1].data = CONFIG_BT_DEVICE_NAME;
 
-<<<<<<< HEAD
-		err = tester_gap_create_adv_instance(&param, BTP_GAP_ADDR_TYPE_IDENTITY, base_ad,
-						     2, NULL, 0, gap_settings);
-		if (err != 0) {
-			LOG_DBG("Failed to create extended advertising instance: %d", err);
-
-=======
 		err = tester_gap_create_adv_instance(&param, BTP_GAP_ADDR_TYPE_IDENTITY,
 						     base_ad, 2, NULL, 0, gap_settings,
 						     &source->ext_adv);
 		if (err != 0) {
 			LOG_DBG("Failed to create extended advertising instance: %d", err);
->>>>>>> fad916bd
 			return -EINVAL;
 		}
 	}
