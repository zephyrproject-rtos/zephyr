tests:
<<<<<<< HEAD
  - test:
      tags: kernel
  - test_tickless:
      extra_args: CONF_FILE="prj_tickless.conf"
      arch_exclude: riscv32 nios2
      tags: kernel
=======
  test:
    tags: kernel
  test_tickless:
    build_only: true
    extra_args: CONF_FILE="prj_tickless.conf"
    filter: CONFIG_BOARD_QEMU_X86
    tags: kernel
>>>>>>> c84a283d
<|MERGE_RESOLUTION|>--- conflicted
+++ resolved
@@ -1,17 +1,7 @@
 tests:
-<<<<<<< HEAD
   - test:
       tags: kernel
   - test_tickless:
       extra_args: CONF_FILE="prj_tickless.conf"
       arch_exclude: riscv32 nios2
       tags: kernel
-=======
-  test:
-    tags: kernel
-  test_tickless:
-    build_only: true
-    extra_args: CONF_FILE="prj_tickless.conf"
-    filter: CONFIG_BOARD_QEMU_X86
-    tags: kernel
->>>>>>> c84a283d
