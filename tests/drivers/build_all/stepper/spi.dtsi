/*
 * SPDX-FileCopyrightText: Copyright (c) 2024 Carl Zeiss Meditec AG
 * SPDX-License-Identifier: Apache-2.0
 */
/****************************************
 * PLEASE KEEP REG ADDRESSES SEQUENTIAL *
 ***************************************/

<<<<<<< HEAD
test_spi_tmc50xx: tmc50xx@0 {
=======
adi_tmc50xx: adi_tmc50xx@0 {
>>>>>>> fad916bd
	compatible = "adi,tmc50xx";
	reg = <0x0>;
	spi-max-frequency = <0>;
	#address-cells = <1>;
	#size-cells = <0>;
	clock-frequency = <1>;

	tmc50xx_0: tmc50xx_0@0 {
		status = "okay";
		reg = <0>;
	};

	tmc50xx_1: tmc50xx_1@1 {
		status = "okay";
		reg = <1>;
	};
};<|MERGE_RESOLUTION|>--- conflicted
+++ resolved
@@ -6,11 +6,7 @@
  * PLEASE KEEP REG ADDRESSES SEQUENTIAL *
  ***************************************/
 
-<<<<<<< HEAD
-test_spi_tmc50xx: tmc50xx@0 {
-=======
 adi_tmc50xx: adi_tmc50xx@0 {
->>>>>>> fad916bd
 	compatible = "adi,tmc50xx";
 	reg = <0x0>;
 	spi-max-frequency = <0>;
