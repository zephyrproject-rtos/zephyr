--- conflicted
+++ resolved
@@ -610,8 +610,6 @@
 					#gpio-cells = <2>;
 				};
 			};
-<<<<<<< HEAD
-=======
 
 			test_max14915: max14915@c {
 				compatible = "adi,max14915-gpio";
@@ -628,7 +626,6 @@
 				sync-gpios = <&test_gpio 0 0>;
 				en-gpios = <&test_gpio 0 0>;
 			};
->>>>>>> fad916bd
 		};
 	};
 };