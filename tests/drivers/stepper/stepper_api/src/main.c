/*
 * SPDX-FileCopyrightText: Copyright (c) 2025 Jilay Sandeep Pandya
 * SPDX-License-Identifier: Apache-2.0
 */

#include <zephyr/ztest.h>
#include <zephyr/drivers/stepper.h>

#include <zephyr/logging/log.h>
LOG_MODULE_REGISTER(stepper_api, CONFIG_STEPPER_LOG_LEVEL);

struct stepper_fixture {
	const struct device *dev;
	stepper_event_callback_t callback;
};

struct k_poll_signal stepper_signal;
struct k_poll_event stepper_event;
void *user_data_received;

#define POLL_AND_CHECK_SIGNAL(signal, event, expected_event, timeout)                              \
	({                                                                                         \
		do {                                                                               \
			(void)k_poll(&(event), 1, timeout);                                        \
			unsigned int signaled;                                                     \
			int result;                                                                \
			k_poll_signal_check(&(signal), &signaled, &result);                        \
			zassert_equal(signaled, 1, "Signal not set");                              \
			zassert_equal(result, (expected_event), "Signal not set");                 \
		} while (0);                                                                       \
	})

static void stepper_print_event_callback(const struct device *dev, enum stepper_event event,
					 void *user_data)
{
	const struct device *dev_callback = user_data;
	user_data_received = user_data;

	switch (event) {
	case STEPPER_EVENT_STEPS_COMPLETED:
		k_poll_signal_raise(&stepper_signal, STEPPER_EVENT_STEPS_COMPLETED);
		break;
	case STEPPER_EVENT_LEFT_END_STOP_DETECTED:
		k_poll_signal_raise(&stepper_signal, STEPPER_EVENT_LEFT_END_STOP_DETECTED);
		break;
	case STEPPER_EVENT_RIGHT_END_STOP_DETECTED:
		k_poll_signal_raise(&stepper_signal, STEPPER_EVENT_RIGHT_END_STOP_DETECTED);
		break;
	case STEPPER_EVENT_STALL_DETECTED:
		k_poll_signal_raise(&stepper_signal, STEPPER_EVENT_STALL_DETECTED);
		break;
	case STEPPER_EVENT_STOPPED:
		k_poll_signal_raise(&stepper_signal, STEPPER_EVENT_STOPPED);
		break;
	default:
		break;
	}

	LOG_DBG("Event %d, %s called for %s, expected for %s\n", event, __func__,
		dev_callback->name, dev->name);
}

static void *stepper_setup(void)
{
	static struct stepper_fixture fixture = {
		.dev = DEVICE_DT_GET(DT_ALIAS(stepper)),
		.callback = stepper_print_event_callback,
	};

	k_poll_signal_init(&stepper_signal);
	k_poll_event_init(&stepper_event, K_POLL_TYPE_SIGNAL, K_POLL_MODE_NOTIFY_ONLY,
			  &stepper_signal);

	zassert_not_null(fixture.dev);
	(void)stepper_enable(fixture.dev, true);
	return &fixture;
}

static void stepper_before(void *f)
{
	struct stepper_fixture *fixture = f;
	(void)stepper_set_reference_position(fixture->dev, 0);

	k_poll_signal_reset(&stepper_signal);

	user_data_received = NULL;
}

ZTEST_SUITE(stepper, NULL, stepper_setup, stepper_before, NULL, NULL);

ZTEST_F(stepper, test_set_micro_step_res_incorrect)
{
	int ret = stepper_set_micro_step_res(fixture->dev, 127);

	zassert_equal(ret, -ENOTSUP, "Incorrect micro step resolution should return -ENOTSUP");
}

ZTEST_F(stepper, test_get_micro_step_res)
{
	enum stepper_micro_step_resolution res;
	(void)stepper_get_micro_step_res(fixture->dev, &res);
	zassert_equal(res, DT_PROP(DT_ALIAS(stepper), micro_step_res),
		      "Micro step resolution not set correctly");
}

ZTEST_F(stepper, test_set_micro_step_interval_invalid_zero)
{
	int err = stepper_set_microstep_interval(fixture->dev, 0);

	zassert_equal(err, -EINVAL, "ustep interval cannot be zero");
}

ZTEST_F(stepper, test_actual_position)
{
	int32_t pos = 100u;

	(void)stepper_set_reference_position(fixture->dev, pos);
	(void)stepper_get_actual_position(fixture->dev, &pos);
	zassert_equal(pos, 100u, "Actual position not set correctly");
}

ZTEST_F(stepper, test_target_position_w_fixed_step_interval)
{
	int32_t pos = 10u;

<<<<<<< HEAD
	(void)stepper_set_microstep_interval(fixture->dev, 10000);
=======
	(void)stepper_set_microstep_interval(fixture->dev, 100 * USEC_PER_SEC);
>>>>>>> fad916bd

	/* Pass the function name as user data */
	(void)stepper_set_event_callback(fixture->dev, fixture->callback, (void *)fixture->dev);

	(void)stepper_move_to(fixture->dev, pos);

	/* timeout is set with 20% tolerance */
	POLL_AND_CHECK_SIGNAL(stepper_signal, stepper_event, STEPPER_EVENT_STEPS_COMPLETED,
			      K_MSEC(pos * 120));

	(void)stepper_get_actual_position(fixture->dev, &pos);
	zassert_equal(pos, 10u, "Target position should be %d but is %d", 10u, pos);
	zassert_equal(user_data_received, fixture->dev, "User data not received");
}

ZTEST_F(stepper, test_stop)
{
	(void)stepper_set_event_callback(fixture->dev, fixture->callback, (void *)fixture->dev);

	/* Run the stepper in positive direction */
	(void)stepper_run(fixture->dev, STEPPER_DIRECTION_POSITIVE);

	/* Stop the stepper */
	int ret = stepper_stop(fixture->dev);
	bool is_moving;

	if (ret == 0) {
		POLL_AND_CHECK_SIGNAL(stepper_signal, stepper_event, STEPPER_EVENT_STOPPED,
				      K_NO_WAIT);
		zassert_equal(user_data_received, fixture->dev, "User data not received");

		/* Check if the stepper is stopped */
		stepper_is_moving(fixture->dev, &is_moving);
		zassert_equal(is_moving, false, "Stepper is still moving");
	} else if (ret == -ENOSYS) {
		stepper_is_moving(fixture->dev, &is_moving);
		zassert_equal(is_moving, true,
			      "Stepper should be moving since stop is not implemented");
	} else {
		zassert_unreachable("Stepper stop failed");
	}
}<|MERGE_RESOLUTION|>--- conflicted
+++ resolved
@@ -123,11 +123,7 @@
 {
 	int32_t pos = 10u;
 
-<<<<<<< HEAD
-	(void)stepper_set_microstep_interval(fixture->dev, 10000);
-=======
 	(void)stepper_set_microstep_interval(fixture->dev, 100 * USEC_PER_SEC);
->>>>>>> fad916bd
 
 	/* Pass the function name as user data */
 	(void)stepper_set_event_callback(fixture->dev, fixture->callback, (void *)fixture->dev);
