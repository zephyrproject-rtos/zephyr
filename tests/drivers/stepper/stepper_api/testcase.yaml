--- conflicted
+++ resolved
@@ -15,11 +15,6 @@
       - CONFIG_COUNTER=y
       - CONFIG_STEPPER_STEP_DIR_GENERATE_ISR_SAFE_EVENTS=y
     platform_allow:
-<<<<<<< HEAD
-      - nucleo_g071rb
-      - nucleo_f767zi
-      - qemu_x86_64
-=======
       - native_sim/native/64
   drivers.stepper.stepper_api.ti_drv8424:
     extra_args:
@@ -42,5 +37,4 @@
     platform_allow:
       - native_sim/native/64
       - nucleo_g071rb/stm32g071xx
-      - qemu_x86_64/atom
->>>>>>> fad916bd
+      - qemu_x86_64/atom