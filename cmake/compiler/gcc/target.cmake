# SPDX-License-Identifier: Apache-2.0

set_ifndef(C++ g++)

# Configures CMake for using GCC, this script is re-used by several
# GCC-based toolchains

find_package(Deprecated COMPONENTS SPARSE)
find_program(CMAKE_C_COMPILER ${CROSS_COMPILE}${CC} PATHS ${TOOLCHAIN_HOME} NO_DEFAULT_PATH)

if(${CMAKE_C_COMPILER} STREQUAL CMAKE_C_COMPILER-NOTFOUND)
  message(FATAL_ERROR "C compiler ${CROSS_COMPILE}${CC} not found - Please check your toolchain installation")
endif()

if(CONFIG_CPP)
  set(cplusplus_compiler ${CROSS_COMPILE}${C++})
else()
  if(EXISTS ${CROSS_COMPILE}${C++})
    set(cplusplus_compiler ${CROSS_COMPILE}${C++})
  else()
    # When the toolchain doesn't support C++, and we aren't building
    # with C++ support just set it to something so CMake doesn't
    # crash, it won't actually be called
    set(cplusplus_compiler ${CMAKE_C_COMPILER})
  endif()
endif()
find_program(CMAKE_CXX_COMPILER ${cplusplus_compiler} PATHS ${TOOLCHAIN_HOME} NO_DEFAULT_PATH)

set(NOSTDINC "")

# Note that NOSYSDEF_CFLAG may be an empty string, and
# set_ifndef() does not work with empty string.
if(NOT DEFINED NOSYSDEF_CFLAG)
  set(NOSYSDEF_CFLAG -undef)
endif()

# GCC-13, does not install limits.h on include-fixed anymore
# https://gcc.gnu.org/git/gitweb.cgi?p=gcc.git;h=be9dd80f933480
# Add check for GCC version >= 13.1
execute_process(
    COMMAND ${CMAKE_C_COMPILER} -dumpfullversion
    OUTPUT_VARIABLE GCC_COMPILER_VERSION
    )

<<<<<<< HEAD
if("${temp_compiler_version}" VERSION_LESS 4.3.0 OR
    "${temp_compiler_version}" VERSION_GREATER_EQUAL 13.1.0)
=======
if("${GCC_COMPILER_VERSION}" VERSION_LESS 4.3.0 OR
    "${GCC_COMPILER_VERSION}" VERSION_GREATER_EQUAL 13.1.0)
>>>>>>> fad916bd
    set(fix_header_file include/limits.h)
else()
    set(fix_header_file include-fixed/limits.h)
endif()

foreach(file_name include/stddef.h "${fix_header_file}")
  execute_process(
    COMMAND ${CMAKE_C_COMPILER} --print-file-name=${file_name}
    OUTPUT_VARIABLE _OUTPUT
    )
  get_filename_component(_OUTPUT "${_OUTPUT}" DIRECTORY)
  string(REGEX REPLACE "\n" "" _OUTPUT "${_OUTPUT}")

  list(APPEND NOSTDINC ${_OUTPUT})
endforeach()

include(${ZEPHYR_BASE}/cmake/gcc-m-cpu.cmake)
include(${ZEPHYR_BASE}/cmake/gcc-m-fpu.cmake)

if("${ARCH}" STREQUAL "arm")
  include(${ZEPHYR_BASE}/cmake/compiler/gcc/target_arm.cmake)
elseif("${ARCH}" STREQUAL "arm64")
  include(${ZEPHYR_BASE}/cmake/compiler/gcc/target_arm64.cmake)
elseif("${ARCH}" STREQUAL "arc")
  include(${ZEPHYR_BASE}/cmake/compiler/gcc/target_arc.cmake)
elseif("${ARCH}" STREQUAL "riscv")
  include(${CMAKE_CURRENT_LIST_DIR}/target_riscv.cmake)
elseif("${ARCH}" STREQUAL "x86")
  include(${CMAKE_CURRENT_LIST_DIR}/target_x86.cmake)
elseif("${ARCH}" STREQUAL "sparc")
  include(${CMAKE_CURRENT_LIST_DIR}/target_sparc.cmake)
elseif("${ARCH}" STREQUAL "mips")
  include(${CMAKE_CURRENT_LIST_DIR}/target_mips.cmake)
elseif("${ARCH}" STREQUAL "xtensa")
  include(${CMAKE_CURRENT_LIST_DIR}/target_xtensa.cmake)
endif()

if(SYSROOT_DIR)
  # The toolchain has specified a sysroot dir, pass it to the compiler
  list(APPEND TOOLCHAIN_C_FLAGS
    --sysroot=${SYSROOT_DIR}
    )

  # Use sysroot dir to set the libc path's
  execute_process(
    COMMAND ${CMAKE_C_COMPILER} ${TOOLCHAIN_C_FLAGS} --print-multi-directory
    OUTPUT_VARIABLE NEWLIB_DIR
    OUTPUT_STRIP_TRAILING_WHITESPACE
    )

  set(LIBC_LIBRARY_DIR "\"${SYSROOT_DIR}\"/lib/${NEWLIB_DIR}")
endif()

# This libgcc code is partially duplicated in compiler/*/target.cmake
execute_process(
  COMMAND ${CMAKE_C_COMPILER} ${TOOLCHAIN_C_FLAGS} --print-libgcc-file-name
  OUTPUT_VARIABLE LIBGCC_FILE_NAME
  OUTPUT_STRIP_TRAILING_WHITESPACE
  )

assert_exists(LIBGCC_FILE_NAME)

get_filename_component(LIBGCC_DIR ${LIBGCC_FILE_NAME} DIRECTORY)

assert_exists(LIBGCC_DIR)

set_linker_property(PROPERTY lib_include_dir "-L\"${LIBGCC_DIR}\"")

# For CMake to be able to test if a compiler flag is supported by the
# toolchain we need to give CMake the necessary flags to compile and
# link a dummy C file.
#
# CMake checks compiler flags with check_c_compiler_flag() (Which we
# wrap with target_cc_option() in extensions.cmake)
foreach(isystem_include_dir ${NOSTDINC})
  list(APPEND isystem_include_flags -isystem "\"${isystem_include_dir}\"")
endforeach()

# The CMAKE_REQUIRED_FLAGS variable is used by check_c_compiler_flag()
# (and other commands which end up calling check_c_source_compiles())
# to add additional compiler flags used during checking. These flags
# are unused during "real" builds of Zephyr source files linked into
# the final executable.
#
# Appending onto any existing values lets users specify
# toolchain-specific flags at generation time.
list(APPEND CMAKE_REQUIRED_FLAGS
  -nostartfiles
  -nostdlib
  ${isystem_include_flags}
  -Wl,--unresolved-symbols=ignore-in-object-files
  -Wl,--entry=0 # Set an entry point to avoid a warning
  )
string(REPLACE ";" " " CMAKE_REQUIRED_FLAGS "${CMAKE_REQUIRED_FLAGS}")<|MERGE_RESOLUTION|>--- conflicted
+++ resolved
@@ -42,13 +42,8 @@
     OUTPUT_VARIABLE GCC_COMPILER_VERSION
     )
 
-<<<<<<< HEAD
-if("${temp_compiler_version}" VERSION_LESS 4.3.0 OR
-    "${temp_compiler_version}" VERSION_GREATER_EQUAL 13.1.0)
-=======
 if("${GCC_COMPILER_VERSION}" VERSION_LESS 4.3.0 OR
     "${GCC_COMPILER_VERSION}" VERSION_GREATER_EQUAL 13.1.0)
->>>>>>> fad916bd
     set(fix_header_file include/limits.h)
 else()
     set(fix_header_file include-fixed/limits.h)
