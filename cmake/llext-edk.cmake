--- conflicted
+++ resolved
@@ -14,12 +14,9 @@
 # The script expects a build_info.yml file in the project binary directory.
 # This file should contain the following entries:
 #  - cmake application source-dir
-<<<<<<< HEAD
-=======
 #  - cmake board name
 #  - cmake board qualifiers
 #  - cmake board revision
->>>>>>> fad916bd
 #  - cmake llext-edk cflags
 #  - cmake llext-edk file
 #  - cmake llext-edk include-dirs
@@ -145,35 +142,6 @@
     endif()
 endfunction()
 
-<<<<<<< HEAD
-
-
-# read in computed build configuration
-import_kconfig(CONFIG ${PROJECT_BINARY_DIR}/.config)
-
-if (CONFIG_LLEXT_EXPORT_BUILTINS_BY_SLID)
-  message(FATAL_ERROR
-    "The LLEXT EDK is not compatible with CONFIG_LLEXT_EXPORT_BUILTINS_BY_SLID.")
-endif()
-
-set(build_info_file ${PROJECT_BINARY_DIR}/../build_info.yml)
-yaml_load(FILE ${build_info_file} NAME build_info)
-
-yaml_get(llext_edk_cflags NAME build_info KEY cmake llext-edk cflags)
-yaml_get(llext_edk_file NAME build_info KEY cmake llext-edk file)
-yaml_get(INTERFACE_INCLUDE_DIRECTORIES NAME build_info KEY cmake llext-edk include-dirs)
-yaml_get(APPLICATION_SOURCE_DIR NAME build_info KEY cmake application source-dir)
-yaml_get(WEST_TOPDIR NAME build_info KEY west topdir)
-
-set(llext_edk_name ${CONFIG_LLEXT_EDK_NAME})
-set(llext_edk ${PROJECT_BINARY_DIR}/${llext_edk_name})
-set(llext_edk_inc ${llext_edk}/include)
-
-string(REGEX REPLACE "[^a-zA-Z0-9]" "_" llext_edk_name_sane ${llext_edk_name})
-string(TOUPPER ${llext_edk_name_sane} llext_edk_name_sane)
-set(install_dir_var "${llext_edk_name_sane}_INSTALL_DIR")
-
-=======
 
 
 # read in computed build configuration
@@ -208,7 +176,6 @@
 zephyr_string(SANITIZE TOUPPER var_prefix ${llext_edk_name})
 set(install_dir_var "${var_prefix}_INSTALL_DIR")
 
->>>>>>> fad916bd
 set(make_relative FALSE)
 foreach(flag ${llext_edk_cflags})
     # Detect all combinations of 'imacros' flag:
@@ -275,15 +242,6 @@
 #
 # Generate the EDK flags files
 #
-<<<<<<< HEAD
-
-set(edk_targets MAKEFILE CMAKE)
-set(edk_file_MAKEFILE ${llext_edk}/Makefile.cflags)
-set(edk_file_CMAKE ${llext_edk}/cmake.cflags)
-
-foreach(target ${edk_targets})
-    edk_write_header(${target})
-=======
 
 set(edk_targets MAKEFILE CMAKE)
 set(edk_file_MAKEFILE ${llext_edk}/Makefile.cflags)
@@ -297,7 +255,6 @@
     edk_write_var(${target} "${var_prefix}_BOARD_QUALIFIERS" "${board_qualifiers}")
     edk_write_var(${target} "${var_prefix}_BOARD_REVISION" "${board_revision}")
     edk_write_var(${target} "${var_prefix}_BOARD_TARGET" "${normalized_board_target}")
->>>>>>> fad916bd
 
     edk_write_comment(${target} "Compile flags")
     edk_write_var(${target} "LLEXT_CFLAGS" "${all_flags}")
